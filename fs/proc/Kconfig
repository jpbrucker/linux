# SPDX-License-Identifier: GPL-2.0-only
config PROC_FS
	bool "/proc file system support" if EXPERT
	default y
	help
	  This is a virtual file system providing information about the status
	  of the system. "Virtual" means that it doesn't take up any space on
	  your hard disk: the files are created on the fly by the kernel when
	  you try to access them. Also, you cannot read the files with older
	  version of the program less: you need to use more or cat.

	  It's totally cool; for example, "cat /proc/interrupts" gives
	  information about what the different IRQs are used for at the moment
	  (there is a small number of Interrupt ReQuest lines in your computer
	  that are used by the attached devices to gain the CPU's attention --
	  often a source of trouble if two devices are mistakenly configured
	  to use the same IRQ). The program procinfo to display some
	  information about your system gathered from the /proc file system.

	  Before you can use the /proc file system, it has to be mounted,
	  meaning it has to be given a location in the directory hierarchy.
	  That location should be /proc. A command such as "mount -t proc proc
	  /proc" or the equivalent line in /etc/fstab does the job.

	  The /proc file system is explained in the file
	  <file:Documentation/filesystems/proc.txt> and on the proc(5) manpage
	  ("man 5 proc").

	  This option will enlarge your kernel by about 67 KB. Several
	  programs depend on this, so everyone should say Y here.

config PROC_KCORE
	bool "/proc/kcore support" if !ARM
	depends on PROC_FS && MMU
	select CRASH_CORE
	help
	  Provides a virtual ELF core file of the live kernel.  This can
	  be read with gdb and other ELF tools.  No modifications can be
	  made using this mechanism.

config PROC_VMCORE
	bool "/proc/vmcore support"
	depends on PROC_FS && CRASH_DUMP
	default y
        help
        Exports the dump image of crashed kernel in ELF format.

config PROC_VMCORE_DEVICE_DUMP
	bool "Device Hardware/Firmware Log Collection"
	depends on PROC_VMCORE
	default n
	help
	  After kernel panic, device drivers can collect the device
	  specific snapshot of their hardware or firmware before the
	  underlying devices are initialized in crash recovery kernel.
	  Note that the device driver must be present in the crash
	  recovery kernel's initramfs to collect its underlying device
	  snapshot.

	  If you say Y here, the collected device dumps will be added
	  as ELF notes to /proc/vmcore. You can still disable device
	  dump using the kernel command line option 'novmcoredd'.

config PROC_SYSCTL
	bool "Sysctl support (/proc/sys)" if EXPERT
	depends on PROC_FS
	select SYSCTL
	default y
	---help---
	  The sysctl interface provides a means of dynamically changing
	  certain kernel parameters and variables on the fly without requiring
	  a recompile of the kernel or reboot of the system.  The primary
	  interface is through /proc/sys.  If you say Y here a tree of
	  modifiable sysctl entries will be generated beneath the
          /proc/sys directory. They are explained in the files
	  in <file:Documentation/admin-guide/sysctl/>.  Note that enabling this
	  option will enlarge the kernel by at least 8 KB.

	  As it is generally a good thing, you should say Y here unless
	  building a kernel for install/rescue disks or your system is very
	  limited in memory.

config PROC_PAGE_MONITOR
 	default y
	depends on PROC_FS && MMU
	bool "Enable /proc page monitoring" if EXPERT
 	help
	  Various /proc files exist to monitor process memory utilization:
	  /proc/pid/smaps, /proc/pid/clear_refs, /proc/pid/pagemap,
	  /proc/kpagecount, and /proc/kpageflags. Disabling these
          interfaces will reduce the size of the kernel by approximately 4kb.

config PROC_CHILDREN
	bool "Include /proc/<pid>/task/<tid>/children file"
	default n
	help
	  Provides a fast way to retrieve first level children pids of a task. See
	  <file:Documentation/filesystems/proc.txt> for more information.

	  Say Y if you are running any user-space software which takes benefit from
	  this interface. For example, rkt is such a piece of software.

<<<<<<< HEAD
config PROC_UID
	bool "Include /proc/uid/ files"
	depends on PROC_FS && RT_MUTEXES
	help
	Provides aggregated per-uid information under /proc/uid.
=======
config PROC_PID_ARCH_STATUS
	def_bool n
	depends on PROC_FS
>>>>>>> 5f9e832c
<|MERGE_RESOLUTION|>--- conflicted
+++ resolved
@@ -100,14 +100,12 @@
 	  Say Y if you are running any user-space software which takes benefit from
 	  this interface. For example, rkt is such a piece of software.
 
-<<<<<<< HEAD
+config PROC_PID_ARCH_STATUS
+	def_bool n
+	depends on PROC_FS
+
 config PROC_UID
 	bool "Include /proc/uid/ files"
 	depends on PROC_FS && RT_MUTEXES
 	help
-	Provides aggregated per-uid information under /proc/uid.
-=======
-config PROC_PID_ARCH_STATUS
-	def_bool n
-	depends on PROC_FS
->>>>>>> 5f9e832c
+	Provides aggregated per-uid information under /proc/uid.