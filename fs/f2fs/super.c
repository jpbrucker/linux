// SPDX-License-Identifier: GPL-2.0
/*
 * fs/f2fs/super.c
 *
 * Copyright (c) 2012 Samsung Electronics Co., Ltd.
 *             http://www.samsung.com/
 */
#include <linux/module.h>
#include <linux/init.h>
#include <linux/fs.h>
#include <linux/fs_context.h>
#include <linux/sched/mm.h>
#include <linux/statfs.h>
#include <linux/buffer_head.h>
#include <linux/kthread.h>
#include <linux/parser.h>
#include <linux/mount.h>
#include <linux/seq_file.h>
#include <linux/proc_fs.h>
#include <linux/random.h>
#include <linux/exportfs.h>
#include <linux/blkdev.h>
#include <linux/quotaops.h>
#include <linux/f2fs_fs.h>
#include <linux/sysfs.h>
#include <linux/quota.h>
#include <linux/unicode.h>
#include <linux/part_stat.h>
#include <linux/zstd.h>
#include <linux/lz4.h>
#include <linux/cleancache.h>

#include "f2fs.h"
#include "node.h"
#include "segment.h"
#include "xattr.h"
#include "gc.h"
#include "iostat.h"

#define CREATE_TRACE_POINTS
#include <trace/events/f2fs.h>

static struct kmem_cache *f2fs_inode_cachep;

#ifdef CONFIG_F2FS_FAULT_INJECTION

const char *f2fs_fault_name[FAULT_MAX] = {
	[FAULT_KMALLOC]		= "kmalloc",
	[FAULT_KVMALLOC]	= "kvmalloc",
	[FAULT_PAGE_ALLOC]	= "page alloc",
	[FAULT_PAGE_GET]	= "page get",
	[FAULT_ALLOC_NID]	= "alloc nid",
	[FAULT_ORPHAN]		= "orphan",
	[FAULT_BLOCK]		= "no more block",
	[FAULT_DIR_DEPTH]	= "too big dir depth",
	[FAULT_EVICT_INODE]	= "evict_inode fail",
	[FAULT_TRUNCATE]	= "truncate fail",
	[FAULT_READ_IO]		= "read IO error",
	[FAULT_CHECKPOINT]	= "checkpoint error",
	[FAULT_DISCARD]		= "discard error",
	[FAULT_WRITE_IO]	= "write IO error",
	[FAULT_SLAB_ALLOC]	= "slab alloc",
	[FAULT_DQUOT_INIT]	= "dquot initialize",
	[FAULT_LOCK_OP]		= "lock_op",
	[FAULT_BLKADDR]		= "invalid blkaddr",
};

void f2fs_build_fault_attr(struct f2fs_sb_info *sbi, unsigned int rate,
							unsigned int type)
{
	struct f2fs_fault_info *ffi = &F2FS_OPTION(sbi).fault_info;

	if (rate) {
		atomic_set(&ffi->inject_ops, 0);
		ffi->inject_rate = rate;
	}

	if (type)
		ffi->inject_type = type;

	if (!rate && !type)
		memset(ffi, 0, sizeof(struct f2fs_fault_info));
}
#endif

/* f2fs-wide shrinker description */
static struct shrinker f2fs_shrinker_info = {
	.scan_objects = f2fs_shrink_scan,
	.count_objects = f2fs_shrink_count,
	.seeks = DEFAULT_SEEKS,
};

enum {
	Opt_gc_background,
	Opt_disable_roll_forward,
	Opt_norecovery,
	Opt_discard,
	Opt_nodiscard,
	Opt_noheap,
	Opt_heap,
	Opt_user_xattr,
	Opt_nouser_xattr,
	Opt_acl,
	Opt_noacl,
	Opt_active_logs,
	Opt_disable_ext_identify,
	Opt_inline_xattr,
	Opt_noinline_xattr,
	Opt_inline_xattr_size,
	Opt_inline_data,
	Opt_inline_dentry,
	Opt_noinline_dentry,
	Opt_flush_merge,
	Opt_noflush_merge,
	Opt_barrier,
	Opt_nobarrier,
	Opt_fastboot,
	Opt_extent_cache,
	Opt_noextent_cache,
	Opt_noinline_data,
	Opt_data_flush,
	Opt_reserve_root,
	Opt_resgid,
	Opt_resuid,
	Opt_mode,
	Opt_io_size_bits,
	Opt_fault_injection,
	Opt_fault_type,
	Opt_lazytime,
	Opt_nolazytime,
	Opt_quota,
	Opt_noquota,
	Opt_usrquota,
	Opt_grpquota,
	Opt_prjquota,
	Opt_usrjquota,
	Opt_grpjquota,
	Opt_prjjquota,
	Opt_offusrjquota,
	Opt_offgrpjquota,
	Opt_offprjjquota,
	Opt_jqfmt_vfsold,
	Opt_jqfmt_vfsv0,
	Opt_jqfmt_vfsv1,
	Opt_alloc,
	Opt_fsync,
	Opt_test_dummy_encryption,
	Opt_inlinecrypt,
	Opt_checkpoint_disable,
	Opt_checkpoint_disable_cap,
	Opt_checkpoint_disable_cap_perc,
	Opt_checkpoint_enable,
	Opt_checkpoint_merge,
	Opt_nocheckpoint_merge,
	Opt_compress_algorithm,
	Opt_compress_log_size,
	Opt_compress_extension,
	Opt_nocompress_extension,
	Opt_compress_chksum,
	Opt_compress_mode,
	Opt_compress_cache,
	Opt_atgc,
	Opt_gc_merge,
	Opt_nogc_merge,
	Opt_discard_unit,
	Opt_memory_mode,
	Opt_age_extent_cache,
	Opt_errors,
	Opt_err,
};

static match_table_t f2fs_tokens = {
	{Opt_gc_background, "background_gc=%s"},
	{Opt_disable_roll_forward, "disable_roll_forward"},
	{Opt_norecovery, "norecovery"},
	{Opt_discard, "discard"},
	{Opt_nodiscard, "nodiscard"},
	{Opt_noheap, "no_heap"},
	{Opt_heap, "heap"},
	{Opt_user_xattr, "user_xattr"},
	{Opt_nouser_xattr, "nouser_xattr"},
	{Opt_acl, "acl"},
	{Opt_noacl, "noacl"},
	{Opt_active_logs, "active_logs=%u"},
	{Opt_disable_ext_identify, "disable_ext_identify"},
	{Opt_inline_xattr, "inline_xattr"},
	{Opt_noinline_xattr, "noinline_xattr"},
	{Opt_inline_xattr_size, "inline_xattr_size=%u"},
	{Opt_inline_data, "inline_data"},
	{Opt_inline_dentry, "inline_dentry"},
	{Opt_noinline_dentry, "noinline_dentry"},
	{Opt_flush_merge, "flush_merge"},
	{Opt_noflush_merge, "noflush_merge"},
	{Opt_barrier, "barrier"},
	{Opt_nobarrier, "nobarrier"},
	{Opt_fastboot, "fastboot"},
	{Opt_extent_cache, "extent_cache"},
	{Opt_noextent_cache, "noextent_cache"},
	{Opt_noinline_data, "noinline_data"},
	{Opt_data_flush, "data_flush"},
	{Opt_reserve_root, "reserve_root=%u"},
	{Opt_resgid, "resgid=%u"},
	{Opt_resuid, "resuid=%u"},
	{Opt_mode, "mode=%s"},
	{Opt_io_size_bits, "io_bits=%u"},
	{Opt_fault_injection, "fault_injection=%u"},
	{Opt_fault_type, "fault_type=%u"},
	{Opt_lazytime, "lazytime"},
	{Opt_nolazytime, "nolazytime"},
	{Opt_quota, "quota"},
	{Opt_noquota, "noquota"},
	{Opt_usrquota, "usrquota"},
	{Opt_grpquota, "grpquota"},
	{Opt_prjquota, "prjquota"},
	{Opt_usrjquota, "usrjquota=%s"},
	{Opt_grpjquota, "grpjquota=%s"},
	{Opt_prjjquota, "prjjquota=%s"},
	{Opt_offusrjquota, "usrjquota="},
	{Opt_offgrpjquota, "grpjquota="},
	{Opt_offprjjquota, "prjjquota="},
	{Opt_jqfmt_vfsold, "jqfmt=vfsold"},
	{Opt_jqfmt_vfsv0, "jqfmt=vfsv0"},
	{Opt_jqfmt_vfsv1, "jqfmt=vfsv1"},
	{Opt_alloc, "alloc_mode=%s"},
	{Opt_fsync, "fsync_mode=%s"},
	{Opt_test_dummy_encryption, "test_dummy_encryption=%s"},
	{Opt_test_dummy_encryption, "test_dummy_encryption"},
	{Opt_inlinecrypt, "inlinecrypt"},
	{Opt_checkpoint_disable, "checkpoint=disable"},
	{Opt_checkpoint_disable_cap, "checkpoint=disable:%u"},
	{Opt_checkpoint_disable_cap_perc, "checkpoint=disable:%u%%"},
	{Opt_checkpoint_enable, "checkpoint=enable"},
	{Opt_checkpoint_merge, "checkpoint_merge"},
	{Opt_nocheckpoint_merge, "nocheckpoint_merge"},
	{Opt_compress_algorithm, "compress_algorithm=%s"},
	{Opt_compress_log_size, "compress_log_size=%u"},
	{Opt_compress_extension, "compress_extension=%s"},
	{Opt_nocompress_extension, "nocompress_extension=%s"},
	{Opt_compress_chksum, "compress_chksum"},
	{Opt_compress_mode, "compress_mode=%s"},
	{Opt_compress_cache, "compress_cache"},
	{Opt_atgc, "atgc"},
	{Opt_gc_merge, "gc_merge"},
	{Opt_nogc_merge, "nogc_merge"},
	{Opt_discard_unit, "discard_unit=%s"},
	{Opt_memory_mode, "memory=%s"},
	{Opt_age_extent_cache, "age_extent_cache"},
	{Opt_errors, "errors=%s"},
	{Opt_err, NULL},
};

void f2fs_printk(struct f2fs_sb_info *sbi, const char *fmt, ...)
{
	struct va_format vaf;
	va_list args;
	int level;

	va_start(args, fmt);

	level = printk_get_level(fmt);
	vaf.fmt = printk_skip_level(fmt);
	vaf.va = &args;
	printk("%c%cF2FS-fs (%s): %pV\n",
	       KERN_SOH_ASCII, level, sbi->sb->s_id, &vaf);

	va_end(args);
}

#if IS_ENABLED(CONFIG_UNICODE)
static const struct f2fs_sb_encodings {
	__u16 magic;
	char *name;
	unsigned int version;
} f2fs_sb_encoding_map[] = {
	{F2FS_ENC_UTF8_12_1, "utf8", UNICODE_AGE(12, 1, 0)},
};

static const struct f2fs_sb_encodings *
f2fs_sb_read_encoding(const struct f2fs_super_block *sb)
{
	__u16 magic = le16_to_cpu(sb->s_encoding);
	int i;

	for (i = 0; i < ARRAY_SIZE(f2fs_sb_encoding_map); i++)
		if (magic == f2fs_sb_encoding_map[i].magic)
			return &f2fs_sb_encoding_map[i];

	return NULL;
}

struct kmem_cache *f2fs_cf_name_slab;
static int __init f2fs_create_casefold_cache(void)
{
	f2fs_cf_name_slab = f2fs_kmem_cache_create("f2fs_casefolded_name",
							F2FS_NAME_LEN);
	return f2fs_cf_name_slab ? 0 : -ENOMEM;
}

static void f2fs_destroy_casefold_cache(void)
{
	kmem_cache_destroy(f2fs_cf_name_slab);
}
#else
static int __init f2fs_create_casefold_cache(void) { return 0; }
static void f2fs_destroy_casefold_cache(void) { }
#endif

static inline void limit_reserve_root(struct f2fs_sb_info *sbi)
{
	block_t limit = min((sbi->user_block_count >> 3),
			sbi->user_block_count - sbi->reserved_blocks);

	/* limit is 12.5% */
	if (test_opt(sbi, RESERVE_ROOT) &&
			F2FS_OPTION(sbi).root_reserved_blocks > limit) {
		F2FS_OPTION(sbi).root_reserved_blocks = limit;
		f2fs_info(sbi, "Reduce reserved blocks for root = %u",
			  F2FS_OPTION(sbi).root_reserved_blocks);
	}
	if (!test_opt(sbi, RESERVE_ROOT) &&
		(!uid_eq(F2FS_OPTION(sbi).s_resuid,
				make_kuid(&init_user_ns, F2FS_DEF_RESUID)) ||
		!gid_eq(F2FS_OPTION(sbi).s_resgid,
				make_kgid(&init_user_ns, F2FS_DEF_RESGID))))
		f2fs_info(sbi, "Ignore s_resuid=%u, s_resgid=%u w/o reserve_root",
			  from_kuid_munged(&init_user_ns,
					   F2FS_OPTION(sbi).s_resuid),
			  from_kgid_munged(&init_user_ns,
					   F2FS_OPTION(sbi).s_resgid));
}

static inline int adjust_reserved_segment(struct f2fs_sb_info *sbi)
{
	unsigned int sec_blks = sbi->blocks_per_seg * sbi->segs_per_sec;
	unsigned int avg_vblocks;
	unsigned int wanted_reserved_segments;
	block_t avail_user_block_count;

	if (!F2FS_IO_ALIGNED(sbi))
		return 0;

	/* average valid block count in section in worst case */
	avg_vblocks = sec_blks / F2FS_IO_SIZE(sbi);

	/*
	 * we need enough free space when migrating one section in worst case
	 */
	wanted_reserved_segments = (F2FS_IO_SIZE(sbi) / avg_vblocks) *
						reserved_segments(sbi);
	wanted_reserved_segments -= reserved_segments(sbi);

	avail_user_block_count = sbi->user_block_count -
				sbi->current_reserved_blocks -
				F2FS_OPTION(sbi).root_reserved_blocks;

	if (wanted_reserved_segments * sbi->blocks_per_seg >
					avail_user_block_count) {
		f2fs_err(sbi, "IO align feature can't grab additional reserved segment: %u, available segments: %u",
			wanted_reserved_segments,
			avail_user_block_count >> sbi->log_blocks_per_seg);
		return -ENOSPC;
	}

	SM_I(sbi)->additional_reserved_segments = wanted_reserved_segments;

	f2fs_info(sbi, "IO align feature needs additional reserved segment: %u",
			 wanted_reserved_segments);

	return 0;
}

static inline void adjust_unusable_cap_perc(struct f2fs_sb_info *sbi)
{
	if (!F2FS_OPTION(sbi).unusable_cap_perc)
		return;

	if (F2FS_OPTION(sbi).unusable_cap_perc == 100)
		F2FS_OPTION(sbi).unusable_cap = sbi->user_block_count;
	else
		F2FS_OPTION(sbi).unusable_cap = (sbi->user_block_count / 100) *
					F2FS_OPTION(sbi).unusable_cap_perc;

	f2fs_info(sbi, "Adjust unusable cap for checkpoint=disable = %u / %u%%",
			F2FS_OPTION(sbi).unusable_cap,
			F2FS_OPTION(sbi).unusable_cap_perc);
}

static void init_once(void *foo)
{
	struct f2fs_inode_info *fi = (struct f2fs_inode_info *) foo;

	inode_init_once(&fi->vfs_inode);
}

#ifdef CONFIG_QUOTA
static const char * const quotatypes[] = INITQFNAMES;
#define QTYPE2NAME(t) (quotatypes[t])
static int f2fs_set_qf_name(struct super_block *sb, int qtype,
							substring_t *args)
{
	struct f2fs_sb_info *sbi = F2FS_SB(sb);
	char *qname;
	int ret = -EINVAL;

	if (sb_any_quota_loaded(sb) && !F2FS_OPTION(sbi).s_qf_names[qtype]) {
		f2fs_err(sbi, "Cannot change journaled quota options when quota turned on");
		return -EINVAL;
	}
	if (f2fs_sb_has_quota_ino(sbi)) {
		f2fs_info(sbi, "QUOTA feature is enabled, so ignore qf_name");
		return 0;
	}

	qname = match_strdup(args);
	if (!qname) {
		f2fs_err(sbi, "Not enough memory for storing quotafile name");
		return -ENOMEM;
	}
	if (F2FS_OPTION(sbi).s_qf_names[qtype]) {
		if (strcmp(F2FS_OPTION(sbi).s_qf_names[qtype], qname) == 0)
			ret = 0;
		else
			f2fs_err(sbi, "%s quota file already specified",
				 QTYPE2NAME(qtype));
		goto errout;
	}
	if (strchr(qname, '/')) {
		f2fs_err(sbi, "quotafile must be on filesystem root");
		goto errout;
	}
	F2FS_OPTION(sbi).s_qf_names[qtype] = qname;
	set_opt(sbi, QUOTA);
	return 0;
errout:
	kfree(qname);
	return ret;
}

static int f2fs_clear_qf_name(struct super_block *sb, int qtype)
{
	struct f2fs_sb_info *sbi = F2FS_SB(sb);

	if (sb_any_quota_loaded(sb) && F2FS_OPTION(sbi).s_qf_names[qtype]) {
		f2fs_err(sbi, "Cannot change journaled quota options when quota turned on");
		return -EINVAL;
	}
	kfree(F2FS_OPTION(sbi).s_qf_names[qtype]);
	F2FS_OPTION(sbi).s_qf_names[qtype] = NULL;
	return 0;
}

static int f2fs_check_quota_options(struct f2fs_sb_info *sbi)
{
	/*
	 * We do the test below only for project quotas. 'usrquota' and
	 * 'grpquota' mount options are allowed even without quota feature
	 * to support legacy quotas in quota files.
	 */
	if (test_opt(sbi, PRJQUOTA) && !f2fs_sb_has_project_quota(sbi)) {
		f2fs_err(sbi, "Project quota feature not enabled. Cannot enable project quota enforcement.");
		return -1;
	}
	if (F2FS_OPTION(sbi).s_qf_names[USRQUOTA] ||
			F2FS_OPTION(sbi).s_qf_names[GRPQUOTA] ||
			F2FS_OPTION(sbi).s_qf_names[PRJQUOTA]) {
		if (test_opt(sbi, USRQUOTA) &&
				F2FS_OPTION(sbi).s_qf_names[USRQUOTA])
			clear_opt(sbi, USRQUOTA);

		if (test_opt(sbi, GRPQUOTA) &&
				F2FS_OPTION(sbi).s_qf_names[GRPQUOTA])
			clear_opt(sbi, GRPQUOTA);

		if (test_opt(sbi, PRJQUOTA) &&
				F2FS_OPTION(sbi).s_qf_names[PRJQUOTA])
			clear_opt(sbi, PRJQUOTA);

		if (test_opt(sbi, GRPQUOTA) || test_opt(sbi, USRQUOTA) ||
				test_opt(sbi, PRJQUOTA)) {
			f2fs_err(sbi, "old and new quota format mixing");
			return -1;
		}

		if (!F2FS_OPTION(sbi).s_jquota_fmt) {
			f2fs_err(sbi, "journaled quota format not specified");
			return -1;
		}
	}

	if (f2fs_sb_has_quota_ino(sbi) && F2FS_OPTION(sbi).s_jquota_fmt) {
		f2fs_info(sbi, "QUOTA feature is enabled, so ignore jquota_fmt");
		F2FS_OPTION(sbi).s_jquota_fmt = 0;
	}
	return 0;
}
#endif

static int f2fs_set_test_dummy_encryption(struct super_block *sb,
					  const char *opt,
					  const substring_t *arg,
					  bool is_remount)
{
	struct f2fs_sb_info *sbi = F2FS_SB(sb);
	struct fs_parameter param = {
		.type = fs_value_is_string,
		.string = arg->from ? arg->from : "",
	};
	struct fscrypt_dummy_policy *policy =
		&F2FS_OPTION(sbi).dummy_enc_policy;
	int err;

	if (!IS_ENABLED(CONFIG_FS_ENCRYPTION)) {
		f2fs_warn(sbi, "test_dummy_encryption option not supported");
		return -EINVAL;
	}

	if (!f2fs_sb_has_encrypt(sbi)) {
		f2fs_err(sbi, "Encrypt feature is off");
		return -EINVAL;
	}

	/*
	 * This mount option is just for testing, and it's not worthwhile to
	 * implement the extra complexity (e.g. RCU protection) that would be
	 * needed to allow it to be set or changed during remount.  We do allow
	 * it to be specified during remount, but only if there is no change.
	 */
	if (is_remount && !fscrypt_is_dummy_policy_set(policy)) {
		f2fs_warn(sbi, "Can't set test_dummy_encryption on remount");
		return -EINVAL;
	}

	err = fscrypt_parse_test_dummy_encryption(&param, policy);
	if (err) {
		if (err == -EEXIST)
			f2fs_warn(sbi,
				  "Can't change test_dummy_encryption on remount");
		else if (err == -EINVAL)
			f2fs_warn(sbi, "Value of option \"%s\" is unrecognized",
				  opt);
		else
			f2fs_warn(sbi, "Error processing option \"%s\" [%d]",
				  opt, err);
		return -EINVAL;
	}
	f2fs_warn(sbi, "Test dummy encryption mode enabled");
	return 0;
}

#ifdef CONFIG_F2FS_FS_COMPRESSION
/*
 * 1. The same extension name cannot not appear in both compress and non-compress extension
 * at the same time.
 * 2. If the compress extension specifies all files, the types specified by the non-compress
 * extension will be treated as special cases and will not be compressed.
 * 3. Don't allow the non-compress extension specifies all files.
 */
static int f2fs_test_compress_extension(struct f2fs_sb_info *sbi)
{
	unsigned char (*ext)[F2FS_EXTENSION_LEN];
	unsigned char (*noext)[F2FS_EXTENSION_LEN];
	int ext_cnt, noext_cnt, index = 0, no_index = 0;

	ext = F2FS_OPTION(sbi).extensions;
	ext_cnt = F2FS_OPTION(sbi).compress_ext_cnt;
	noext = F2FS_OPTION(sbi).noextensions;
	noext_cnt = F2FS_OPTION(sbi).nocompress_ext_cnt;

	if (!noext_cnt)
		return 0;

	for (no_index = 0; no_index < noext_cnt; no_index++) {
		if (!strcasecmp("*", noext[no_index])) {
			f2fs_info(sbi, "Don't allow the nocompress extension specifies all files");
			return -EINVAL;
		}
		for (index = 0; index < ext_cnt; index++) {
			if (!strcasecmp(ext[index], noext[no_index])) {
				f2fs_info(sbi, "Don't allow the same extension %s appear in both compress and nocompress extension",
						ext[index]);
				return -EINVAL;
			}
		}
	}
	return 0;
}

#ifdef CONFIG_F2FS_FS_LZ4
static int f2fs_set_lz4hc_level(struct f2fs_sb_info *sbi, const char *str)
{
#ifdef CONFIG_F2FS_FS_LZ4HC
	unsigned int level;

	if (strlen(str) == 3) {
		F2FS_OPTION(sbi).compress_level = 0;
		return 0;
	}

	str += 3;

	if (str[0] != ':') {
		f2fs_info(sbi, "wrong format, e.g. <alg_name>:<compr_level>");
		return -EINVAL;
	}
	if (kstrtouint(str + 1, 10, &level))
		return -EINVAL;

	if (!f2fs_is_compress_level_valid(COMPRESS_LZ4, level)) {
		f2fs_info(sbi, "invalid lz4hc compress level: %d", level);
		return -EINVAL;
	}

	F2FS_OPTION(sbi).compress_level = level;
	return 0;
#else
	if (strlen(str) == 3) {
		F2FS_OPTION(sbi).compress_level = 0;
		return 0;
	}
	f2fs_info(sbi, "kernel doesn't support lz4hc compression");
	return -EINVAL;
#endif
}
#endif

#ifdef CONFIG_F2FS_FS_ZSTD
static int f2fs_set_zstd_level(struct f2fs_sb_info *sbi, const char *str)
{
	unsigned int level;
	int len = 4;

	if (strlen(str) == len) {
		F2FS_OPTION(sbi).compress_level = F2FS_ZSTD_DEFAULT_CLEVEL;
		return 0;
	}

	str += len;

	if (str[0] != ':') {
		f2fs_info(sbi, "wrong format, e.g. <alg_name>:<compr_level>");
		return -EINVAL;
	}
	if (kstrtouint(str + 1, 10, &level))
		return -EINVAL;

	if (!f2fs_is_compress_level_valid(COMPRESS_ZSTD, level)) {
		f2fs_info(sbi, "invalid zstd compress level: %d", level);
		return -EINVAL;
	}

	F2FS_OPTION(sbi).compress_level = level;
	return 0;
}
#endif
#endif

static int parse_options(struct super_block *sb, char *options, bool is_remount)
{
	struct f2fs_sb_info *sbi = F2FS_SB(sb);
	substring_t args[MAX_OPT_ARGS];
#ifdef CONFIG_F2FS_FS_COMPRESSION
	unsigned char (*ext)[F2FS_EXTENSION_LEN];
	unsigned char (*noext)[F2FS_EXTENSION_LEN];
	int ext_cnt, noext_cnt;
#endif
	char *p, *name;
	int arg = 0;
	kuid_t uid;
	kgid_t gid;
	int ret;

	if (!options)
		goto default_check;

	while ((p = strsep(&options, ",")) != NULL) {
		int token;

		if (!*p)
			continue;
		/*
		 * Initialize args struct so we know whether arg was
		 * found; some options take optional arguments.
		 */
		args[0].to = args[0].from = NULL;
		token = match_token(p, f2fs_tokens, args);

		switch (token) {
		case Opt_gc_background:
			name = match_strdup(&args[0]);

			if (!name)
				return -ENOMEM;
			if (!strcmp(name, "on")) {
				F2FS_OPTION(sbi).bggc_mode = BGGC_MODE_ON;
			} else if (!strcmp(name, "off")) {
				F2FS_OPTION(sbi).bggc_mode = BGGC_MODE_OFF;
			} else if (!strcmp(name, "sync")) {
				F2FS_OPTION(sbi).bggc_mode = BGGC_MODE_SYNC;
			} else {
				kfree(name);
				return -EINVAL;
			}
			kfree(name);
			break;
		case Opt_disable_roll_forward:
			set_opt(sbi, DISABLE_ROLL_FORWARD);
			break;
		case Opt_norecovery:
			/* this option mounts f2fs with ro */
			set_opt(sbi, NORECOVERY);
			if (!f2fs_readonly(sb))
				return -EINVAL;
			break;
		case Opt_discard:
			if (!f2fs_hw_support_discard(sbi)) {
				f2fs_warn(sbi, "device does not support discard");
				break;
			}
			set_opt(sbi, DISCARD);
			break;
		case Opt_nodiscard:
			if (f2fs_hw_should_discard(sbi)) {
				f2fs_warn(sbi, "discard is required for zoned block devices");
				return -EINVAL;
			}
			clear_opt(sbi, DISCARD);
			break;
		case Opt_noheap:
			set_opt(sbi, NOHEAP);
			break;
		case Opt_heap:
			clear_opt(sbi, NOHEAP);
			break;
#ifdef CONFIG_F2FS_FS_XATTR
		case Opt_user_xattr:
			set_opt(sbi, XATTR_USER);
			break;
		case Opt_nouser_xattr:
			clear_opt(sbi, XATTR_USER);
			break;
		case Opt_inline_xattr:
			set_opt(sbi, INLINE_XATTR);
			break;
		case Opt_noinline_xattr:
			clear_opt(sbi, INLINE_XATTR);
			break;
		case Opt_inline_xattr_size:
			if (args->from && match_int(args, &arg))
				return -EINVAL;
			set_opt(sbi, INLINE_XATTR_SIZE);
			F2FS_OPTION(sbi).inline_xattr_size = arg;
			break;
#else
		case Opt_user_xattr:
			f2fs_info(sbi, "user_xattr options not supported");
			break;
		case Opt_nouser_xattr:
			f2fs_info(sbi, "nouser_xattr options not supported");
			break;
		case Opt_inline_xattr:
			f2fs_info(sbi, "inline_xattr options not supported");
			break;
		case Opt_noinline_xattr:
			f2fs_info(sbi, "noinline_xattr options not supported");
			break;
#endif
#ifdef CONFIG_F2FS_FS_POSIX_ACL
		case Opt_acl:
			set_opt(sbi, POSIX_ACL);
			break;
		case Opt_noacl:
			clear_opt(sbi, POSIX_ACL);
			break;
#else
		case Opt_acl:
			f2fs_info(sbi, "acl options not supported");
			break;
		case Opt_noacl:
			f2fs_info(sbi, "noacl options not supported");
			break;
#endif
		case Opt_active_logs:
			if (args->from && match_int(args, &arg))
				return -EINVAL;
			if (arg != 2 && arg != 4 &&
				arg != NR_CURSEG_PERSIST_TYPE)
				return -EINVAL;
			F2FS_OPTION(sbi).active_logs = arg;
			break;
		case Opt_disable_ext_identify:
			set_opt(sbi, DISABLE_EXT_IDENTIFY);
			break;
		case Opt_inline_data:
			set_opt(sbi, INLINE_DATA);
			break;
		case Opt_inline_dentry:
			set_opt(sbi, INLINE_DENTRY);
			break;
		case Opt_noinline_dentry:
			clear_opt(sbi, INLINE_DENTRY);
			break;
		case Opt_flush_merge:
			set_opt(sbi, FLUSH_MERGE);
			break;
		case Opt_noflush_merge:
			clear_opt(sbi, FLUSH_MERGE);
			break;
		case Opt_nobarrier:
			set_opt(sbi, NOBARRIER);
			break;
		case Opt_barrier:
			clear_opt(sbi, NOBARRIER);
			break;
		case Opt_fastboot:
			set_opt(sbi, FASTBOOT);
			break;
		case Opt_extent_cache:
			set_opt(sbi, READ_EXTENT_CACHE);
			break;
		case Opt_noextent_cache:
			clear_opt(sbi, READ_EXTENT_CACHE);
			break;
		case Opt_noinline_data:
			clear_opt(sbi, INLINE_DATA);
			break;
		case Opt_data_flush:
			set_opt(sbi, DATA_FLUSH);
			break;
		case Opt_reserve_root:
			if (args->from && match_int(args, &arg))
				return -EINVAL;
			if (test_opt(sbi, RESERVE_ROOT)) {
				f2fs_info(sbi, "Preserve previous reserve_root=%u",
					  F2FS_OPTION(sbi).root_reserved_blocks);
			} else {
				F2FS_OPTION(sbi).root_reserved_blocks = arg;
				set_opt(sbi, RESERVE_ROOT);
			}
			break;
		case Opt_resuid:
			if (args->from && match_int(args, &arg))
				return -EINVAL;
			uid = make_kuid(current_user_ns(), arg);
			if (!uid_valid(uid)) {
				f2fs_err(sbi, "Invalid uid value %d", arg);
				return -EINVAL;
			}
			F2FS_OPTION(sbi).s_resuid = uid;
			break;
		case Opt_resgid:
			if (args->from && match_int(args, &arg))
				return -EINVAL;
			gid = make_kgid(current_user_ns(), arg);
			if (!gid_valid(gid)) {
				f2fs_err(sbi, "Invalid gid value %d", arg);
				return -EINVAL;
			}
			F2FS_OPTION(sbi).s_resgid = gid;
			break;
		case Opt_mode:
			name = match_strdup(&args[0]);

			if (!name)
				return -ENOMEM;
			if (!strcmp(name, "adaptive")) {
				F2FS_OPTION(sbi).fs_mode = FS_MODE_ADAPTIVE;
			} else if (!strcmp(name, "lfs")) {
				F2FS_OPTION(sbi).fs_mode = FS_MODE_LFS;
			} else if (!strcmp(name, "fragment:segment")) {
				F2FS_OPTION(sbi).fs_mode = FS_MODE_FRAGMENT_SEG;
			} else if (!strcmp(name, "fragment:block")) {
				F2FS_OPTION(sbi).fs_mode = FS_MODE_FRAGMENT_BLK;
			} else {
				kfree(name);
				return -EINVAL;
			}
			kfree(name);
			break;
		case Opt_io_size_bits:
			if (args->from && match_int(args, &arg))
				return -EINVAL;
			if (arg <= 0 || arg > __ilog2_u32(BIO_MAX_VECS)) {
				f2fs_warn(sbi, "Not support %ld, larger than %d",
					BIT(arg), BIO_MAX_VECS);
				return -EINVAL;
			}
			F2FS_OPTION(sbi).write_io_size_bits = arg;
			break;
#ifdef CONFIG_F2FS_FAULT_INJECTION
		case Opt_fault_injection:
			if (args->from && match_int(args, &arg))
				return -EINVAL;
			f2fs_build_fault_attr(sbi, arg, F2FS_ALL_FAULT_TYPE);
			set_opt(sbi, FAULT_INJECTION);
			break;

		case Opt_fault_type:
			if (args->from && match_int(args, &arg))
				return -EINVAL;
			f2fs_build_fault_attr(sbi, 0, arg);
			set_opt(sbi, FAULT_INJECTION);
			break;
#else
		case Opt_fault_injection:
			f2fs_info(sbi, "fault_injection options not supported");
			break;

		case Opt_fault_type:
			f2fs_info(sbi, "fault_type options not supported");
			break;
#endif
		case Opt_lazytime:
			sb->s_flags |= SB_LAZYTIME;
			break;
		case Opt_nolazytime:
			sb->s_flags &= ~SB_LAZYTIME;
			break;
#ifdef CONFIG_QUOTA
		case Opt_quota:
		case Opt_usrquota:
			set_opt(sbi, USRQUOTA);
			break;
		case Opt_grpquota:
			set_opt(sbi, GRPQUOTA);
			break;
		case Opt_prjquota:
			set_opt(sbi, PRJQUOTA);
			break;
		case Opt_usrjquota:
			ret = f2fs_set_qf_name(sb, USRQUOTA, &args[0]);
			if (ret)
				return ret;
			break;
		case Opt_grpjquota:
			ret = f2fs_set_qf_name(sb, GRPQUOTA, &args[0]);
			if (ret)
				return ret;
			break;
		case Opt_prjjquota:
			ret = f2fs_set_qf_name(sb, PRJQUOTA, &args[0]);
			if (ret)
				return ret;
			break;
		case Opt_offusrjquota:
			ret = f2fs_clear_qf_name(sb, USRQUOTA);
			if (ret)
				return ret;
			break;
		case Opt_offgrpjquota:
			ret = f2fs_clear_qf_name(sb, GRPQUOTA);
			if (ret)
				return ret;
			break;
		case Opt_offprjjquota:
			ret = f2fs_clear_qf_name(sb, PRJQUOTA);
			if (ret)
				return ret;
			break;
		case Opt_jqfmt_vfsold:
			F2FS_OPTION(sbi).s_jquota_fmt = QFMT_VFS_OLD;
			break;
		case Opt_jqfmt_vfsv0:
			F2FS_OPTION(sbi).s_jquota_fmt = QFMT_VFS_V0;
			break;
		case Opt_jqfmt_vfsv1:
			F2FS_OPTION(sbi).s_jquota_fmt = QFMT_VFS_V1;
			break;
		case Opt_noquota:
			clear_opt(sbi, QUOTA);
			clear_opt(sbi, USRQUOTA);
			clear_opt(sbi, GRPQUOTA);
			clear_opt(sbi, PRJQUOTA);
			break;
#else
		case Opt_quota:
		case Opt_usrquota:
		case Opt_grpquota:
		case Opt_prjquota:
		case Opt_usrjquota:
		case Opt_grpjquota:
		case Opt_prjjquota:
		case Opt_offusrjquota:
		case Opt_offgrpjquota:
		case Opt_offprjjquota:
		case Opt_jqfmt_vfsold:
		case Opt_jqfmt_vfsv0:
		case Opt_jqfmt_vfsv1:
		case Opt_noquota:
			f2fs_info(sbi, "quota operations not supported");
			break;
#endif
		case Opt_alloc:
			name = match_strdup(&args[0]);
			if (!name)
				return -ENOMEM;

			if (!strcmp(name, "default")) {
				F2FS_OPTION(sbi).alloc_mode = ALLOC_MODE_DEFAULT;
			} else if (!strcmp(name, "reuse")) {
				F2FS_OPTION(sbi).alloc_mode = ALLOC_MODE_REUSE;
			} else {
				kfree(name);
				return -EINVAL;
			}
			kfree(name);
			break;
		case Opt_fsync:
			name = match_strdup(&args[0]);
			if (!name)
				return -ENOMEM;
			if (!strcmp(name, "posix")) {
				F2FS_OPTION(sbi).fsync_mode = FSYNC_MODE_POSIX;
			} else if (!strcmp(name, "strict")) {
				F2FS_OPTION(sbi).fsync_mode = FSYNC_MODE_STRICT;
			} else if (!strcmp(name, "nobarrier")) {
				F2FS_OPTION(sbi).fsync_mode =
							FSYNC_MODE_NOBARRIER;
			} else {
				kfree(name);
				return -EINVAL;
			}
			kfree(name);
			break;
		case Opt_test_dummy_encryption:
			ret = f2fs_set_test_dummy_encryption(sb, p, &args[0],
							     is_remount);
			if (ret)
				return ret;
			break;
		case Opt_inlinecrypt:
#ifdef CONFIG_FS_ENCRYPTION_INLINE_CRYPT
			sb->s_flags |= SB_INLINECRYPT;
#else
			f2fs_info(sbi, "inline encryption not supported");
#endif
			break;
		case Opt_checkpoint_disable_cap_perc:
			if (args->from && match_int(args, &arg))
				return -EINVAL;
			if (arg < 0 || arg > 100)
				return -EINVAL;
			F2FS_OPTION(sbi).unusable_cap_perc = arg;
			set_opt(sbi, DISABLE_CHECKPOINT);
			break;
		case Opt_checkpoint_disable_cap:
			if (args->from && match_int(args, &arg))
				return -EINVAL;
			F2FS_OPTION(sbi).unusable_cap = arg;
			set_opt(sbi, DISABLE_CHECKPOINT);
			break;
		case Opt_checkpoint_disable:
			set_opt(sbi, DISABLE_CHECKPOINT);
			break;
		case Opt_checkpoint_enable:
			clear_opt(sbi, DISABLE_CHECKPOINT);
			break;
		case Opt_checkpoint_merge:
			set_opt(sbi, MERGE_CHECKPOINT);
			break;
		case Opt_nocheckpoint_merge:
			clear_opt(sbi, MERGE_CHECKPOINT);
			break;
#ifdef CONFIG_F2FS_FS_COMPRESSION
		case Opt_compress_algorithm:
			if (!f2fs_sb_has_compression(sbi)) {
				f2fs_info(sbi, "Image doesn't support compression");
				break;
			}
			name = match_strdup(&args[0]);
			if (!name)
				return -ENOMEM;
			if (!strcmp(name, "lzo")) {
#ifdef CONFIG_F2FS_FS_LZO
				F2FS_OPTION(sbi).compress_level = 0;
				F2FS_OPTION(sbi).compress_algorithm =
								COMPRESS_LZO;
#else
				f2fs_info(sbi, "kernel doesn't support lzo compression");
#endif
			} else if (!strncmp(name, "lz4", 3)) {
#ifdef CONFIG_F2FS_FS_LZ4
				ret = f2fs_set_lz4hc_level(sbi, name);
				if (ret) {
					kfree(name);
					return -EINVAL;
				}
				F2FS_OPTION(sbi).compress_algorithm =
								COMPRESS_LZ4;
#else
				f2fs_info(sbi, "kernel doesn't support lz4 compression");
#endif
			} else if (!strncmp(name, "zstd", 4)) {
#ifdef CONFIG_F2FS_FS_ZSTD
				ret = f2fs_set_zstd_level(sbi, name);
				if (ret) {
					kfree(name);
					return -EINVAL;
				}
				F2FS_OPTION(sbi).compress_algorithm =
								COMPRESS_ZSTD;
#else
				f2fs_info(sbi, "kernel doesn't support zstd compression");
#endif
			} else if (!strcmp(name, "lzo-rle")) {
#ifdef CONFIG_F2FS_FS_LZORLE
				F2FS_OPTION(sbi).compress_level = 0;
				F2FS_OPTION(sbi).compress_algorithm =
								COMPRESS_LZORLE;
#else
				f2fs_info(sbi, "kernel doesn't support lzorle compression");
#endif
			} else {
				kfree(name);
				return -EINVAL;
			}
			kfree(name);
			break;
		case Opt_compress_log_size:
			if (!f2fs_sb_has_compression(sbi)) {
				f2fs_info(sbi, "Image doesn't support compression");
				break;
			}
			if (args->from && match_int(args, &arg))
				return -EINVAL;
			if (arg < MIN_COMPRESS_LOG_SIZE ||
				arg > MAX_COMPRESS_LOG_SIZE) {
				f2fs_err(sbi,
					"Compress cluster log size is out of range");
				return -EINVAL;
			}
			F2FS_OPTION(sbi).compress_log_size = arg;
			break;
		case Opt_compress_extension:
			if (!f2fs_sb_has_compression(sbi)) {
				f2fs_info(sbi, "Image doesn't support compression");
				break;
			}
			name = match_strdup(&args[0]);
			if (!name)
				return -ENOMEM;

			ext = F2FS_OPTION(sbi).extensions;
			ext_cnt = F2FS_OPTION(sbi).compress_ext_cnt;

			if (strlen(name) >= F2FS_EXTENSION_LEN ||
				ext_cnt >= COMPRESS_EXT_NUM) {
				f2fs_err(sbi,
					"invalid extension length/number");
				kfree(name);
				return -EINVAL;
			}

			strcpy(ext[ext_cnt], name);
			F2FS_OPTION(sbi).compress_ext_cnt++;
			kfree(name);
			break;
		case Opt_nocompress_extension:
			if (!f2fs_sb_has_compression(sbi)) {
				f2fs_info(sbi, "Image doesn't support compression");
				break;
			}
			name = match_strdup(&args[0]);
			if (!name)
				return -ENOMEM;

			noext = F2FS_OPTION(sbi).noextensions;
			noext_cnt = F2FS_OPTION(sbi).nocompress_ext_cnt;

			if (strlen(name) >= F2FS_EXTENSION_LEN ||
				noext_cnt >= COMPRESS_EXT_NUM) {
				f2fs_err(sbi,
					"invalid extension length/number");
				kfree(name);
				return -EINVAL;
			}

			strcpy(noext[noext_cnt], name);
			F2FS_OPTION(sbi).nocompress_ext_cnt++;
			kfree(name);
			break;
		case Opt_compress_chksum:
			if (!f2fs_sb_has_compression(sbi)) {
				f2fs_info(sbi, "Image doesn't support compression");
				break;
			}
			F2FS_OPTION(sbi).compress_chksum = true;
			break;
		case Opt_compress_mode:
			if (!f2fs_sb_has_compression(sbi)) {
				f2fs_info(sbi, "Image doesn't support compression");
				break;
			}
			name = match_strdup(&args[0]);
			if (!name)
				return -ENOMEM;
			if (!strcmp(name, "fs")) {
				F2FS_OPTION(sbi).compress_mode = COMPR_MODE_FS;
			} else if (!strcmp(name, "user")) {
				F2FS_OPTION(sbi).compress_mode = COMPR_MODE_USER;
			} else {
				kfree(name);
				return -EINVAL;
			}
			kfree(name);
			break;
		case Opt_compress_cache:
			if (!f2fs_sb_has_compression(sbi)) {
				f2fs_info(sbi, "Image doesn't support compression");
				break;
			}
			set_opt(sbi, COMPRESS_CACHE);
			break;
#else
		case Opt_compress_algorithm:
		case Opt_compress_log_size:
		case Opt_compress_extension:
		case Opt_nocompress_extension:
		case Opt_compress_chksum:
		case Opt_compress_mode:
		case Opt_compress_cache:
			f2fs_info(sbi, "compression options not supported");
			break;
#endif
		case Opt_atgc:
			set_opt(sbi, ATGC);
			break;
		case Opt_gc_merge:
			set_opt(sbi, GC_MERGE);
			break;
		case Opt_nogc_merge:
			clear_opt(sbi, GC_MERGE);
			break;
		case Opt_discard_unit:
			name = match_strdup(&args[0]);
			if (!name)
				return -ENOMEM;
			if (!strcmp(name, "block")) {
				F2FS_OPTION(sbi).discard_unit =
						DISCARD_UNIT_BLOCK;
			} else if (!strcmp(name, "segment")) {
				F2FS_OPTION(sbi).discard_unit =
						DISCARD_UNIT_SEGMENT;
			} else if (!strcmp(name, "section")) {
				F2FS_OPTION(sbi).discard_unit =
						DISCARD_UNIT_SECTION;
			} else {
				kfree(name);
				return -EINVAL;
			}
			kfree(name);
			break;
		case Opt_memory_mode:
			name = match_strdup(&args[0]);
			if (!name)
				return -ENOMEM;
			if (!strcmp(name, "normal")) {
				F2FS_OPTION(sbi).memory_mode =
						MEMORY_MODE_NORMAL;
			} else if (!strcmp(name, "low")) {
				F2FS_OPTION(sbi).memory_mode =
						MEMORY_MODE_LOW;
			} else {
				kfree(name);
				return -EINVAL;
			}
			kfree(name);
			break;
		case Opt_age_extent_cache:
			set_opt(sbi, AGE_EXTENT_CACHE);
			break;
		case Opt_errors:
			name = match_strdup(&args[0]);
			if (!name)
				return -ENOMEM;
			if (!strcmp(name, "remount-ro")) {
				F2FS_OPTION(sbi).errors =
						MOUNT_ERRORS_READONLY;
			} else if (!strcmp(name, "continue")) {
				F2FS_OPTION(sbi).errors =
						MOUNT_ERRORS_CONTINUE;
			} else if (!strcmp(name, "panic")) {
				F2FS_OPTION(sbi).errors =
						MOUNT_ERRORS_PANIC;
			} else {
				kfree(name);
				return -EINVAL;
			}
			kfree(name);
			break;
		default:
			f2fs_err(sbi, "Unrecognized mount option \"%s\" or missing value",
				 p);
			return -EINVAL;
		}
	}
default_check:
#ifdef CONFIG_QUOTA
	if (f2fs_check_quota_options(sbi))
		return -EINVAL;
#else
	if (f2fs_sb_has_quota_ino(sbi) && !f2fs_readonly(sbi->sb)) {
		f2fs_info(sbi, "Filesystem with quota feature cannot be mounted RDWR without CONFIG_QUOTA");
		return -EINVAL;
	}
	if (f2fs_sb_has_project_quota(sbi) && !f2fs_readonly(sbi->sb)) {
		f2fs_err(sbi, "Filesystem with project quota feature cannot be mounted RDWR without CONFIG_QUOTA");
		return -EINVAL;
	}
#endif
#if !IS_ENABLED(CONFIG_UNICODE)
	if (f2fs_sb_has_casefold(sbi)) {
		f2fs_err(sbi,
			"Filesystem with casefold feature cannot be mounted without CONFIG_UNICODE");
		return -EINVAL;
	}
#endif
	/*
	 * The BLKZONED feature indicates that the drive was formatted with
	 * zone alignment optimization. This is optional for host-aware
	 * devices, but mandatory for host-managed zoned block devices.
	 */
	if (f2fs_sb_has_blkzoned(sbi)) {
#ifdef CONFIG_BLK_DEV_ZONED
		if (F2FS_OPTION(sbi).discard_unit !=
						DISCARD_UNIT_SECTION) {
			f2fs_info(sbi, "Zoned block device doesn't need small discard, set discard_unit=section by default");
			F2FS_OPTION(sbi).discard_unit =
					DISCARD_UNIT_SECTION;
		}

		if (F2FS_OPTION(sbi).fs_mode != FS_MODE_LFS) {
			f2fs_info(sbi, "Only lfs mode is allowed with zoned block device feature");
			return -EINVAL;
		}
#else
		f2fs_err(sbi, "Zoned block device support is not enabled");
		return -EINVAL;
#endif
	}

#ifdef CONFIG_F2FS_FS_COMPRESSION
	if (f2fs_test_compress_extension(sbi)) {
		f2fs_err(sbi, "invalid compress or nocompress extension");
		return -EINVAL;
	}
#endif

	if (F2FS_IO_SIZE_BITS(sbi) && !f2fs_lfs_mode(sbi)) {
		f2fs_err(sbi, "Should set mode=lfs with %luKB-sized IO",
			 F2FS_IO_SIZE_KB(sbi));
		return -EINVAL;
	}

	if (test_opt(sbi, INLINE_XATTR_SIZE)) {
		int min_size, max_size;

		if (!f2fs_sb_has_extra_attr(sbi) ||
			!f2fs_sb_has_flexible_inline_xattr(sbi)) {
			f2fs_err(sbi, "extra_attr or flexible_inline_xattr feature is off");
			return -EINVAL;
		}
		if (!test_opt(sbi, INLINE_XATTR)) {
			f2fs_err(sbi, "inline_xattr_size option should be set with inline_xattr option");
			return -EINVAL;
		}

		min_size = MIN_INLINE_XATTR_SIZE;
		max_size = MAX_INLINE_XATTR_SIZE;

		if (F2FS_OPTION(sbi).inline_xattr_size < min_size ||
				F2FS_OPTION(sbi).inline_xattr_size > max_size) {
			f2fs_err(sbi, "inline xattr size is out of range: %d ~ %d",
				 min_size, max_size);
			return -EINVAL;
		}
	}

	if (test_opt(sbi, DISABLE_CHECKPOINT) && f2fs_lfs_mode(sbi)) {
		f2fs_err(sbi, "LFS is not compatible with checkpoint=disable");
		return -EINVAL;
	}

	if (test_opt(sbi, ATGC) && f2fs_lfs_mode(sbi)) {
		f2fs_err(sbi, "LFS is not compatible with ATGC");
		return -EINVAL;
	}

	if (f2fs_is_readonly(sbi) && test_opt(sbi, FLUSH_MERGE)) {
		f2fs_err(sbi, "FLUSH_MERGE not compatible with readonly mode");
		return -EINVAL;
	}

	if ((f2fs_sb_has_readonly(sbi) || f2fs_readonly(sbi->sb)) &&
		test_opt(sbi, FLUSH_MERGE)) {
		f2fs_err(sbi, "FLUSH_MERGE not compatible with readonly mode");
		return -EINVAL;
	}

	if (f2fs_sb_has_readonly(sbi) && !f2fs_readonly(sbi->sb)) {
		f2fs_err(sbi, "Allow to mount readonly mode only");
		return -EROFS;
	}
	return 0;
}

static struct inode *f2fs_alloc_inode(struct super_block *sb)
{
	struct f2fs_inode_info *fi;

	if (time_to_inject(F2FS_SB(sb), FAULT_SLAB_ALLOC))
		return NULL;

	fi = alloc_inode_sb(sb, f2fs_inode_cachep, GFP_F2FS_ZERO);
	if (!fi)
		return NULL;

	init_once((void *) fi);

	/* Initialize f2fs-specific inode info */
	atomic_set(&fi->dirty_pages, 0);
	atomic_set(&fi->i_compr_blocks, 0);
	init_f2fs_rwsem(&fi->i_sem);
	spin_lock_init(&fi->i_size_lock);
	INIT_LIST_HEAD(&fi->dirty_list);
	INIT_LIST_HEAD(&fi->gdirty_list);
	init_f2fs_rwsem(&fi->i_gc_rwsem[READ]);
	init_f2fs_rwsem(&fi->i_gc_rwsem[WRITE]);
	init_f2fs_rwsem(&fi->i_xattr_sem);

	/* Will be used by directory only */
	fi->i_dir_level = F2FS_SB(sb)->dir_level;

	return &fi->vfs_inode;
}

static int f2fs_drop_inode(struct inode *inode)
{
	struct f2fs_sb_info *sbi = F2FS_I_SB(inode);
	int ret;

	/*
	 * during filesystem shutdown, if checkpoint is disabled,
	 * drop useless meta/node dirty pages.
	 */
	if (unlikely(is_sbi_flag_set(sbi, SBI_CP_DISABLED))) {
		if (inode->i_ino == F2FS_NODE_INO(sbi) ||
			inode->i_ino == F2FS_META_INO(sbi)) {
			trace_f2fs_drop_inode(inode, 1);
			return 1;
		}
	}

	/*
	 * This is to avoid a deadlock condition like below.
	 * writeback_single_inode(inode)
	 *  - f2fs_write_data_page
	 *    - f2fs_gc -> iput -> evict
	 *       - inode_wait_for_writeback(inode)
	 */
	if ((!inode_unhashed(inode) && inode->i_state & I_SYNC)) {
		if (!inode->i_nlink && !is_bad_inode(inode)) {
			/* to avoid evict_inode call simultaneously */
			atomic_inc(&inode->i_count);
			spin_unlock(&inode->i_lock);

			/* should remain fi->extent_tree for writepage */
			f2fs_destroy_extent_node(inode);

			sb_start_intwrite(inode->i_sb);
			f2fs_i_size_write(inode, 0);

			f2fs_submit_merged_write_cond(F2FS_I_SB(inode),
					inode, NULL, 0, DATA);
			truncate_inode_pages_final(inode->i_mapping);

			if (F2FS_HAS_BLOCKS(inode))
				f2fs_truncate(inode);

			sb_end_intwrite(inode->i_sb);

			spin_lock(&inode->i_lock);
			atomic_dec(&inode->i_count);
		}
		trace_f2fs_drop_inode(inode, 0);
		return 0;
	}
	ret = generic_drop_inode(inode);
	if (!ret)
		ret = fscrypt_drop_inode(inode);
	trace_f2fs_drop_inode(inode, ret);
	return ret;
}

int f2fs_inode_dirtied(struct inode *inode, bool sync)
{
	struct f2fs_sb_info *sbi = F2FS_I_SB(inode);
	int ret = 0;

	spin_lock(&sbi->inode_lock[DIRTY_META]);
	if (is_inode_flag_set(inode, FI_DIRTY_INODE)) {
		ret = 1;
	} else {
		set_inode_flag(inode, FI_DIRTY_INODE);
		stat_inc_dirty_inode(sbi, DIRTY_META);
	}
	if (sync && list_empty(&F2FS_I(inode)->gdirty_list)) {
		list_add_tail(&F2FS_I(inode)->gdirty_list,
				&sbi->inode_list[DIRTY_META]);
		inc_page_count(sbi, F2FS_DIRTY_IMETA);
	}
	spin_unlock(&sbi->inode_lock[DIRTY_META]);
	return ret;
}

void f2fs_inode_synced(struct inode *inode)
{
	struct f2fs_sb_info *sbi = F2FS_I_SB(inode);

	spin_lock(&sbi->inode_lock[DIRTY_META]);
	if (!is_inode_flag_set(inode, FI_DIRTY_INODE)) {
		spin_unlock(&sbi->inode_lock[DIRTY_META]);
		return;
	}
	if (!list_empty(&F2FS_I(inode)->gdirty_list)) {
		list_del_init(&F2FS_I(inode)->gdirty_list);
		dec_page_count(sbi, F2FS_DIRTY_IMETA);
	}
	clear_inode_flag(inode, FI_DIRTY_INODE);
	clear_inode_flag(inode, FI_AUTO_RECOVER);
	stat_dec_dirty_inode(F2FS_I_SB(inode), DIRTY_META);
	spin_unlock(&sbi->inode_lock[DIRTY_META]);
}

/*
 * f2fs_dirty_inode() is called from __mark_inode_dirty()
 *
 * We should call set_dirty_inode to write the dirty inode through write_inode.
 */
static void f2fs_dirty_inode(struct inode *inode, int flags)
{
	struct f2fs_sb_info *sbi = F2FS_I_SB(inode);

	if (inode->i_ino == F2FS_NODE_INO(sbi) ||
			inode->i_ino == F2FS_META_INO(sbi))
		return;

	if (is_inode_flag_set(inode, FI_AUTO_RECOVER))
		clear_inode_flag(inode, FI_AUTO_RECOVER);

	f2fs_inode_dirtied(inode, false);
}

static void f2fs_free_inode(struct inode *inode)
{
	fscrypt_free_inode(inode);
	kmem_cache_free(f2fs_inode_cachep, F2FS_I(inode));
}

static void destroy_percpu_info(struct f2fs_sb_info *sbi)
{
	percpu_counter_destroy(&sbi->total_valid_inode_count);
	percpu_counter_destroy(&sbi->rf_node_block_count);
	percpu_counter_destroy(&sbi->alloc_valid_block_count);
}

static void destroy_device_list(struct f2fs_sb_info *sbi)
{
	int i;

	for (i = 0; i < sbi->s_ndevs; i++) {
		blkdev_put(FDEV(i).bdev, FMODE_EXCL);
#ifdef CONFIG_BLK_DEV_ZONED
		kvfree(FDEV(i).blkz_seq);
#endif
	}
	kvfree(sbi->devs);
}

static void f2fs_put_super(struct super_block *sb)
{
	struct f2fs_sb_info *sbi = F2FS_SB(sb);
	int i;
	int err = 0;
	bool done;

	/* unregister procfs/sysfs entries in advance to avoid race case */
	f2fs_unregister_sysfs(sbi);

	f2fs_quota_off_umount(sb);

	/* prevent remaining shrinker jobs */
	mutex_lock(&sbi->umount_mutex);

	/*
	 * flush all issued checkpoints and stop checkpoint issue thread.
	 * after then, all checkpoints should be done by each process context.
	 */
	f2fs_stop_ckpt_thread(sbi);

	/*
	 * We don't need to do checkpoint when superblock is clean.
	 * But, the previous checkpoint was not done by umount, it needs to do
	 * clean checkpoint again.
	 */
	if ((is_sbi_flag_set(sbi, SBI_IS_DIRTY) ||
			!is_set_ckpt_flags(sbi, CP_UMOUNT_FLAG))) {
		struct cp_control cpc = {
			.reason = CP_UMOUNT,
		};
		stat_inc_cp_call_count(sbi, TOTAL_CALL);
		err = f2fs_write_checkpoint(sbi, &cpc);
	}

	/* be sure to wait for any on-going discard commands */
	done = f2fs_issue_discard_timeout(sbi);
	if (f2fs_realtime_discard_enable(sbi) && !sbi->discard_blks && done) {
		struct cp_control cpc = {
			.reason = CP_UMOUNT | CP_TRIMMED,
		};
		stat_inc_cp_call_count(sbi, TOTAL_CALL);
		err = f2fs_write_checkpoint(sbi, &cpc);
	}

	/*
	 * normally superblock is clean, so we need to release this.
	 * In addition, EIO will skip do checkpoint, we need this as well.
	 */
	f2fs_release_ino_entry(sbi, true);

	f2fs_leave_shrinker(sbi);
	mutex_unlock(&sbi->umount_mutex);

	/* our cp_error case, we can wait for any writeback page */
	f2fs_flush_merged_writes(sbi);

	f2fs_wait_on_all_pages(sbi, F2FS_WB_CP_DATA);

	if (err) {
		truncate_inode_pages_final(NODE_MAPPING(sbi));
		truncate_inode_pages_final(META_MAPPING(sbi));
	}

	for (i = 0; i < NR_COUNT_TYPE; i++) {
		if (!get_pages(sbi, i))
			continue;
		f2fs_err(sbi, "detect filesystem reference count leak during "
			"umount, type: %d, count: %lld", i, get_pages(sbi, i));
		f2fs_bug_on(sbi, 1);
	}

	f2fs_bug_on(sbi, sbi->fsync_node_num);

	f2fs_destroy_compress_inode(sbi);

	iput(sbi->node_inode);
	sbi->node_inode = NULL;

	iput(sbi->meta_inode);
	sbi->meta_inode = NULL;

	/*
	 * iput() can update stat information, if f2fs_write_checkpoint()
	 * above failed with error.
	 */
	f2fs_destroy_stats(sbi);

	/* destroy f2fs internal modules */
	f2fs_destroy_node_manager(sbi);
	f2fs_destroy_segment_manager(sbi);

	/* flush s_error_work before sbi destroy */
	flush_work(&sbi->s_error_work);

	f2fs_destroy_post_read_wq(sbi);

	kvfree(sbi->ckpt);

	sb->s_fs_info = NULL;
	if (sbi->s_chksum_driver)
		crypto_free_shash(sbi->s_chksum_driver);
	kfree(sbi->raw_super);

	destroy_device_list(sbi);
	f2fs_destroy_page_array_cache(sbi);
	f2fs_destroy_xattr_caches(sbi);
	mempool_destroy(sbi->write_io_dummy);
#ifdef CONFIG_QUOTA
	for (i = 0; i < MAXQUOTAS; i++)
		kfree(F2FS_OPTION(sbi).s_qf_names[i]);
#endif
	fscrypt_free_dummy_policy(&F2FS_OPTION(sbi).dummy_enc_policy);
	destroy_percpu_info(sbi);
	f2fs_destroy_iostat(sbi);
	for (i = 0; i < NR_PAGE_TYPE; i++)
		kvfree(sbi->write_io[i]);
#if IS_ENABLED(CONFIG_UNICODE)
	utf8_unload(sb->s_encoding);
#endif
	kfree(sbi);
}

int f2fs_sync_fs(struct super_block *sb, int sync)
{
	struct f2fs_sb_info *sbi = F2FS_SB(sb);
	int err = 0;

	if (unlikely(f2fs_cp_error(sbi)))
		return 0;
	if (unlikely(is_sbi_flag_set(sbi, SBI_CP_DISABLED)))
		return 0;

	trace_f2fs_sync_fs(sb, sync);

	if (unlikely(is_sbi_flag_set(sbi, SBI_POR_DOING)))
		return -EAGAIN;

	if (sync) {
		stat_inc_cp_call_count(sbi, TOTAL_CALL);
		err = f2fs_issue_checkpoint(sbi);
	}

	return err;
}

static int f2fs_freeze(struct super_block *sb)
{
	if (f2fs_readonly(sb))
		return 0;

	/* IO error happened before */
	if (unlikely(f2fs_cp_error(F2FS_SB(sb))))
		return -EIO;

	/* must be clean, since sync_filesystem() was already called */
	if (is_sbi_flag_set(F2FS_SB(sb), SBI_IS_DIRTY))
		return -EINVAL;

	/* Let's flush checkpoints and stop the thread. */
	f2fs_flush_ckpt_thread(F2FS_SB(sb));

	/* to avoid deadlock on f2fs_evict_inode->SB_FREEZE_FS */
	set_sbi_flag(F2FS_SB(sb), SBI_IS_FREEZING);
	return 0;
}

static int f2fs_unfreeze(struct super_block *sb)
{
	clear_sbi_flag(F2FS_SB(sb), SBI_IS_FREEZING);
	return 0;
}

#ifdef CONFIG_QUOTA
static int f2fs_statfs_project(struct super_block *sb,
				kprojid_t projid, struct kstatfs *buf)
{
	struct kqid qid;
	struct dquot *dquot;
	u64 limit;
	u64 curblock;

	qid = make_kqid_projid(projid);
	dquot = dqget(sb, qid);
	if (IS_ERR(dquot))
		return PTR_ERR(dquot);
	spin_lock(&dquot->dq_dqb_lock);

	limit = min_not_zero(dquot->dq_dqb.dqb_bsoftlimit,
					dquot->dq_dqb.dqb_bhardlimit);
	if (limit)
		limit >>= sb->s_blocksize_bits;

	if (limit && buf->f_blocks > limit) {
		curblock = (dquot->dq_dqb.dqb_curspace +
			    dquot->dq_dqb.dqb_rsvspace) >> sb->s_blocksize_bits;
		buf->f_blocks = limit;
		buf->f_bfree = buf->f_bavail =
			(buf->f_blocks > curblock) ?
			 (buf->f_blocks - curblock) : 0;
	}

	limit = min_not_zero(dquot->dq_dqb.dqb_isoftlimit,
					dquot->dq_dqb.dqb_ihardlimit);

	if (limit && buf->f_files > limit) {
		buf->f_files = limit;
		buf->f_ffree =
			(buf->f_files > dquot->dq_dqb.dqb_curinodes) ?
			 (buf->f_files - dquot->dq_dqb.dqb_curinodes) : 0;
	}

	spin_unlock(&dquot->dq_dqb_lock);
	dqput(dquot);
	return 0;
}
#endif

static int f2fs_statfs(struct dentry *dentry, struct kstatfs *buf)
{
	struct super_block *sb = dentry->d_sb;
	struct f2fs_sb_info *sbi = F2FS_SB(sb);
	u64 id = huge_encode_dev(sb->s_bdev->bd_dev);
	block_t total_count, user_block_count, start_count;
	u64 avail_node_count;
	unsigned int total_valid_node_count;

	total_count = le64_to_cpu(sbi->raw_super->block_count);
	start_count = le32_to_cpu(sbi->raw_super->segment0_blkaddr);
	buf->f_type = F2FS_SUPER_MAGIC;
	buf->f_bsize = sbi->blocksize;

	buf->f_blocks = total_count - start_count;

	spin_lock(&sbi->stat_lock);

	user_block_count = sbi->user_block_count;
	total_valid_node_count = valid_node_count(sbi);
	avail_node_count = sbi->total_node_count - F2FS_RESERVED_NODE_NUM;
	buf->f_bfree = user_block_count - valid_user_blocks(sbi) -
						sbi->current_reserved_blocks;

	if (unlikely(buf->f_bfree <= sbi->unusable_block_count))
		buf->f_bfree = 0;
	else
		buf->f_bfree -= sbi->unusable_block_count;
	spin_unlock(&sbi->stat_lock);

	if (buf->f_bfree > F2FS_OPTION(sbi).root_reserved_blocks)
		buf->f_bavail = buf->f_bfree -
				F2FS_OPTION(sbi).root_reserved_blocks;
	else
		buf->f_bavail = 0;

	if (avail_node_count > user_block_count) {
		buf->f_files = user_block_count;
		buf->f_ffree = buf->f_bavail;
	} else {
		buf->f_files = avail_node_count;
		buf->f_ffree = min(avail_node_count - total_valid_node_count,
					buf->f_bavail);
	}

	buf->f_namelen = F2FS_NAME_LEN;
	buf->f_fsid    = u64_to_fsid(id);

#ifdef CONFIG_QUOTA
	if (is_inode_flag_set(dentry->d_inode, FI_PROJ_INHERIT) &&
			sb_has_quota_limits_enabled(sb, PRJQUOTA)) {
		f2fs_statfs_project(sb, F2FS_I(dentry->d_inode)->i_projid, buf);
	}
#endif
	return 0;
}

static inline void f2fs_show_quota_options(struct seq_file *seq,
					   struct super_block *sb)
{
#ifdef CONFIG_QUOTA
	struct f2fs_sb_info *sbi = F2FS_SB(sb);

	if (F2FS_OPTION(sbi).s_jquota_fmt) {
		char *fmtname = "";

		switch (F2FS_OPTION(sbi).s_jquota_fmt) {
		case QFMT_VFS_OLD:
			fmtname = "vfsold";
			break;
		case QFMT_VFS_V0:
			fmtname = "vfsv0";
			break;
		case QFMT_VFS_V1:
			fmtname = "vfsv1";
			break;
		}
		seq_printf(seq, ",jqfmt=%s", fmtname);
	}

	if (F2FS_OPTION(sbi).s_qf_names[USRQUOTA])
		seq_show_option(seq, "usrjquota",
			F2FS_OPTION(sbi).s_qf_names[USRQUOTA]);

	if (F2FS_OPTION(sbi).s_qf_names[GRPQUOTA])
		seq_show_option(seq, "grpjquota",
			F2FS_OPTION(sbi).s_qf_names[GRPQUOTA]);

	if (F2FS_OPTION(sbi).s_qf_names[PRJQUOTA])
		seq_show_option(seq, "prjjquota",
			F2FS_OPTION(sbi).s_qf_names[PRJQUOTA]);
#endif
}

#ifdef CONFIG_F2FS_FS_COMPRESSION
static inline void f2fs_show_compress_options(struct seq_file *seq,
							struct super_block *sb)
{
	struct f2fs_sb_info *sbi = F2FS_SB(sb);
	char *algtype = "";
	int i;

	if (!f2fs_sb_has_compression(sbi))
		return;

	switch (F2FS_OPTION(sbi).compress_algorithm) {
	case COMPRESS_LZO:
		algtype = "lzo";
		break;
	case COMPRESS_LZ4:
		algtype = "lz4";
		break;
	case COMPRESS_ZSTD:
		algtype = "zstd";
		break;
	case COMPRESS_LZORLE:
		algtype = "lzo-rle";
		break;
	}
	seq_printf(seq, ",compress_algorithm=%s", algtype);

	if (F2FS_OPTION(sbi).compress_level)
		seq_printf(seq, ":%d", F2FS_OPTION(sbi).compress_level);

	seq_printf(seq, ",compress_log_size=%u",
			F2FS_OPTION(sbi).compress_log_size);

	for (i = 0; i < F2FS_OPTION(sbi).compress_ext_cnt; i++) {
		seq_printf(seq, ",compress_extension=%s",
			F2FS_OPTION(sbi).extensions[i]);
	}

	for (i = 0; i < F2FS_OPTION(sbi).nocompress_ext_cnt; i++) {
		seq_printf(seq, ",nocompress_extension=%s",
			F2FS_OPTION(sbi).noextensions[i]);
	}

	if (F2FS_OPTION(sbi).compress_chksum)
		seq_puts(seq, ",compress_chksum");

	if (F2FS_OPTION(sbi).compress_mode == COMPR_MODE_FS)
		seq_printf(seq, ",compress_mode=%s", "fs");
	else if (F2FS_OPTION(sbi).compress_mode == COMPR_MODE_USER)
		seq_printf(seq, ",compress_mode=%s", "user");

	if (test_opt(sbi, COMPRESS_CACHE))
		seq_puts(seq, ",compress_cache");
}
#endif

static int f2fs_show_options(struct seq_file *seq, struct dentry *root)
{
	struct f2fs_sb_info *sbi = F2FS_SB(root->d_sb);

	if (F2FS_OPTION(sbi).bggc_mode == BGGC_MODE_SYNC)
		seq_printf(seq, ",background_gc=%s", "sync");
	else if (F2FS_OPTION(sbi).bggc_mode == BGGC_MODE_ON)
		seq_printf(seq, ",background_gc=%s", "on");
	else if (F2FS_OPTION(sbi).bggc_mode == BGGC_MODE_OFF)
		seq_printf(seq, ",background_gc=%s", "off");

	if (test_opt(sbi, GC_MERGE))
		seq_puts(seq, ",gc_merge");
	else
		seq_puts(seq, ",nogc_merge");

	if (test_opt(sbi, DISABLE_ROLL_FORWARD))
		seq_puts(seq, ",disable_roll_forward");
	if (test_opt(sbi, NORECOVERY))
		seq_puts(seq, ",norecovery");
	if (test_opt(sbi, DISCARD)) {
		seq_puts(seq, ",discard");
		if (F2FS_OPTION(sbi).discard_unit == DISCARD_UNIT_BLOCK)
			seq_printf(seq, ",discard_unit=%s", "block");
		else if (F2FS_OPTION(sbi).discard_unit == DISCARD_UNIT_SEGMENT)
			seq_printf(seq, ",discard_unit=%s", "segment");
		else if (F2FS_OPTION(sbi).discard_unit == DISCARD_UNIT_SECTION)
			seq_printf(seq, ",discard_unit=%s", "section");
	} else {
		seq_puts(seq, ",nodiscard");
	}
	if (test_opt(sbi, NOHEAP))
		seq_puts(seq, ",no_heap");
	else
		seq_puts(seq, ",heap");
#ifdef CONFIG_F2FS_FS_XATTR
	if (test_opt(sbi, XATTR_USER))
		seq_puts(seq, ",user_xattr");
	else
		seq_puts(seq, ",nouser_xattr");
	if (test_opt(sbi, INLINE_XATTR))
		seq_puts(seq, ",inline_xattr");
	else
		seq_puts(seq, ",noinline_xattr");
	if (test_opt(sbi, INLINE_XATTR_SIZE))
		seq_printf(seq, ",inline_xattr_size=%u",
					F2FS_OPTION(sbi).inline_xattr_size);
#endif
#ifdef CONFIG_F2FS_FS_POSIX_ACL
	if (test_opt(sbi, POSIX_ACL))
		seq_puts(seq, ",acl");
	else
		seq_puts(seq, ",noacl");
#endif
	if (test_opt(sbi, DISABLE_EXT_IDENTIFY))
		seq_puts(seq, ",disable_ext_identify");
	if (test_opt(sbi, INLINE_DATA))
		seq_puts(seq, ",inline_data");
	else
		seq_puts(seq, ",noinline_data");
	if (test_opt(sbi, INLINE_DENTRY))
		seq_puts(seq, ",inline_dentry");
	else
		seq_puts(seq, ",noinline_dentry");
	if (test_opt(sbi, FLUSH_MERGE))
		seq_puts(seq, ",flush_merge");
	else
		seq_puts(seq, ",noflush_merge");
	if (test_opt(sbi, NOBARRIER))
		seq_puts(seq, ",nobarrier");
	else
		seq_puts(seq, ",barrier");
	if (test_opt(sbi, FASTBOOT))
		seq_puts(seq, ",fastboot");
	if (test_opt(sbi, READ_EXTENT_CACHE))
		seq_puts(seq, ",extent_cache");
	else
		seq_puts(seq, ",noextent_cache");
	if (test_opt(sbi, AGE_EXTENT_CACHE))
		seq_puts(seq, ",age_extent_cache");
	if (test_opt(sbi, DATA_FLUSH))
		seq_puts(seq, ",data_flush");

	seq_puts(seq, ",mode=");
	if (F2FS_OPTION(sbi).fs_mode == FS_MODE_ADAPTIVE)
		seq_puts(seq, "adaptive");
	else if (F2FS_OPTION(sbi).fs_mode == FS_MODE_LFS)
		seq_puts(seq, "lfs");
	else if (F2FS_OPTION(sbi).fs_mode == FS_MODE_FRAGMENT_SEG)
		seq_puts(seq, "fragment:segment");
	else if (F2FS_OPTION(sbi).fs_mode == FS_MODE_FRAGMENT_BLK)
		seq_puts(seq, "fragment:block");
	seq_printf(seq, ",active_logs=%u", F2FS_OPTION(sbi).active_logs);
	if (test_opt(sbi, RESERVE_ROOT))
		seq_printf(seq, ",reserve_root=%u,resuid=%u,resgid=%u",
				F2FS_OPTION(sbi).root_reserved_blocks,
				from_kuid_munged(&init_user_ns,
					F2FS_OPTION(sbi).s_resuid),
				from_kgid_munged(&init_user_ns,
					F2FS_OPTION(sbi).s_resgid));
	if (F2FS_IO_SIZE_BITS(sbi))
		seq_printf(seq, ",io_bits=%u",
				F2FS_OPTION(sbi).write_io_size_bits);
#ifdef CONFIG_F2FS_FAULT_INJECTION
	if (test_opt(sbi, FAULT_INJECTION)) {
		seq_printf(seq, ",fault_injection=%u",
				F2FS_OPTION(sbi).fault_info.inject_rate);
		seq_printf(seq, ",fault_type=%u",
				F2FS_OPTION(sbi).fault_info.inject_type);
	}
#endif
#ifdef CONFIG_QUOTA
	if (test_opt(sbi, QUOTA))
		seq_puts(seq, ",quota");
	if (test_opt(sbi, USRQUOTA))
		seq_puts(seq, ",usrquota");
	if (test_opt(sbi, GRPQUOTA))
		seq_puts(seq, ",grpquota");
	if (test_opt(sbi, PRJQUOTA))
		seq_puts(seq, ",prjquota");
#endif
	f2fs_show_quota_options(seq, sbi->sb);

	fscrypt_show_test_dummy_encryption(seq, ',', sbi->sb);

	if (sbi->sb->s_flags & SB_INLINECRYPT)
		seq_puts(seq, ",inlinecrypt");

	if (F2FS_OPTION(sbi).alloc_mode == ALLOC_MODE_DEFAULT)
		seq_printf(seq, ",alloc_mode=%s", "default");
	else if (F2FS_OPTION(sbi).alloc_mode == ALLOC_MODE_REUSE)
		seq_printf(seq, ",alloc_mode=%s", "reuse");

	if (test_opt(sbi, DISABLE_CHECKPOINT))
		seq_printf(seq, ",checkpoint=disable:%u",
				F2FS_OPTION(sbi).unusable_cap);
	if (test_opt(sbi, MERGE_CHECKPOINT))
		seq_puts(seq, ",checkpoint_merge");
	else
		seq_puts(seq, ",nocheckpoint_merge");
	if (F2FS_OPTION(sbi).fsync_mode == FSYNC_MODE_POSIX)
		seq_printf(seq, ",fsync_mode=%s", "posix");
	else if (F2FS_OPTION(sbi).fsync_mode == FSYNC_MODE_STRICT)
		seq_printf(seq, ",fsync_mode=%s", "strict");
	else if (F2FS_OPTION(sbi).fsync_mode == FSYNC_MODE_NOBARRIER)
		seq_printf(seq, ",fsync_mode=%s", "nobarrier");

#ifdef CONFIG_F2FS_FS_COMPRESSION
	f2fs_show_compress_options(seq, sbi->sb);
#endif

	if (test_opt(sbi, ATGC))
		seq_puts(seq, ",atgc");

	if (F2FS_OPTION(sbi).memory_mode == MEMORY_MODE_NORMAL)
		seq_printf(seq, ",memory=%s", "normal");
	else if (F2FS_OPTION(sbi).memory_mode == MEMORY_MODE_LOW)
		seq_printf(seq, ",memory=%s", "low");

	if (F2FS_OPTION(sbi).errors == MOUNT_ERRORS_READONLY)
		seq_printf(seq, ",errors=%s", "remount-ro");
	else if (F2FS_OPTION(sbi).errors == MOUNT_ERRORS_CONTINUE)
		seq_printf(seq, ",errors=%s", "continue");
	else if (F2FS_OPTION(sbi).errors == MOUNT_ERRORS_PANIC)
		seq_printf(seq, ",errors=%s", "panic");

	return 0;
}

static void default_options(struct f2fs_sb_info *sbi, bool remount)
{
	/* init some FS parameters */
	if (!remount) {
		set_opt(sbi, READ_EXTENT_CACHE);
		clear_opt(sbi, DISABLE_CHECKPOINT);

		if (f2fs_hw_support_discard(sbi) || f2fs_hw_should_discard(sbi))
			set_opt(sbi, DISCARD);

		if (f2fs_sb_has_blkzoned(sbi))
			F2FS_OPTION(sbi).discard_unit = DISCARD_UNIT_SECTION;
		else
			F2FS_OPTION(sbi).discard_unit = DISCARD_UNIT_BLOCK;
	}

	if (f2fs_sb_has_readonly(sbi))
		F2FS_OPTION(sbi).active_logs = NR_CURSEG_RO_TYPE;
	else
		F2FS_OPTION(sbi).active_logs = NR_CURSEG_PERSIST_TYPE;

	F2FS_OPTION(sbi).inline_xattr_size = DEFAULT_INLINE_XATTR_ADDRS;
	if (le32_to_cpu(F2FS_RAW_SUPER(sbi)->segment_count_main) <=
							SMALL_VOLUME_SEGMENTS)
		F2FS_OPTION(sbi).alloc_mode = ALLOC_MODE_REUSE;
	else
		F2FS_OPTION(sbi).alloc_mode = ALLOC_MODE_DEFAULT;
	F2FS_OPTION(sbi).fsync_mode = FSYNC_MODE_POSIX;
	F2FS_OPTION(sbi).s_resuid = make_kuid(&init_user_ns, F2FS_DEF_RESUID);
	F2FS_OPTION(sbi).s_resgid = make_kgid(&init_user_ns, F2FS_DEF_RESGID);
	if (f2fs_sb_has_compression(sbi)) {
		F2FS_OPTION(sbi).compress_algorithm = COMPRESS_LZ4;
		F2FS_OPTION(sbi).compress_log_size = MIN_COMPRESS_LOG_SIZE;
		F2FS_OPTION(sbi).compress_ext_cnt = 0;
		F2FS_OPTION(sbi).compress_mode = COMPR_MODE_FS;
	}
	F2FS_OPTION(sbi).bggc_mode = BGGC_MODE_ON;
	F2FS_OPTION(sbi).memory_mode = MEMORY_MODE_NORMAL;
	F2FS_OPTION(sbi).errors = MOUNT_ERRORS_CONTINUE;

	sbi->sb->s_flags &= ~SB_INLINECRYPT;

	set_opt(sbi, INLINE_XATTR);
	set_opt(sbi, INLINE_DATA);
	set_opt(sbi, INLINE_DENTRY);
	set_opt(sbi, NOHEAP);
	set_opt(sbi, MERGE_CHECKPOINT);
	F2FS_OPTION(sbi).unusable_cap = 0;
	sbi->sb->s_flags |= SB_LAZYTIME;
<<<<<<< HEAD
	if (!f2fs_is_readonly(sbi))
=======
	if (!f2fs_sb_has_readonly(sbi) && !f2fs_readonly(sbi->sb))
>>>>>>> 1321ab40
		set_opt(sbi, FLUSH_MERGE);
	if (f2fs_sb_has_blkzoned(sbi))
		F2FS_OPTION(sbi).fs_mode = FS_MODE_LFS;
	else
		F2FS_OPTION(sbi).fs_mode = FS_MODE_ADAPTIVE;

#ifdef CONFIG_F2FS_FS_XATTR
	set_opt(sbi, XATTR_USER);
#endif
#ifdef CONFIG_F2FS_FS_POSIX_ACL
	set_opt(sbi, POSIX_ACL);
#endif

	f2fs_build_fault_attr(sbi, 0, 0);
}

#ifdef CONFIG_QUOTA
static int f2fs_enable_quotas(struct super_block *sb);
#endif

static int f2fs_disable_checkpoint(struct f2fs_sb_info *sbi)
{
	unsigned int s_flags = sbi->sb->s_flags;
	struct cp_control cpc;
	unsigned int gc_mode = sbi->gc_mode;
	int err = 0;
	int ret;
	block_t unusable;

	if (s_flags & SB_RDONLY) {
		f2fs_err(sbi, "checkpoint=disable on readonly fs");
		return -EINVAL;
	}
	sbi->sb->s_flags |= SB_ACTIVE;

	/* check if we need more GC first */
	unusable = f2fs_get_unusable_blocks(sbi);
	if (!f2fs_disable_cp_again(sbi, unusable))
		goto skip_gc;

	f2fs_update_time(sbi, DISABLE_TIME);

	sbi->gc_mode = GC_URGENT_HIGH;

	while (!f2fs_time_over(sbi, DISABLE_TIME)) {
		struct f2fs_gc_control gc_control = {
			.victim_segno = NULL_SEGNO,
			.init_gc_type = FG_GC,
			.should_migrate_blocks = false,
			.err_gc_skipped = true,
			.nr_free_secs = 1 };

		f2fs_down_write(&sbi->gc_lock);
		stat_inc_gc_call_count(sbi, FOREGROUND);
		err = f2fs_gc(sbi, &gc_control);
		if (err == -ENODATA) {
			err = 0;
			break;
		}
		if (err && err != -EAGAIN)
			break;
	}

	ret = sync_filesystem(sbi->sb);
	if (ret || err) {
		err = ret ? ret : err;
		goto restore_flag;
	}

	unusable = f2fs_get_unusable_blocks(sbi);
	if (f2fs_disable_cp_again(sbi, unusable)) {
		err = -EAGAIN;
		goto restore_flag;
	}

skip_gc:
	f2fs_down_write(&sbi->gc_lock);
	cpc.reason = CP_PAUSE;
	set_sbi_flag(sbi, SBI_CP_DISABLED);
	stat_inc_cp_call_count(sbi, TOTAL_CALL);
	err = f2fs_write_checkpoint(sbi, &cpc);
	if (err)
		goto out_unlock;

	spin_lock(&sbi->stat_lock);
	sbi->unusable_block_count = unusable;
	spin_unlock(&sbi->stat_lock);

out_unlock:
	f2fs_up_write(&sbi->gc_lock);
restore_flag:
	sbi->gc_mode = gc_mode;
	sbi->sb->s_flags = s_flags;	/* Restore SB_RDONLY status */
	return err;
}

static void f2fs_enable_checkpoint(struct f2fs_sb_info *sbi)
{
	int retry = DEFAULT_RETRY_IO_COUNT;

	/* we should flush all the data to keep data consistency */
	do {
		sync_inodes_sb(sbi->sb);
		f2fs_io_schedule_timeout(DEFAULT_IO_TIMEOUT);
	} while (get_pages(sbi, F2FS_DIRTY_DATA) && retry--);

	if (unlikely(retry < 0))
		f2fs_warn(sbi, "checkpoint=enable has some unwritten data.");

	f2fs_down_write(&sbi->gc_lock);
	f2fs_dirty_to_prefree(sbi);

	clear_sbi_flag(sbi, SBI_CP_DISABLED);
	set_sbi_flag(sbi, SBI_IS_DIRTY);
	f2fs_up_write(&sbi->gc_lock);

	f2fs_sync_fs(sbi->sb, 1);

	/* Let's ensure there's no pending checkpoint anymore */
	f2fs_flush_ckpt_thread(sbi);
}

static int f2fs_remount(struct super_block *sb, int *flags, char *data)
{
	struct f2fs_sb_info *sbi = F2FS_SB(sb);
	struct f2fs_mount_info org_mount_opt;
	unsigned long old_sb_flags;
	int err;
	bool need_restart_gc = false, need_stop_gc = false;
	bool need_restart_ckpt = false, need_stop_ckpt = false;
	bool need_restart_flush = false, need_stop_flush = false;
	bool need_restart_discard = false, need_stop_discard = false;
	bool no_read_extent_cache = !test_opt(sbi, READ_EXTENT_CACHE);
	bool no_age_extent_cache = !test_opt(sbi, AGE_EXTENT_CACHE);
	bool enable_checkpoint = !test_opt(sbi, DISABLE_CHECKPOINT);
	bool no_io_align = !F2FS_IO_ALIGNED(sbi);
	bool no_atgc = !test_opt(sbi, ATGC);
	bool no_discard = !test_opt(sbi, DISCARD);
	bool no_compress_cache = !test_opt(sbi, COMPRESS_CACHE);
	bool block_unit_discard = f2fs_block_unit_discard(sbi);
#ifdef CONFIG_QUOTA
	int i, j;
#endif

	/*
	 * Save the old mount options in case we
	 * need to restore them.
	 */
	org_mount_opt = sbi->mount_opt;
	old_sb_flags = sb->s_flags;

#ifdef CONFIG_QUOTA
	org_mount_opt.s_jquota_fmt = F2FS_OPTION(sbi).s_jquota_fmt;
	for (i = 0; i < MAXQUOTAS; i++) {
		if (F2FS_OPTION(sbi).s_qf_names[i]) {
			org_mount_opt.s_qf_names[i] =
				kstrdup(F2FS_OPTION(sbi).s_qf_names[i],
				GFP_KERNEL);
			if (!org_mount_opt.s_qf_names[i]) {
				for (j = 0; j < i; j++)
					kfree(org_mount_opt.s_qf_names[j]);
				return -ENOMEM;
			}
		} else {
			org_mount_opt.s_qf_names[i] = NULL;
		}
	}
#endif

	/* recover superblocks we couldn't write due to previous RO mount */
	if (!(*flags & SB_RDONLY) && is_sbi_flag_set(sbi, SBI_NEED_SB_WRITE)) {
		err = f2fs_commit_super(sbi, false);
		f2fs_info(sbi, "Try to recover all the superblocks, ret: %d",
			  err);
		if (!err)
			clear_sbi_flag(sbi, SBI_NEED_SB_WRITE);
	}

	default_options(sbi, true);

	/* parse mount options */
	err = parse_options(sb, data, true);
	if (err)
		goto restore_opts;

	/* flush outstanding errors before changing fs state */
	flush_work(&sbi->s_error_work);

	/*
	 * Previous and new state of filesystem is RO,
	 * so skip checking GC and FLUSH_MERGE conditions.
	 */
	if (f2fs_readonly(sb) && (*flags & SB_RDONLY))
		goto skip;

	if (f2fs_dev_is_readonly(sbi) && !(*flags & SB_RDONLY)) {
		err = -EROFS;
		goto restore_opts;
	}

#ifdef CONFIG_QUOTA
	if (!f2fs_readonly(sb) && (*flags & SB_RDONLY)) {
		err = dquot_suspend(sb, -1);
		if (err < 0)
			goto restore_opts;
	} else if (f2fs_readonly(sb) && !(*flags & SB_RDONLY)) {
		/* dquot_resume needs RW */
		sb->s_flags &= ~SB_RDONLY;
		if (sb_any_quota_suspended(sb)) {
			dquot_resume(sb, -1);
		} else if (f2fs_sb_has_quota_ino(sbi)) {
			err = f2fs_enable_quotas(sb);
			if (err)
				goto restore_opts;
		}
	}
#endif
	if (f2fs_lfs_mode(sbi) && !IS_F2FS_IPU_DISABLE(sbi)) {
		err = -EINVAL;
		f2fs_warn(sbi, "LFS is not compatible with IPU");
		goto restore_opts;
	}

	/* disallow enable atgc dynamically */
	if (no_atgc == !!test_opt(sbi, ATGC)) {
		err = -EINVAL;
		f2fs_warn(sbi, "switch atgc option is not allowed");
		goto restore_opts;
	}

	/* disallow enable/disable extent_cache dynamically */
	if (no_read_extent_cache == !!test_opt(sbi, READ_EXTENT_CACHE)) {
		err = -EINVAL;
		f2fs_warn(sbi, "switch extent_cache option is not allowed");
		goto restore_opts;
	}
	/* disallow enable/disable age extent_cache dynamically */
	if (no_age_extent_cache == !!test_opt(sbi, AGE_EXTENT_CACHE)) {
		err = -EINVAL;
		f2fs_warn(sbi, "switch age_extent_cache option is not allowed");
		goto restore_opts;
	}

	if (no_io_align == !!F2FS_IO_ALIGNED(sbi)) {
		err = -EINVAL;
		f2fs_warn(sbi, "switch io_bits option is not allowed");
		goto restore_opts;
	}

	if (no_compress_cache == !!test_opt(sbi, COMPRESS_CACHE)) {
		err = -EINVAL;
		f2fs_warn(sbi, "switch compress_cache option is not allowed");
		goto restore_opts;
	}

	if (block_unit_discard != f2fs_block_unit_discard(sbi)) {
		err = -EINVAL;
		f2fs_warn(sbi, "switch discard_unit option is not allowed");
		goto restore_opts;
	}

	if ((*flags & SB_RDONLY) && test_opt(sbi, DISABLE_CHECKPOINT)) {
		err = -EINVAL;
		f2fs_warn(sbi, "disabling checkpoint not compatible with read-only");
		goto restore_opts;
	}

	/*
	 * We stop the GC thread if FS is mounted as RO
	 * or if background_gc = off is passed in mount
	 * option. Also sync the filesystem.
	 */
	if ((*flags & SB_RDONLY) ||
			(F2FS_OPTION(sbi).bggc_mode == BGGC_MODE_OFF &&
			!test_opt(sbi, GC_MERGE))) {
		if (sbi->gc_thread) {
			f2fs_stop_gc_thread(sbi);
			need_restart_gc = true;
		}
	} else if (!sbi->gc_thread) {
		err = f2fs_start_gc_thread(sbi);
		if (err)
			goto restore_opts;
		need_stop_gc = true;
	}

	if (*flags & SB_RDONLY) {
		sync_inodes_sb(sb);

		set_sbi_flag(sbi, SBI_IS_DIRTY);
		set_sbi_flag(sbi, SBI_IS_CLOSE);
		f2fs_sync_fs(sb, 1);
		clear_sbi_flag(sbi, SBI_IS_CLOSE);
	}

	if ((*flags & SB_RDONLY) || test_opt(sbi, DISABLE_CHECKPOINT) ||
			!test_opt(sbi, MERGE_CHECKPOINT)) {
		f2fs_stop_ckpt_thread(sbi);
		need_restart_ckpt = true;
	} else {
		/* Flush if the prevous checkpoint, if exists. */
		f2fs_flush_ckpt_thread(sbi);

		err = f2fs_start_ckpt_thread(sbi);
		if (err) {
			f2fs_err(sbi,
			    "Failed to start F2FS issue_checkpoint_thread (%d)",
			    err);
			goto restore_gc;
		}
		need_stop_ckpt = true;
	}

	/*
	 * We stop issue flush thread if FS is mounted as RO
	 * or if flush_merge is not passed in mount option.
	 */
	if ((*flags & SB_RDONLY) || !test_opt(sbi, FLUSH_MERGE)) {
		clear_opt(sbi, FLUSH_MERGE);
		f2fs_destroy_flush_cmd_control(sbi, false);
		need_restart_flush = true;
	} else {
		err = f2fs_create_flush_cmd_control(sbi);
		if (err)
			goto restore_ckpt;
		need_stop_flush = true;
	}

	if (no_discard == !!test_opt(sbi, DISCARD)) {
		if (test_opt(sbi, DISCARD)) {
			err = f2fs_start_discard_thread(sbi);
			if (err)
				goto restore_flush;
			need_stop_discard = true;
		} else {
			f2fs_stop_discard_thread(sbi);
			f2fs_issue_discard_timeout(sbi);
			need_restart_discard = true;
		}
	}

	if (enable_checkpoint == !!test_opt(sbi, DISABLE_CHECKPOINT)) {
		if (test_opt(sbi, DISABLE_CHECKPOINT)) {
			err = f2fs_disable_checkpoint(sbi);
			if (err)
				goto restore_discard;
		} else {
			f2fs_enable_checkpoint(sbi);
		}
	}

skip:
#ifdef CONFIG_QUOTA
	/* Release old quota file names */
	for (i = 0; i < MAXQUOTAS; i++)
		kfree(org_mount_opt.s_qf_names[i]);
#endif
	/* Update the POSIXACL Flag */
	sb->s_flags = (sb->s_flags & ~SB_POSIXACL) |
		(test_opt(sbi, POSIX_ACL) ? SB_POSIXACL : 0);

	limit_reserve_root(sbi);
	adjust_unusable_cap_perc(sbi);
	*flags = (*flags & ~SB_LAZYTIME) | (sb->s_flags & SB_LAZYTIME);
	return 0;
restore_discard:
	if (need_restart_discard) {
		if (f2fs_start_discard_thread(sbi))
			f2fs_warn(sbi, "discard has been stopped");
	} else if (need_stop_discard) {
		f2fs_stop_discard_thread(sbi);
	}
restore_flush:
	if (need_restart_flush) {
		if (f2fs_create_flush_cmd_control(sbi))
			f2fs_warn(sbi, "background flush thread has stopped");
	} else if (need_stop_flush) {
		clear_opt(sbi, FLUSH_MERGE);
		f2fs_destroy_flush_cmd_control(sbi, false);
	}
restore_ckpt:
	if (need_restart_ckpt) {
		if (f2fs_start_ckpt_thread(sbi))
			f2fs_warn(sbi, "background ckpt thread has stopped");
	} else if (need_stop_ckpt) {
		f2fs_stop_ckpt_thread(sbi);
	}
restore_gc:
	if (need_restart_gc) {
		if (f2fs_start_gc_thread(sbi))
			f2fs_warn(sbi, "background gc thread has stopped");
	} else if (need_stop_gc) {
		f2fs_stop_gc_thread(sbi);
	}
restore_opts:
#ifdef CONFIG_QUOTA
	F2FS_OPTION(sbi).s_jquota_fmt = org_mount_opt.s_jquota_fmt;
	for (i = 0; i < MAXQUOTAS; i++) {
		kfree(F2FS_OPTION(sbi).s_qf_names[i]);
		F2FS_OPTION(sbi).s_qf_names[i] = org_mount_opt.s_qf_names[i];
	}
#endif
	sbi->mount_opt = org_mount_opt;
	sb->s_flags = old_sb_flags;
	return err;
}

#ifdef CONFIG_QUOTA
static bool f2fs_need_recovery(struct f2fs_sb_info *sbi)
{
	/* need to recovery orphan */
	if (is_set_ckpt_flags(sbi, CP_ORPHAN_PRESENT_FLAG))
		return true;
	/* need to recovery data */
	if (test_opt(sbi, DISABLE_ROLL_FORWARD))
		return false;
	if (test_opt(sbi, NORECOVERY))
		return false;
	return !is_set_ckpt_flags(sbi, CP_UMOUNT_FLAG);
}

static bool f2fs_recover_quota_begin(struct f2fs_sb_info *sbi)
{
	bool readonly = f2fs_readonly(sbi->sb);

	if (!f2fs_need_recovery(sbi))
		return false;

	/* it doesn't need to check f2fs_sb_has_readonly() */
	if (f2fs_hw_is_readonly(sbi))
		return false;

	if (readonly) {
		sbi->sb->s_flags &= ~SB_RDONLY;
		set_sbi_flag(sbi, SBI_IS_WRITABLE);
	}

	/*
	 * Turn on quotas which were not enabled for read-only mounts if
	 * filesystem has quota feature, so that they are updated correctly.
	 */
	return f2fs_enable_quota_files(sbi, readonly);
}

static void f2fs_recover_quota_end(struct f2fs_sb_info *sbi,
						bool quota_enabled)
{
	if (quota_enabled)
		f2fs_quota_off_umount(sbi->sb);

	if (is_sbi_flag_set(sbi, SBI_IS_WRITABLE)) {
		clear_sbi_flag(sbi, SBI_IS_WRITABLE);
		sbi->sb->s_flags |= SB_RDONLY;
	}
}

/* Read data from quotafile */
static ssize_t f2fs_quota_read(struct super_block *sb, int type, char *data,
			       size_t len, loff_t off)
{
	struct inode *inode = sb_dqopt(sb)->files[type];
	struct address_space *mapping = inode->i_mapping;
	block_t blkidx = F2FS_BYTES_TO_BLK(off);
	int offset = off & (sb->s_blocksize - 1);
	int tocopy;
	size_t toread;
	loff_t i_size = i_size_read(inode);
	struct page *page;

	if (off > i_size)
		return 0;

	if (off + len > i_size)
		len = i_size - off;
	toread = len;
	while (toread > 0) {
		tocopy = min_t(unsigned long, sb->s_blocksize - offset, toread);
repeat:
		page = read_cache_page_gfp(mapping, blkidx, GFP_NOFS);
		if (IS_ERR(page)) {
			if (PTR_ERR(page) == -ENOMEM) {
				memalloc_retry_wait(GFP_NOFS);
				goto repeat;
			}
			set_sbi_flag(F2FS_SB(sb), SBI_QUOTA_NEED_REPAIR);
			return PTR_ERR(page);
		}

		lock_page(page);

		if (unlikely(page->mapping != mapping)) {
			f2fs_put_page(page, 1);
			goto repeat;
		}
		if (unlikely(!PageUptodate(page))) {
			f2fs_put_page(page, 1);
			set_sbi_flag(F2FS_SB(sb), SBI_QUOTA_NEED_REPAIR);
			return -EIO;
		}

		memcpy_from_page(data, page, offset, tocopy);
		f2fs_put_page(page, 1);

		offset = 0;
		toread -= tocopy;
		data += tocopy;
		blkidx++;
	}
	return len;
}

/* Write to quotafile */
static ssize_t f2fs_quota_write(struct super_block *sb, int type,
				const char *data, size_t len, loff_t off)
{
	struct inode *inode = sb_dqopt(sb)->files[type];
	struct address_space *mapping = inode->i_mapping;
	const struct address_space_operations *a_ops = mapping->a_ops;
	int offset = off & (sb->s_blocksize - 1);
	size_t towrite = len;
	struct page *page;
	void *fsdata = NULL;
	int err = 0;
	int tocopy;

	while (towrite > 0) {
		tocopy = min_t(unsigned long, sb->s_blocksize - offset,
								towrite);
retry:
		err = a_ops->write_begin(NULL, mapping, off, tocopy,
							&page, &fsdata);
		if (unlikely(err)) {
			if (err == -ENOMEM) {
				f2fs_io_schedule_timeout(DEFAULT_IO_TIMEOUT);
				goto retry;
			}
			set_sbi_flag(F2FS_SB(sb), SBI_QUOTA_NEED_REPAIR);
			break;
		}

		memcpy_to_page(page, offset, data, tocopy);

		a_ops->write_end(NULL, mapping, off, tocopy, tocopy,
						page, fsdata);
		offset = 0;
		towrite -= tocopy;
		off += tocopy;
		data += tocopy;
		cond_resched();
	}

	if (len == towrite)
		return err;
	inode->i_mtime = inode->i_ctime = current_time(inode);
	f2fs_mark_inode_dirty_sync(inode, false);
	return len - towrite;
}

int f2fs_dquot_initialize(struct inode *inode)
{
	if (time_to_inject(F2FS_I_SB(inode), FAULT_DQUOT_INIT))
		return -ESRCH;

	return dquot_initialize(inode);
}

static struct dquot **f2fs_get_dquots(struct inode *inode)
{
	return F2FS_I(inode)->i_dquot;
}

static qsize_t *f2fs_get_reserved_space(struct inode *inode)
{
	return &F2FS_I(inode)->i_reserved_quota;
}

static int f2fs_quota_on_mount(struct f2fs_sb_info *sbi, int type)
{
	if (is_set_ckpt_flags(sbi, CP_QUOTA_NEED_FSCK_FLAG)) {
		f2fs_err(sbi, "quota sysfile may be corrupted, skip loading it");
		return 0;
	}

	return dquot_quota_on_mount(sbi->sb, F2FS_OPTION(sbi).s_qf_names[type],
					F2FS_OPTION(sbi).s_jquota_fmt, type);
}

int f2fs_enable_quota_files(struct f2fs_sb_info *sbi, bool rdonly)
{
	int enabled = 0;
	int i, err;

	if (f2fs_sb_has_quota_ino(sbi) && rdonly) {
		err = f2fs_enable_quotas(sbi->sb);
		if (err) {
			f2fs_err(sbi, "Cannot turn on quota_ino: %d", err);
			return 0;
		}
		return 1;
	}

	for (i = 0; i < MAXQUOTAS; i++) {
		if (F2FS_OPTION(sbi).s_qf_names[i]) {
			err = f2fs_quota_on_mount(sbi, i);
			if (!err) {
				enabled = 1;
				continue;
			}
			f2fs_err(sbi, "Cannot turn on quotas: %d on %d",
				 err, i);
		}
	}
	return enabled;
}

static int f2fs_quota_enable(struct super_block *sb, int type, int format_id,
			     unsigned int flags)
{
	struct inode *qf_inode;
	unsigned long qf_inum;
	unsigned long qf_flag = F2FS_QUOTA_DEFAULT_FL;
	int err;

	BUG_ON(!f2fs_sb_has_quota_ino(F2FS_SB(sb)));

	qf_inum = f2fs_qf_ino(sb, type);
	if (!qf_inum)
		return -EPERM;

	qf_inode = f2fs_iget(sb, qf_inum);
	if (IS_ERR(qf_inode)) {
		f2fs_err(F2FS_SB(sb), "Bad quota inode %u:%lu", type, qf_inum);
		return PTR_ERR(qf_inode);
	}

	/* Don't account quota for quota files to avoid recursion */
	inode_lock(qf_inode);
	qf_inode->i_flags |= S_NOQUOTA;

	if ((F2FS_I(qf_inode)->i_flags & qf_flag) != qf_flag) {
		F2FS_I(qf_inode)->i_flags |= qf_flag;
		f2fs_set_inode_flags(qf_inode);
	}
	inode_unlock(qf_inode);

	err = dquot_load_quota_inode(qf_inode, type, format_id, flags);
	iput(qf_inode);
	return err;
}

static int f2fs_enable_quotas(struct super_block *sb)
{
	struct f2fs_sb_info *sbi = F2FS_SB(sb);
	int type, err = 0;
	unsigned long qf_inum;
	bool quota_mopt[MAXQUOTAS] = {
		test_opt(sbi, USRQUOTA),
		test_opt(sbi, GRPQUOTA),
		test_opt(sbi, PRJQUOTA),
	};

	if (is_set_ckpt_flags(F2FS_SB(sb), CP_QUOTA_NEED_FSCK_FLAG)) {
		f2fs_err(sbi, "quota file may be corrupted, skip loading it");
		return 0;
	}

	sb_dqopt(sb)->flags |= DQUOT_QUOTA_SYS_FILE;

	for (type = 0; type < MAXQUOTAS; type++) {
		qf_inum = f2fs_qf_ino(sb, type);
		if (qf_inum) {
			err = f2fs_quota_enable(sb, type, QFMT_VFS_V1,
				DQUOT_USAGE_ENABLED |
				(quota_mopt[type] ? DQUOT_LIMITS_ENABLED : 0));
			if (err) {
				f2fs_err(sbi, "Failed to enable quota tracking (type=%d, err=%d). Please run fsck to fix.",
					 type, err);
				for (type--; type >= 0; type--)
					dquot_quota_off(sb, type);
				set_sbi_flag(F2FS_SB(sb),
						SBI_QUOTA_NEED_REPAIR);
				return err;
			}
		}
	}
	return 0;
}

static int f2fs_quota_sync_file(struct f2fs_sb_info *sbi, int type)
{
	struct quota_info *dqopt = sb_dqopt(sbi->sb);
	struct address_space *mapping = dqopt->files[type]->i_mapping;
	int ret = 0;

	ret = dquot_writeback_dquots(sbi->sb, type);
	if (ret)
		goto out;

	ret = filemap_fdatawrite(mapping);
	if (ret)
		goto out;

	/* if we are using journalled quota */
	if (is_journalled_quota(sbi))
		goto out;

	ret = filemap_fdatawait(mapping);

	truncate_inode_pages(&dqopt->files[type]->i_data, 0);
out:
	if (ret)
		set_sbi_flag(sbi, SBI_QUOTA_NEED_REPAIR);
	return ret;
}

int f2fs_quota_sync(struct super_block *sb, int type)
{
	struct f2fs_sb_info *sbi = F2FS_SB(sb);
	struct quota_info *dqopt = sb_dqopt(sb);
	int cnt;
	int ret = 0;

	/*
	 * Now when everything is written we can discard the pagecache so
	 * that userspace sees the changes.
	 */
	for (cnt = 0; cnt < MAXQUOTAS; cnt++) {

		if (type != -1 && cnt != type)
			continue;

		if (!sb_has_quota_active(sb, cnt))
			continue;

		if (!f2fs_sb_has_quota_ino(sbi))
			inode_lock(dqopt->files[cnt]);

		/*
		 * do_quotactl
		 *  f2fs_quota_sync
		 *  f2fs_down_read(quota_sem)
		 *  dquot_writeback_dquots()
		 *  f2fs_dquot_commit
		 *			      block_operation
		 *			      f2fs_down_read(quota_sem)
		 */
		f2fs_lock_op(sbi);
		f2fs_down_read(&sbi->quota_sem);

		ret = f2fs_quota_sync_file(sbi, cnt);

		f2fs_up_read(&sbi->quota_sem);
		f2fs_unlock_op(sbi);

		if (!f2fs_sb_has_quota_ino(sbi))
			inode_unlock(dqopt->files[cnt]);

		if (ret)
			break;
	}
	return ret;
}

static int f2fs_quota_on(struct super_block *sb, int type, int format_id,
							const struct path *path)
{
	struct inode *inode;
	int err;

	/* if quota sysfile exists, deny enabling quota with specific file */
	if (f2fs_sb_has_quota_ino(F2FS_SB(sb))) {
		f2fs_err(F2FS_SB(sb), "quota sysfile already exists");
		return -EBUSY;
	}

	if (path->dentry->d_sb != sb)
		return -EXDEV;

	err = f2fs_quota_sync(sb, type);
	if (err)
		return err;

	inode = d_inode(path->dentry);

	err = filemap_fdatawrite(inode->i_mapping);
	if (err)
		return err;

	err = filemap_fdatawait(inode->i_mapping);
	if (err)
		return err;

	err = dquot_quota_on(sb, type, format_id, path);
	if (err)
		return err;

	inode_lock(inode);
	F2FS_I(inode)->i_flags |= F2FS_QUOTA_DEFAULT_FL;
	f2fs_set_inode_flags(inode);
	inode_unlock(inode);
	f2fs_mark_inode_dirty_sync(inode, false);

	return 0;
}

static int __f2fs_quota_off(struct super_block *sb, int type)
{
	struct inode *inode = sb_dqopt(sb)->files[type];
	int err;

	if (!inode || !igrab(inode))
		return dquot_quota_off(sb, type);

	err = f2fs_quota_sync(sb, type);
	if (err)
		goto out_put;

	err = dquot_quota_off(sb, type);
	if (err || f2fs_sb_has_quota_ino(F2FS_SB(sb)))
		goto out_put;

	inode_lock(inode);
	F2FS_I(inode)->i_flags &= ~F2FS_QUOTA_DEFAULT_FL;
	f2fs_set_inode_flags(inode);
	inode_unlock(inode);
	f2fs_mark_inode_dirty_sync(inode, false);
out_put:
	iput(inode);
	return err;
}

static int f2fs_quota_off(struct super_block *sb, int type)
{
	struct f2fs_sb_info *sbi = F2FS_SB(sb);
	int err;

	err = __f2fs_quota_off(sb, type);

	/*
	 * quotactl can shutdown journalled quota, result in inconsistence
	 * between quota record and fs data by following updates, tag the
	 * flag to let fsck be aware of it.
	 */
	if (is_journalled_quota(sbi))
		set_sbi_flag(sbi, SBI_QUOTA_NEED_REPAIR);
	return err;
}

void f2fs_quota_off_umount(struct super_block *sb)
{
	int type;
	int err;

	for (type = 0; type < MAXQUOTAS; type++) {
		err = __f2fs_quota_off(sb, type);
		if (err) {
			int ret = dquot_quota_off(sb, type);

			f2fs_err(F2FS_SB(sb), "Fail to turn off disk quota (type: %d, err: %d, ret:%d), Please run fsck to fix it.",
				 type, err, ret);
			set_sbi_flag(F2FS_SB(sb), SBI_QUOTA_NEED_REPAIR);
		}
	}
	/*
	 * In case of checkpoint=disable, we must flush quota blocks.
	 * This can cause NULL exception for node_inode in end_io, since
	 * put_super already dropped it.
	 */
	sync_filesystem(sb);
}

static void f2fs_truncate_quota_inode_pages(struct super_block *sb)
{
	struct quota_info *dqopt = sb_dqopt(sb);
	int type;

	for (type = 0; type < MAXQUOTAS; type++) {
		if (!dqopt->files[type])
			continue;
		f2fs_inode_synced(dqopt->files[type]);
	}
}

static int f2fs_dquot_commit(struct dquot *dquot)
{
	struct f2fs_sb_info *sbi = F2FS_SB(dquot->dq_sb);
	int ret;

	f2fs_down_read_nested(&sbi->quota_sem, SINGLE_DEPTH_NESTING);
	ret = dquot_commit(dquot);
	if (ret < 0)
		set_sbi_flag(sbi, SBI_QUOTA_NEED_REPAIR);
	f2fs_up_read(&sbi->quota_sem);
	return ret;
}

static int f2fs_dquot_acquire(struct dquot *dquot)
{
	struct f2fs_sb_info *sbi = F2FS_SB(dquot->dq_sb);
	int ret;

	f2fs_down_read(&sbi->quota_sem);
	ret = dquot_acquire(dquot);
	if (ret < 0)
		set_sbi_flag(sbi, SBI_QUOTA_NEED_REPAIR);
	f2fs_up_read(&sbi->quota_sem);
	return ret;
}

static int f2fs_dquot_release(struct dquot *dquot)
{
	struct f2fs_sb_info *sbi = F2FS_SB(dquot->dq_sb);
	int ret = dquot_release(dquot);

	if (ret < 0)
		set_sbi_flag(sbi, SBI_QUOTA_NEED_REPAIR);
	return ret;
}

static int f2fs_dquot_mark_dquot_dirty(struct dquot *dquot)
{
	struct super_block *sb = dquot->dq_sb;
	struct f2fs_sb_info *sbi = F2FS_SB(sb);
	int ret = dquot_mark_dquot_dirty(dquot);

	/* if we are using journalled quota */
	if (is_journalled_quota(sbi))
		set_sbi_flag(sbi, SBI_QUOTA_NEED_FLUSH);

	return ret;
}

static int f2fs_dquot_commit_info(struct super_block *sb, int type)
{
	struct f2fs_sb_info *sbi = F2FS_SB(sb);
	int ret = dquot_commit_info(sb, type);

	if (ret < 0)
		set_sbi_flag(sbi, SBI_QUOTA_NEED_REPAIR);
	return ret;
}

static int f2fs_get_projid(struct inode *inode, kprojid_t *projid)
{
	*projid = F2FS_I(inode)->i_projid;
	return 0;
}

static const struct dquot_operations f2fs_quota_operations = {
	.get_reserved_space = f2fs_get_reserved_space,
	.write_dquot	= f2fs_dquot_commit,
	.acquire_dquot	= f2fs_dquot_acquire,
	.release_dquot	= f2fs_dquot_release,
	.mark_dirty	= f2fs_dquot_mark_dquot_dirty,
	.write_info	= f2fs_dquot_commit_info,
	.alloc_dquot	= dquot_alloc,
	.destroy_dquot	= dquot_destroy,
	.get_projid	= f2fs_get_projid,
	.get_next_id	= dquot_get_next_id,
};

static const struct quotactl_ops f2fs_quotactl_ops = {
	.quota_on	= f2fs_quota_on,
	.quota_off	= f2fs_quota_off,
	.quota_sync	= f2fs_quota_sync,
	.get_state	= dquot_get_state,
	.set_info	= dquot_set_dqinfo,
	.get_dqblk	= dquot_get_dqblk,
	.set_dqblk	= dquot_set_dqblk,
	.get_nextdqblk	= dquot_get_next_dqblk,
};
#else
int f2fs_dquot_initialize(struct inode *inode)
{
	return 0;
}

int f2fs_quota_sync(struct super_block *sb, int type)
{
	return 0;
}

void f2fs_quota_off_umount(struct super_block *sb)
{
}
#endif

static const struct super_operations f2fs_sops = {
	.alloc_inode	= f2fs_alloc_inode,
	.free_inode	= f2fs_free_inode,
	.drop_inode	= f2fs_drop_inode,
	.write_inode	= f2fs_write_inode,
	.dirty_inode	= f2fs_dirty_inode,
	.show_options	= f2fs_show_options,
#ifdef CONFIG_QUOTA
	.quota_read	= f2fs_quota_read,
	.quota_write	= f2fs_quota_write,
	.get_dquots	= f2fs_get_dquots,
#endif
	.evict_inode	= f2fs_evict_inode,
	.put_super	= f2fs_put_super,
	.sync_fs	= f2fs_sync_fs,
	.freeze_fs	= f2fs_freeze,
	.unfreeze_fs	= f2fs_unfreeze,
	.statfs		= f2fs_statfs,
	.remount_fs	= f2fs_remount,
};

#ifdef CONFIG_FS_ENCRYPTION
static int f2fs_get_context(struct inode *inode, void *ctx, size_t len)
{
	return f2fs_getxattr(inode, F2FS_XATTR_INDEX_ENCRYPTION,
				F2FS_XATTR_NAME_ENCRYPTION_CONTEXT,
				ctx, len, NULL);
}

static int f2fs_set_context(struct inode *inode, const void *ctx, size_t len,
							void *fs_data)
{
	struct f2fs_sb_info *sbi = F2FS_I_SB(inode);

	/*
	 * Encrypting the root directory is not allowed because fsck
	 * expects lost+found directory to exist and remain unencrypted
	 * if LOST_FOUND feature is enabled.
	 *
	 */
	if (f2fs_sb_has_lost_found(sbi) &&
			inode->i_ino == F2FS_ROOT_INO(sbi))
		return -EPERM;

	return f2fs_setxattr(inode, F2FS_XATTR_INDEX_ENCRYPTION,
				F2FS_XATTR_NAME_ENCRYPTION_CONTEXT,
				ctx, len, fs_data, XATTR_CREATE);
}

static const union fscrypt_policy *f2fs_get_dummy_policy(struct super_block *sb)
{
	return F2FS_OPTION(F2FS_SB(sb)).dummy_enc_policy.policy;
}

static bool f2fs_has_stable_inodes(struct super_block *sb)
{
	return true;
}

static void f2fs_get_ino_and_lblk_bits(struct super_block *sb,
				       int *ino_bits_ret, int *lblk_bits_ret)
{
	*ino_bits_ret = 8 * sizeof(nid_t);
	*lblk_bits_ret = 8 * sizeof(block_t);
}

static struct block_device **f2fs_get_devices(struct super_block *sb,
					      unsigned int *num_devs)
{
	struct f2fs_sb_info *sbi = F2FS_SB(sb);
	struct block_device **devs;
	int i;

	if (!f2fs_is_multi_device(sbi))
		return NULL;

	devs = kmalloc_array(sbi->s_ndevs, sizeof(*devs), GFP_KERNEL);
	if (!devs)
		return ERR_PTR(-ENOMEM);

	for (i = 0; i < sbi->s_ndevs; i++)
		devs[i] = FDEV(i).bdev;
	*num_devs = sbi->s_ndevs;
	return devs;
}

static const struct fscrypt_operations f2fs_cryptops = {
	.key_prefix		= "f2fs:",
	.get_context		= f2fs_get_context,
	.set_context		= f2fs_set_context,
	.get_dummy_policy	= f2fs_get_dummy_policy,
	.empty_dir		= f2fs_empty_dir,
	.has_stable_inodes	= f2fs_has_stable_inodes,
	.get_ino_and_lblk_bits	= f2fs_get_ino_and_lblk_bits,
	.get_devices		= f2fs_get_devices,
};
#endif

static struct inode *f2fs_nfs_get_inode(struct super_block *sb,
		u64 ino, u32 generation)
{
	struct f2fs_sb_info *sbi = F2FS_SB(sb);
	struct inode *inode;

	if (f2fs_check_nid_range(sbi, ino))
		return ERR_PTR(-ESTALE);

	/*
	 * f2fs_iget isn't quite right if the inode is currently unallocated!
	 * However f2fs_iget currently does appropriate checks to handle stale
	 * inodes so everything is OK.
	 */
	inode = f2fs_iget(sb, ino);
	if (IS_ERR(inode))
		return ERR_CAST(inode);
	if (unlikely(generation && inode->i_generation != generation)) {
		/* we didn't find the right inode.. */
		iput(inode);
		return ERR_PTR(-ESTALE);
	}
	return inode;
}

static struct dentry *f2fs_fh_to_dentry(struct super_block *sb, struct fid *fid,
		int fh_len, int fh_type)
{
	return generic_fh_to_dentry(sb, fid, fh_len, fh_type,
				    f2fs_nfs_get_inode);
}

static struct dentry *f2fs_fh_to_parent(struct super_block *sb, struct fid *fid,
		int fh_len, int fh_type)
{
	return generic_fh_to_parent(sb, fid, fh_len, fh_type,
				    f2fs_nfs_get_inode);
}

static const struct export_operations f2fs_export_ops = {
	.fh_to_dentry = f2fs_fh_to_dentry,
	.fh_to_parent = f2fs_fh_to_parent,
	.get_parent = f2fs_get_parent,
};

loff_t max_file_blocks(struct inode *inode)
{
	loff_t result = 0;
	loff_t leaf_count;

	/*
	 * note: previously, result is equal to (DEF_ADDRS_PER_INODE -
	 * DEFAULT_INLINE_XATTR_ADDRS), but now f2fs try to reserve more
	 * space in inode.i_addr, it will be more safe to reassign
	 * result as zero.
	 */

	if (inode && f2fs_compressed_file(inode))
		leaf_count = ADDRS_PER_BLOCK(inode);
	else
		leaf_count = DEF_ADDRS_PER_BLOCK;

	/* two direct node blocks */
	result += (leaf_count * 2);

	/* two indirect node blocks */
	leaf_count *= NIDS_PER_BLOCK;
	result += (leaf_count * 2);

	/* one double indirect node block */
	leaf_count *= NIDS_PER_BLOCK;
	result += leaf_count;

	return result;
}

static int __f2fs_commit_super(struct buffer_head *bh,
			struct f2fs_super_block *super)
{
	lock_buffer(bh);
	if (super)
		memcpy(bh->b_data + F2FS_SUPER_OFFSET, super, sizeof(*super));
	set_buffer_dirty(bh);
	unlock_buffer(bh);

	/* it's rare case, we can do fua all the time */
	return __sync_dirty_buffer(bh, REQ_SYNC | REQ_PREFLUSH | REQ_FUA);
}

static inline bool sanity_check_area_boundary(struct f2fs_sb_info *sbi,
					struct buffer_head *bh)
{
	struct f2fs_super_block *raw_super = (struct f2fs_super_block *)
					(bh->b_data + F2FS_SUPER_OFFSET);
	struct super_block *sb = sbi->sb;
	u32 segment0_blkaddr = le32_to_cpu(raw_super->segment0_blkaddr);
	u32 cp_blkaddr = le32_to_cpu(raw_super->cp_blkaddr);
	u32 sit_blkaddr = le32_to_cpu(raw_super->sit_blkaddr);
	u32 nat_blkaddr = le32_to_cpu(raw_super->nat_blkaddr);
	u32 ssa_blkaddr = le32_to_cpu(raw_super->ssa_blkaddr);
	u32 main_blkaddr = le32_to_cpu(raw_super->main_blkaddr);
	u32 segment_count_ckpt = le32_to_cpu(raw_super->segment_count_ckpt);
	u32 segment_count_sit = le32_to_cpu(raw_super->segment_count_sit);
	u32 segment_count_nat = le32_to_cpu(raw_super->segment_count_nat);
	u32 segment_count_ssa = le32_to_cpu(raw_super->segment_count_ssa);
	u32 segment_count_main = le32_to_cpu(raw_super->segment_count_main);
	u32 segment_count = le32_to_cpu(raw_super->segment_count);
	u32 log_blocks_per_seg = le32_to_cpu(raw_super->log_blocks_per_seg);
	u64 main_end_blkaddr = main_blkaddr +
				(segment_count_main << log_blocks_per_seg);
	u64 seg_end_blkaddr = segment0_blkaddr +
				(segment_count << log_blocks_per_seg);

	if (segment0_blkaddr != cp_blkaddr) {
		f2fs_info(sbi, "Mismatch start address, segment0(%u) cp_blkaddr(%u)",
			  segment0_blkaddr, cp_blkaddr);
		return true;
	}

	if (cp_blkaddr + (segment_count_ckpt << log_blocks_per_seg) !=
							sit_blkaddr) {
		f2fs_info(sbi, "Wrong CP boundary, start(%u) end(%u) blocks(%u)",
			  cp_blkaddr, sit_blkaddr,
			  segment_count_ckpt << log_blocks_per_seg);
		return true;
	}

	if (sit_blkaddr + (segment_count_sit << log_blocks_per_seg) !=
							nat_blkaddr) {
		f2fs_info(sbi, "Wrong SIT boundary, start(%u) end(%u) blocks(%u)",
			  sit_blkaddr, nat_blkaddr,
			  segment_count_sit << log_blocks_per_seg);
		return true;
	}

	if (nat_blkaddr + (segment_count_nat << log_blocks_per_seg) !=
							ssa_blkaddr) {
		f2fs_info(sbi, "Wrong NAT boundary, start(%u) end(%u) blocks(%u)",
			  nat_blkaddr, ssa_blkaddr,
			  segment_count_nat << log_blocks_per_seg);
		return true;
	}

	if (ssa_blkaddr + (segment_count_ssa << log_blocks_per_seg) !=
							main_blkaddr) {
		f2fs_info(sbi, "Wrong SSA boundary, start(%u) end(%u) blocks(%u)",
			  ssa_blkaddr, main_blkaddr,
			  segment_count_ssa << log_blocks_per_seg);
		return true;
	}

	if (main_end_blkaddr > seg_end_blkaddr) {
		f2fs_info(sbi, "Wrong MAIN_AREA boundary, start(%u) end(%llu) block(%u)",
			  main_blkaddr, seg_end_blkaddr,
			  segment_count_main << log_blocks_per_seg);
		return true;
	} else if (main_end_blkaddr < seg_end_blkaddr) {
		int err = 0;
		char *res;

		/* fix in-memory information all the time */
		raw_super->segment_count = cpu_to_le32((main_end_blkaddr -
				segment0_blkaddr) >> log_blocks_per_seg);

		if (f2fs_readonly(sb) || f2fs_hw_is_readonly(sbi)) {
			set_sbi_flag(sbi, SBI_NEED_SB_WRITE);
			res = "internally";
		} else {
			err = __f2fs_commit_super(bh, NULL);
			res = err ? "failed" : "done";
		}
		f2fs_info(sbi, "Fix alignment : %s, start(%u) end(%llu) block(%u)",
			  res, main_blkaddr, seg_end_blkaddr,
			  segment_count_main << log_blocks_per_seg);
		if (err)
			return true;
	}
	return false;
}

static int sanity_check_raw_super(struct f2fs_sb_info *sbi,
				struct buffer_head *bh)
{
	block_t segment_count, segs_per_sec, secs_per_zone, segment_count_main;
	block_t total_sections, blocks_per_seg;
	struct f2fs_super_block *raw_super = (struct f2fs_super_block *)
					(bh->b_data + F2FS_SUPER_OFFSET);
	size_t crc_offset = 0;
	__u32 crc = 0;

	if (le32_to_cpu(raw_super->magic) != F2FS_SUPER_MAGIC) {
		f2fs_info(sbi, "Magic Mismatch, valid(0x%x) - read(0x%x)",
			  F2FS_SUPER_MAGIC, le32_to_cpu(raw_super->magic));
		return -EINVAL;
	}

	/* Check checksum_offset and crc in superblock */
	if (__F2FS_HAS_FEATURE(raw_super, F2FS_FEATURE_SB_CHKSUM)) {
		crc_offset = le32_to_cpu(raw_super->checksum_offset);
		if (crc_offset !=
			offsetof(struct f2fs_super_block, crc)) {
			f2fs_info(sbi, "Invalid SB checksum offset: %zu",
				  crc_offset);
			return -EFSCORRUPTED;
		}
		crc = le32_to_cpu(raw_super->crc);
		if (!f2fs_crc_valid(sbi, crc, raw_super, crc_offset)) {
			f2fs_info(sbi, "Invalid SB checksum value: %u", crc);
			return -EFSCORRUPTED;
		}
	}

	/* Currently, support only 4KB block size */
	if (le32_to_cpu(raw_super->log_blocksize) != F2FS_BLKSIZE_BITS) {
		f2fs_info(sbi, "Invalid log_blocksize (%u), supports only %u",
			  le32_to_cpu(raw_super->log_blocksize),
			  F2FS_BLKSIZE_BITS);
		return -EFSCORRUPTED;
	}

	/* check log blocks per segment */
	if (le32_to_cpu(raw_super->log_blocks_per_seg) != 9) {
		f2fs_info(sbi, "Invalid log blocks per segment (%u)",
			  le32_to_cpu(raw_super->log_blocks_per_seg));
		return -EFSCORRUPTED;
	}

	/* Currently, support 512/1024/2048/4096 bytes sector size */
	if (le32_to_cpu(raw_super->log_sectorsize) >
				F2FS_MAX_LOG_SECTOR_SIZE ||
		le32_to_cpu(raw_super->log_sectorsize) <
				F2FS_MIN_LOG_SECTOR_SIZE) {
		f2fs_info(sbi, "Invalid log sectorsize (%u)",
			  le32_to_cpu(raw_super->log_sectorsize));
		return -EFSCORRUPTED;
	}
	if (le32_to_cpu(raw_super->log_sectors_per_block) +
		le32_to_cpu(raw_super->log_sectorsize) !=
			F2FS_MAX_LOG_SECTOR_SIZE) {
		f2fs_info(sbi, "Invalid log sectors per block(%u) log sectorsize(%u)",
			  le32_to_cpu(raw_super->log_sectors_per_block),
			  le32_to_cpu(raw_super->log_sectorsize));
		return -EFSCORRUPTED;
	}

	segment_count = le32_to_cpu(raw_super->segment_count);
	segment_count_main = le32_to_cpu(raw_super->segment_count_main);
	segs_per_sec = le32_to_cpu(raw_super->segs_per_sec);
	secs_per_zone = le32_to_cpu(raw_super->secs_per_zone);
	total_sections = le32_to_cpu(raw_super->section_count);

	/* blocks_per_seg should be 512, given the above check */
	blocks_per_seg = BIT(le32_to_cpu(raw_super->log_blocks_per_seg));

	if (segment_count > F2FS_MAX_SEGMENT ||
				segment_count < F2FS_MIN_SEGMENTS) {
		f2fs_info(sbi, "Invalid segment count (%u)", segment_count);
		return -EFSCORRUPTED;
	}

	if (total_sections > segment_count_main || total_sections < 1 ||
			segs_per_sec > segment_count || !segs_per_sec) {
		f2fs_info(sbi, "Invalid segment/section count (%u, %u x %u)",
			  segment_count, total_sections, segs_per_sec);
		return -EFSCORRUPTED;
	}

	if (segment_count_main != total_sections * segs_per_sec) {
		f2fs_info(sbi, "Invalid segment/section count (%u != %u * %u)",
			  segment_count_main, total_sections, segs_per_sec);
		return -EFSCORRUPTED;
	}

	if ((segment_count / segs_per_sec) < total_sections) {
		f2fs_info(sbi, "Small segment_count (%u < %u * %u)",
			  segment_count, segs_per_sec, total_sections);
		return -EFSCORRUPTED;
	}

	if (segment_count > (le64_to_cpu(raw_super->block_count) >> 9)) {
		f2fs_info(sbi, "Wrong segment_count / block_count (%u > %llu)",
			  segment_count, le64_to_cpu(raw_super->block_count));
		return -EFSCORRUPTED;
	}

	if (RDEV(0).path[0]) {
		block_t dev_seg_count = le32_to_cpu(RDEV(0).total_segments);
		int i = 1;

		while (i < MAX_DEVICES && RDEV(i).path[0]) {
			dev_seg_count += le32_to_cpu(RDEV(i).total_segments);
			i++;
		}
		if (segment_count != dev_seg_count) {
			f2fs_info(sbi, "Segment count (%u) mismatch with total segments from devices (%u)",
					segment_count, dev_seg_count);
			return -EFSCORRUPTED;
		}
	} else {
		if (__F2FS_HAS_FEATURE(raw_super, F2FS_FEATURE_BLKZONED) &&
					!bdev_is_zoned(sbi->sb->s_bdev)) {
			f2fs_info(sbi, "Zoned block device path is missing");
			return -EFSCORRUPTED;
		}
	}

	if (secs_per_zone > total_sections || !secs_per_zone) {
		f2fs_info(sbi, "Wrong secs_per_zone / total_sections (%u, %u)",
			  secs_per_zone, total_sections);
		return -EFSCORRUPTED;
	}
	if (le32_to_cpu(raw_super->extension_count) > F2FS_MAX_EXTENSION ||
			raw_super->hot_ext_count > F2FS_MAX_EXTENSION ||
			(le32_to_cpu(raw_super->extension_count) +
			raw_super->hot_ext_count) > F2FS_MAX_EXTENSION) {
		f2fs_info(sbi, "Corrupted extension count (%u + %u > %u)",
			  le32_to_cpu(raw_super->extension_count),
			  raw_super->hot_ext_count,
			  F2FS_MAX_EXTENSION);
		return -EFSCORRUPTED;
	}

	if (le32_to_cpu(raw_super->cp_payload) >=
				(blocks_per_seg - F2FS_CP_PACKS -
				NR_CURSEG_PERSIST_TYPE)) {
		f2fs_info(sbi, "Insane cp_payload (%u >= %u)",
			  le32_to_cpu(raw_super->cp_payload),
			  blocks_per_seg - F2FS_CP_PACKS -
			  NR_CURSEG_PERSIST_TYPE);
		return -EFSCORRUPTED;
	}

	/* check reserved ino info */
	if (le32_to_cpu(raw_super->node_ino) != 1 ||
		le32_to_cpu(raw_super->meta_ino) != 2 ||
		le32_to_cpu(raw_super->root_ino) != 3) {
		f2fs_info(sbi, "Invalid Fs Meta Ino: node(%u) meta(%u) root(%u)",
			  le32_to_cpu(raw_super->node_ino),
			  le32_to_cpu(raw_super->meta_ino),
			  le32_to_cpu(raw_super->root_ino));
		return -EFSCORRUPTED;
	}

	/* check CP/SIT/NAT/SSA/MAIN_AREA area boundary */
	if (sanity_check_area_boundary(sbi, bh))
		return -EFSCORRUPTED;

	return 0;
}

int f2fs_sanity_check_ckpt(struct f2fs_sb_info *sbi)
{
	unsigned int total, fsmeta;
	struct f2fs_super_block *raw_super = F2FS_RAW_SUPER(sbi);
	struct f2fs_checkpoint *ckpt = F2FS_CKPT(sbi);
	unsigned int ovp_segments, reserved_segments;
	unsigned int main_segs, blocks_per_seg;
	unsigned int sit_segs, nat_segs;
	unsigned int sit_bitmap_size, nat_bitmap_size;
	unsigned int log_blocks_per_seg;
	unsigned int segment_count_main;
	unsigned int cp_pack_start_sum, cp_payload;
	block_t user_block_count, valid_user_blocks;
	block_t avail_node_count, valid_node_count;
	unsigned int nat_blocks, nat_bits_bytes, nat_bits_blocks;
	int i, j;

	total = le32_to_cpu(raw_super->segment_count);
	fsmeta = le32_to_cpu(raw_super->segment_count_ckpt);
	sit_segs = le32_to_cpu(raw_super->segment_count_sit);
	fsmeta += sit_segs;
	nat_segs = le32_to_cpu(raw_super->segment_count_nat);
	fsmeta += nat_segs;
	fsmeta += le32_to_cpu(ckpt->rsvd_segment_count);
	fsmeta += le32_to_cpu(raw_super->segment_count_ssa);

	if (unlikely(fsmeta >= total))
		return 1;

	ovp_segments = le32_to_cpu(ckpt->overprov_segment_count);
	reserved_segments = le32_to_cpu(ckpt->rsvd_segment_count);

	if (!f2fs_sb_has_readonly(sbi) &&
			unlikely(fsmeta < F2FS_MIN_META_SEGMENTS ||
			ovp_segments == 0 || reserved_segments == 0)) {
		f2fs_err(sbi, "Wrong layout: check mkfs.f2fs version");
		return 1;
	}
	user_block_count = le64_to_cpu(ckpt->user_block_count);
	segment_count_main = le32_to_cpu(raw_super->segment_count_main) +
			(f2fs_sb_has_readonly(sbi) ? 1 : 0);
	log_blocks_per_seg = le32_to_cpu(raw_super->log_blocks_per_seg);
	if (!user_block_count || user_block_count >=
			segment_count_main << log_blocks_per_seg) {
		f2fs_err(sbi, "Wrong user_block_count: %u",
			 user_block_count);
		return 1;
	}

	valid_user_blocks = le64_to_cpu(ckpt->valid_block_count);
	if (valid_user_blocks > user_block_count) {
		f2fs_err(sbi, "Wrong valid_user_blocks: %u, user_block_count: %u",
			 valid_user_blocks, user_block_count);
		return 1;
	}

	valid_node_count = le32_to_cpu(ckpt->valid_node_count);
	avail_node_count = sbi->total_node_count - F2FS_RESERVED_NODE_NUM;
	if (valid_node_count > avail_node_count) {
		f2fs_err(sbi, "Wrong valid_node_count: %u, avail_node_count: %u",
			 valid_node_count, avail_node_count);
		return 1;
	}

	main_segs = le32_to_cpu(raw_super->segment_count_main);
	blocks_per_seg = sbi->blocks_per_seg;

	for (i = 0; i < NR_CURSEG_NODE_TYPE; i++) {
		if (le32_to_cpu(ckpt->cur_node_segno[i]) >= main_segs ||
			le16_to_cpu(ckpt->cur_node_blkoff[i]) >= blocks_per_seg)
			return 1;

		if (f2fs_sb_has_readonly(sbi))
			goto check_data;

		for (j = i + 1; j < NR_CURSEG_NODE_TYPE; j++) {
			if (le32_to_cpu(ckpt->cur_node_segno[i]) ==
				le32_to_cpu(ckpt->cur_node_segno[j])) {
				f2fs_err(sbi, "Node segment (%u, %u) has the same segno: %u",
					 i, j,
					 le32_to_cpu(ckpt->cur_node_segno[i]));
				return 1;
			}
		}
	}
check_data:
	for (i = 0; i < NR_CURSEG_DATA_TYPE; i++) {
		if (le32_to_cpu(ckpt->cur_data_segno[i]) >= main_segs ||
			le16_to_cpu(ckpt->cur_data_blkoff[i]) >= blocks_per_seg)
			return 1;

		if (f2fs_sb_has_readonly(sbi))
			goto skip_cross;

		for (j = i + 1; j < NR_CURSEG_DATA_TYPE; j++) {
			if (le32_to_cpu(ckpt->cur_data_segno[i]) ==
				le32_to_cpu(ckpt->cur_data_segno[j])) {
				f2fs_err(sbi, "Data segment (%u, %u) has the same segno: %u",
					 i, j,
					 le32_to_cpu(ckpt->cur_data_segno[i]));
				return 1;
			}
		}
	}
	for (i = 0; i < NR_CURSEG_NODE_TYPE; i++) {
		for (j = 0; j < NR_CURSEG_DATA_TYPE; j++) {
			if (le32_to_cpu(ckpt->cur_node_segno[i]) ==
				le32_to_cpu(ckpt->cur_data_segno[j])) {
				f2fs_err(sbi, "Node segment (%u) and Data segment (%u) has the same segno: %u",
					 i, j,
					 le32_to_cpu(ckpt->cur_node_segno[i]));
				return 1;
			}
		}
	}
skip_cross:
	sit_bitmap_size = le32_to_cpu(ckpt->sit_ver_bitmap_bytesize);
	nat_bitmap_size = le32_to_cpu(ckpt->nat_ver_bitmap_bytesize);

	if (sit_bitmap_size != ((sit_segs / 2) << log_blocks_per_seg) / 8 ||
		nat_bitmap_size != ((nat_segs / 2) << log_blocks_per_seg) / 8) {
		f2fs_err(sbi, "Wrong bitmap size: sit: %u, nat:%u",
			 sit_bitmap_size, nat_bitmap_size);
		return 1;
	}

	cp_pack_start_sum = __start_sum_addr(sbi);
	cp_payload = __cp_payload(sbi);
	if (cp_pack_start_sum < cp_payload + 1 ||
		cp_pack_start_sum > blocks_per_seg - 1 -
			NR_CURSEG_PERSIST_TYPE) {
		f2fs_err(sbi, "Wrong cp_pack_start_sum: %u",
			 cp_pack_start_sum);
		return 1;
	}

	if (__is_set_ckpt_flags(ckpt, CP_LARGE_NAT_BITMAP_FLAG) &&
		le32_to_cpu(ckpt->checksum_offset) != CP_MIN_CHKSUM_OFFSET) {
		f2fs_warn(sbi, "using deprecated layout of large_nat_bitmap, "
			  "please run fsck v1.13.0 or higher to repair, chksum_offset: %u, "
			  "fixed with patch: \"f2fs-tools: relocate chksum_offset for large_nat_bitmap feature\"",
			  le32_to_cpu(ckpt->checksum_offset));
		return 1;
	}

	nat_blocks = nat_segs << log_blocks_per_seg;
	nat_bits_bytes = nat_blocks / BITS_PER_BYTE;
	nat_bits_blocks = F2FS_BLK_ALIGN((nat_bits_bytes << 1) + 8);
	if (__is_set_ckpt_flags(ckpt, CP_NAT_BITS_FLAG) &&
		(cp_payload + F2FS_CP_PACKS +
		NR_CURSEG_PERSIST_TYPE + nat_bits_blocks >= blocks_per_seg)) {
		f2fs_warn(sbi, "Insane cp_payload: %u, nat_bits_blocks: %u)",
			  cp_payload, nat_bits_blocks);
		return 1;
	}

	if (unlikely(f2fs_cp_error(sbi))) {
		f2fs_err(sbi, "A bug case: need to run fsck");
		return 1;
	}
	return 0;
}

static void init_sb_info(struct f2fs_sb_info *sbi)
{
	struct f2fs_super_block *raw_super = sbi->raw_super;
	int i;

	sbi->log_sectors_per_block =
		le32_to_cpu(raw_super->log_sectors_per_block);
	sbi->log_blocksize = le32_to_cpu(raw_super->log_blocksize);
	sbi->blocksize = BIT(sbi->log_blocksize);
	sbi->log_blocks_per_seg = le32_to_cpu(raw_super->log_blocks_per_seg);
	sbi->blocks_per_seg = BIT(sbi->log_blocks_per_seg);
	sbi->segs_per_sec = le32_to_cpu(raw_super->segs_per_sec);
	sbi->secs_per_zone = le32_to_cpu(raw_super->secs_per_zone);
	sbi->total_sections = le32_to_cpu(raw_super->section_count);
	sbi->total_node_count =
		(le32_to_cpu(raw_super->segment_count_nat) / 2)
			* sbi->blocks_per_seg * NAT_ENTRY_PER_BLOCK;
	F2FS_ROOT_INO(sbi) = le32_to_cpu(raw_super->root_ino);
	F2FS_NODE_INO(sbi) = le32_to_cpu(raw_super->node_ino);
	F2FS_META_INO(sbi) = le32_to_cpu(raw_super->meta_ino);
	sbi->cur_victim_sec = NULL_SECNO;
	sbi->gc_mode = GC_NORMAL;
	sbi->next_victim_seg[BG_GC] = NULL_SEGNO;
	sbi->next_victim_seg[FG_GC] = NULL_SEGNO;
	sbi->max_victim_search = DEF_MAX_VICTIM_SEARCH;
	sbi->migration_granularity = sbi->segs_per_sec;
	sbi->seq_file_ra_mul = MIN_RA_MUL;
	sbi->max_fragment_chunk = DEF_FRAGMENT_SIZE;
	sbi->max_fragment_hole = DEF_FRAGMENT_SIZE;
	spin_lock_init(&sbi->gc_remaining_trials_lock);
	atomic64_set(&sbi->current_atomic_write, 0);

	sbi->dir_level = DEF_DIR_LEVEL;
	sbi->interval_time[CP_TIME] = DEF_CP_INTERVAL;
	sbi->interval_time[REQ_TIME] = DEF_IDLE_INTERVAL;
	sbi->interval_time[DISCARD_TIME] = DEF_IDLE_INTERVAL;
	sbi->interval_time[GC_TIME] = DEF_IDLE_INTERVAL;
	sbi->interval_time[DISABLE_TIME] = DEF_DISABLE_INTERVAL;
	sbi->interval_time[UMOUNT_DISCARD_TIMEOUT] =
				DEF_UMOUNT_DISCARD_TIMEOUT;
	clear_sbi_flag(sbi, SBI_NEED_FSCK);

	for (i = 0; i < NR_COUNT_TYPE; i++)
		atomic_set(&sbi->nr_pages[i], 0);

	for (i = 0; i < META; i++)
		atomic_set(&sbi->wb_sync_req[i], 0);

	INIT_LIST_HEAD(&sbi->s_list);
	mutex_init(&sbi->umount_mutex);
	init_f2fs_rwsem(&sbi->io_order_lock);
	spin_lock_init(&sbi->cp_lock);

	sbi->dirty_device = 0;
	spin_lock_init(&sbi->dev_lock);

	init_f2fs_rwsem(&sbi->sb_lock);
	init_f2fs_rwsem(&sbi->pin_sem);
}

static int init_percpu_info(struct f2fs_sb_info *sbi)
{
	int err;

	err = percpu_counter_init(&sbi->alloc_valid_block_count, 0, GFP_KERNEL);
	if (err)
		return err;

	err = percpu_counter_init(&sbi->rf_node_block_count, 0, GFP_KERNEL);
	if (err)
		goto err_valid_block;

	err = percpu_counter_init(&sbi->total_valid_inode_count, 0,
								GFP_KERNEL);
	if (err)
		goto err_node_block;
	return 0;

err_node_block:
	percpu_counter_destroy(&sbi->rf_node_block_count);
err_valid_block:
	percpu_counter_destroy(&sbi->alloc_valid_block_count);
	return err;
}

#ifdef CONFIG_BLK_DEV_ZONED

struct f2fs_report_zones_args {
	struct f2fs_sb_info *sbi;
	struct f2fs_dev_info *dev;
};

static int f2fs_report_zone_cb(struct blk_zone *zone, unsigned int idx,
			      void *data)
{
	struct f2fs_report_zones_args *rz_args = data;
	block_t unusable_blocks = (zone->len - zone->capacity) >>
					F2FS_LOG_SECTORS_PER_BLOCK;

	if (zone->type == BLK_ZONE_TYPE_CONVENTIONAL)
		return 0;

	set_bit(idx, rz_args->dev->blkz_seq);
	if (!rz_args->sbi->unusable_blocks_per_sec) {
		rz_args->sbi->unusable_blocks_per_sec = unusable_blocks;
		return 0;
	}
	if (rz_args->sbi->unusable_blocks_per_sec != unusable_blocks) {
		f2fs_err(rz_args->sbi, "F2FS supports single zone capacity\n");
		return -EINVAL;
	}
	return 0;
}

static int init_blkz_info(struct f2fs_sb_info *sbi, int devi)
{
	struct block_device *bdev = FDEV(devi).bdev;
	sector_t nr_sectors = bdev_nr_sectors(bdev);
	struct f2fs_report_zones_args rep_zone_arg;
	u64 zone_sectors;
	int ret;

	if (!f2fs_sb_has_blkzoned(sbi))
		return 0;

	zone_sectors = bdev_zone_sectors(bdev);
	if (!is_power_of_2(zone_sectors)) {
		f2fs_err(sbi, "F2FS does not support non power of 2 zone sizes\n");
		return -EINVAL;
	}

	if (sbi->blocks_per_blkz && sbi->blocks_per_blkz !=
				SECTOR_TO_BLOCK(zone_sectors))
		return -EINVAL;
	sbi->blocks_per_blkz = SECTOR_TO_BLOCK(zone_sectors);
	FDEV(devi).nr_blkz = div_u64(SECTOR_TO_BLOCK(nr_sectors),
					sbi->blocks_per_blkz);
	if (nr_sectors & (zone_sectors - 1))
		FDEV(devi).nr_blkz++;

	FDEV(devi).blkz_seq = f2fs_kvzalloc(sbi,
					BITS_TO_LONGS(FDEV(devi).nr_blkz)
					* sizeof(unsigned long),
					GFP_KERNEL);
	if (!FDEV(devi).blkz_seq)
		return -ENOMEM;

	rep_zone_arg.sbi = sbi;
	rep_zone_arg.dev = &FDEV(devi);

	ret = blkdev_report_zones(bdev, 0, BLK_ALL_ZONES, f2fs_report_zone_cb,
				  &rep_zone_arg);
	if (ret < 0)
		return ret;
	return 0;
}
#endif

/*
 * Read f2fs raw super block.
 * Because we have two copies of super block, so read both of them
 * to get the first valid one. If any one of them is broken, we pass
 * them recovery flag back to the caller.
 */
static int read_raw_super_block(struct f2fs_sb_info *sbi,
			struct f2fs_super_block **raw_super,
			int *valid_super_block, int *recovery)
{
	struct super_block *sb = sbi->sb;
	int block;
	struct buffer_head *bh;
	struct f2fs_super_block *super;
	int err = 0;

	super = kzalloc(sizeof(struct f2fs_super_block), GFP_KERNEL);
	if (!super)
		return -ENOMEM;

	for (block = 0; block < 2; block++) {
		bh = sb_bread(sb, block);
		if (!bh) {
			f2fs_err(sbi, "Unable to read %dth superblock",
				 block + 1);
			err = -EIO;
			*recovery = 1;
			continue;
		}

		/* sanity checking of raw super */
		err = sanity_check_raw_super(sbi, bh);
		if (err) {
			f2fs_err(sbi, "Can't find valid F2FS filesystem in %dth superblock",
				 block + 1);
			brelse(bh);
			*recovery = 1;
			continue;
		}

		if (!*raw_super) {
			memcpy(super, bh->b_data + F2FS_SUPER_OFFSET,
							sizeof(*super));
			*valid_super_block = block;
			*raw_super = super;
		}
		brelse(bh);
	}

	/* No valid superblock */
	if (!*raw_super)
		kfree(super);
	else
		err = 0;

	return err;
}

int f2fs_commit_super(struct f2fs_sb_info *sbi, bool recover)
{
	struct buffer_head *bh;
	__u32 crc = 0;
	int err;

	if ((recover && f2fs_readonly(sbi->sb)) ||
				f2fs_hw_is_readonly(sbi)) {
		set_sbi_flag(sbi, SBI_NEED_SB_WRITE);
		return -EROFS;
	}

	/* we should update superblock crc here */
	if (!recover && f2fs_sb_has_sb_chksum(sbi)) {
		crc = f2fs_crc32(sbi, F2FS_RAW_SUPER(sbi),
				offsetof(struct f2fs_super_block, crc));
		F2FS_RAW_SUPER(sbi)->crc = cpu_to_le32(crc);
	}

	/* write back-up superblock first */
	bh = sb_bread(sbi->sb, sbi->valid_super_block ? 0 : 1);
	if (!bh)
		return -EIO;
	err = __f2fs_commit_super(bh, F2FS_RAW_SUPER(sbi));
	brelse(bh);

	/* if we are in recovery path, skip writing valid superblock */
	if (recover || err)
		return err;

	/* write current valid superblock */
	bh = sb_bread(sbi->sb, sbi->valid_super_block);
	if (!bh)
		return -EIO;
	err = __f2fs_commit_super(bh, F2FS_RAW_SUPER(sbi));
	brelse(bh);
	return err;
}

static void save_stop_reason(struct f2fs_sb_info *sbi, unsigned char reason)
{
	unsigned long flags;

	spin_lock_irqsave(&sbi->error_lock, flags);
	if (sbi->stop_reason[reason] < GENMASK(BITS_PER_BYTE - 1, 0))
		sbi->stop_reason[reason]++;
	spin_unlock_irqrestore(&sbi->error_lock, flags);
}

static void f2fs_record_stop_reason(struct f2fs_sb_info *sbi)
{
	struct f2fs_super_block *raw_super = F2FS_RAW_SUPER(sbi);
	unsigned long flags;
	int err;

	f2fs_down_write(&sbi->sb_lock);

	spin_lock_irqsave(&sbi->error_lock, flags);
	if (sbi->error_dirty) {
		memcpy(F2FS_RAW_SUPER(sbi)->s_errors, sbi->errors,
							MAX_F2FS_ERRORS);
		sbi->error_dirty = false;
	}
	memcpy(raw_super->s_stop_reason, sbi->stop_reason, MAX_STOP_REASON);
	spin_unlock_irqrestore(&sbi->error_lock, flags);

	err = f2fs_commit_super(sbi, false);

	f2fs_up_write(&sbi->sb_lock);
	if (err)
		f2fs_err(sbi, "f2fs_commit_super fails to record err:%d", err);
}

void f2fs_save_errors(struct f2fs_sb_info *sbi, unsigned char flag)
{
	unsigned long flags;

	spin_lock_irqsave(&sbi->error_lock, flags);
	if (!test_bit(flag, (unsigned long *)sbi->errors)) {
		set_bit(flag, (unsigned long *)sbi->errors);
		sbi->error_dirty = true;
	}
	spin_unlock_irqrestore(&sbi->error_lock, flags);
}

static bool f2fs_update_errors(struct f2fs_sb_info *sbi)
{
	unsigned long flags;
	bool need_update = false;

	spin_lock_irqsave(&sbi->error_lock, flags);
	if (sbi->error_dirty) {
		memcpy(F2FS_RAW_SUPER(sbi)->s_errors, sbi->errors,
							MAX_F2FS_ERRORS);
		sbi->error_dirty = false;
		need_update = true;
	}
	spin_unlock_irqrestore(&sbi->error_lock, flags);

	return need_update;
}

static void f2fs_record_errors(struct f2fs_sb_info *sbi, unsigned char error)
{
	int err;

	f2fs_down_write(&sbi->sb_lock);

	if (!f2fs_update_errors(sbi))
		goto out_unlock;

	err = f2fs_commit_super(sbi, false);
	if (err)
		f2fs_err(sbi, "f2fs_commit_super fails to record errors:%u, err:%d",
								error, err);
out_unlock:
	f2fs_up_write(&sbi->sb_lock);
}

void f2fs_handle_error(struct f2fs_sb_info *sbi, unsigned char error)
{
	f2fs_save_errors(sbi, error);
	f2fs_record_errors(sbi, error);
}

void f2fs_handle_error_async(struct f2fs_sb_info *sbi, unsigned char error)
{
	f2fs_save_errors(sbi, error);

	if (!sbi->error_dirty)
		return;
	if (!test_bit(error, (unsigned long *)sbi->errors))
		return;
	schedule_work(&sbi->s_error_work);
}

static bool system_going_down(void)
{
	return system_state == SYSTEM_HALT || system_state == SYSTEM_POWER_OFF
		|| system_state == SYSTEM_RESTART;
}

void f2fs_handle_critical_error(struct f2fs_sb_info *sbi, unsigned char reason,
							bool irq_context)
{
	struct super_block *sb = sbi->sb;
	bool shutdown = reason == STOP_CP_REASON_SHUTDOWN;
	bool continue_fs = !shutdown &&
			F2FS_OPTION(sbi).errors == MOUNT_ERRORS_CONTINUE;

	set_ckpt_flags(sbi, CP_ERROR_FLAG);

	if (!f2fs_hw_is_readonly(sbi)) {
		save_stop_reason(sbi, reason);

		if (irq_context && !shutdown)
			schedule_work(&sbi->s_error_work);
		else
			f2fs_record_stop_reason(sbi);
	}

	/*
	 * We force ERRORS_RO behavior when system is rebooting. Otherwise we
	 * could panic during 'reboot -f' as the underlying device got already
	 * disabled.
	 */
	if (F2FS_OPTION(sbi).errors == MOUNT_ERRORS_PANIC &&
				!shutdown && !system_going_down() &&
				!is_sbi_flag_set(sbi, SBI_IS_SHUTDOWN))
		panic("F2FS-fs (device %s): panic forced after error\n",
							sb->s_id);

	if (shutdown)
		set_sbi_flag(sbi, SBI_IS_SHUTDOWN);

	/* continue filesystem operators if errors=continue */
	if (continue_fs || f2fs_readonly(sb))
		return;

	f2fs_warn(sbi, "Remounting filesystem read-only");
	/*
	 * Make sure updated value of ->s_mount_flags will be visible before
	 * ->s_flags update
	 */
	smp_wmb();
	sb->s_flags |= SB_RDONLY;
}

static void f2fs_record_error_work(struct work_struct *work)
{
	struct f2fs_sb_info *sbi = container_of(work,
					struct f2fs_sb_info, s_error_work);

	f2fs_record_stop_reason(sbi);
}

static int f2fs_scan_devices(struct f2fs_sb_info *sbi)
{
	struct f2fs_super_block *raw_super = F2FS_RAW_SUPER(sbi);
	unsigned int max_devices = MAX_DEVICES;
	unsigned int logical_blksize;
	int i;

	/* Initialize single device information */
	if (!RDEV(0).path[0]) {
		if (!bdev_is_zoned(sbi->sb->s_bdev))
			return 0;
		max_devices = 1;
	}

	/*
	 * Initialize multiple devices information, or single
	 * zoned block device information.
	 */
	sbi->devs = f2fs_kzalloc(sbi,
				 array_size(max_devices,
					    sizeof(struct f2fs_dev_info)),
				 GFP_KERNEL);
	if (!sbi->devs)
		return -ENOMEM;

	logical_blksize = bdev_logical_block_size(sbi->sb->s_bdev);
	sbi->aligned_blksize = true;

	for (i = 0; i < max_devices; i++) {

		if (i > 0 && !RDEV(i).path[0])
			break;

		if (max_devices == 1) {
			/* Single zoned block device mount */
			FDEV(0).bdev =
				blkdev_get_by_dev(sbi->sb->s_bdev->bd_dev,
					sbi->sb->s_mode, sbi->sb->s_type);
		} else {
			/* Multi-device mount */
			memcpy(FDEV(i).path, RDEV(i).path, MAX_PATH_LEN);
			FDEV(i).total_segments =
				le32_to_cpu(RDEV(i).total_segments);
			if (i == 0) {
				FDEV(i).start_blk = 0;
				FDEV(i).end_blk = FDEV(i).start_blk +
				    (FDEV(i).total_segments <<
				    sbi->log_blocks_per_seg) - 1 +
				    le32_to_cpu(raw_super->segment0_blkaddr);
			} else {
				FDEV(i).start_blk = FDEV(i - 1).end_blk + 1;
				FDEV(i).end_blk = FDEV(i).start_blk +
					(FDEV(i).total_segments <<
					sbi->log_blocks_per_seg) - 1;
			}
			FDEV(i).bdev = blkdev_get_by_path(FDEV(i).path,
					sbi->sb->s_mode, sbi->sb->s_type);
		}
		if (IS_ERR(FDEV(i).bdev))
			return PTR_ERR(FDEV(i).bdev);

		/* to release errored devices */
		sbi->s_ndevs = i + 1;

		if (logical_blksize != bdev_logical_block_size(FDEV(i).bdev))
			sbi->aligned_blksize = false;

#ifdef CONFIG_BLK_DEV_ZONED
		if (bdev_zoned_model(FDEV(i).bdev) == BLK_ZONED_HM &&
				!f2fs_sb_has_blkzoned(sbi)) {
			f2fs_err(sbi, "Zoned block device feature not enabled");
			return -EINVAL;
		}
		if (bdev_zoned_model(FDEV(i).bdev) != BLK_ZONED_NONE) {
			if (init_blkz_info(sbi, i)) {
				f2fs_err(sbi, "Failed to initialize F2FS blkzone information");
				return -EINVAL;
			}
			if (max_devices == 1)
				break;
			f2fs_info(sbi, "Mount Device [%2d]: %20s, %8u, %8x - %8x (zone: %s)",
				  i, FDEV(i).path,
				  FDEV(i).total_segments,
				  FDEV(i).start_blk, FDEV(i).end_blk,
				  bdev_zoned_model(FDEV(i).bdev) == BLK_ZONED_HA ?
				  "Host-aware" : "Host-managed");
			continue;
		}
#endif
		f2fs_info(sbi, "Mount Device [%2d]: %20s, %8u, %8x - %8x",
			  i, FDEV(i).path,
			  FDEV(i).total_segments,
			  FDEV(i).start_blk, FDEV(i).end_blk);
	}
	f2fs_info(sbi,
		  "IO Block Size: %8ld KB", F2FS_IO_SIZE_KB(sbi));
	return 0;
}

static int f2fs_setup_casefold(struct f2fs_sb_info *sbi)
{
#if IS_ENABLED(CONFIG_UNICODE)
	if (f2fs_sb_has_casefold(sbi) && !sbi->sb->s_encoding) {
		const struct f2fs_sb_encodings *encoding_info;
		struct unicode_map *encoding;
		__u16 encoding_flags;

		encoding_info = f2fs_sb_read_encoding(sbi->raw_super);
		if (!encoding_info) {
			f2fs_err(sbi,
				 "Encoding requested by superblock is unknown");
			return -EINVAL;
		}

		encoding_flags = le16_to_cpu(sbi->raw_super->s_encoding_flags);
		encoding = utf8_load(encoding_info->version);
		if (IS_ERR(encoding)) {
			f2fs_err(sbi,
				 "can't mount with superblock charset: %s-%u.%u.%u "
				 "not supported by the kernel. flags: 0x%x.",
				 encoding_info->name,
				 unicode_major(encoding_info->version),
				 unicode_minor(encoding_info->version),
				 unicode_rev(encoding_info->version),
				 encoding_flags);
			return PTR_ERR(encoding);
		}
		f2fs_info(sbi, "Using encoding defined by superblock: "
			 "%s-%u.%u.%u with flags 0x%hx", encoding_info->name,
			 unicode_major(encoding_info->version),
			 unicode_minor(encoding_info->version),
			 unicode_rev(encoding_info->version),
			 encoding_flags);

		sbi->sb->s_encoding = encoding;
		sbi->sb->s_encoding_flags = encoding_flags;
	}
#else
	if (f2fs_sb_has_casefold(sbi)) {
		f2fs_err(sbi, "Filesystem with casefold feature cannot be mounted without CONFIG_UNICODE");
		return -EINVAL;
	}
#endif
	return 0;
}

static void f2fs_tuning_parameters(struct f2fs_sb_info *sbi)
{
	/* adjust parameters according to the volume size */
	if (MAIN_SEGS(sbi) <= SMALL_VOLUME_SEGMENTS) {
		if (f2fs_block_unit_discard(sbi))
			SM_I(sbi)->dcc_info->discard_granularity =
						MIN_DISCARD_GRANULARITY;
		if (!f2fs_lfs_mode(sbi))
			SM_I(sbi)->ipu_policy = BIT(F2FS_IPU_FORCE) |
						BIT(F2FS_IPU_HONOR_OPU_WRITE);
	}

	sbi->readdir_ra = true;
}

static int f2fs_fill_super(struct super_block *sb, void *data, int silent)
{
	struct f2fs_sb_info *sbi;
	struct f2fs_super_block *raw_super;
	struct inode *root;
	int err;
	bool skip_recovery = false, need_fsck = false;
	char *options = NULL;
	int recovery, i, valid_super_block;
	struct curseg_info *seg_i;
	int retry_cnt = 1;
#ifdef CONFIG_QUOTA
	bool quota_enabled = false;
#endif

try_onemore:
	err = -EINVAL;
	raw_super = NULL;
	valid_super_block = -1;
	recovery = 0;

	/* allocate memory for f2fs-specific super block info */
	sbi = kzalloc(sizeof(struct f2fs_sb_info), GFP_KERNEL);
	if (!sbi)
		return -ENOMEM;

	sbi->sb = sb;

	/* initialize locks within allocated memory */
	init_f2fs_rwsem(&sbi->gc_lock);
	mutex_init(&sbi->writepages);
	init_f2fs_rwsem(&sbi->cp_global_sem);
	init_f2fs_rwsem(&sbi->node_write);
	init_f2fs_rwsem(&sbi->node_change);
	spin_lock_init(&sbi->stat_lock);
	init_f2fs_rwsem(&sbi->cp_rwsem);
	init_f2fs_rwsem(&sbi->quota_sem);
	init_waitqueue_head(&sbi->cp_wait);
	spin_lock_init(&sbi->error_lock);

	for (i = 0; i < NR_INODE_TYPE; i++) {
		INIT_LIST_HEAD(&sbi->inode_list[i]);
		spin_lock_init(&sbi->inode_lock[i]);
	}
	mutex_init(&sbi->flush_lock);

	/* Load the checksum driver */
	sbi->s_chksum_driver = crypto_alloc_shash("crc32", 0, 0);
	if (IS_ERR(sbi->s_chksum_driver)) {
		f2fs_err(sbi, "Cannot load crc32 driver.");
		err = PTR_ERR(sbi->s_chksum_driver);
		sbi->s_chksum_driver = NULL;
		goto free_sbi;
	}

	/* set a block size */
	if (unlikely(!sb_set_blocksize(sb, F2FS_BLKSIZE))) {
		f2fs_err(sbi, "unable to set blocksize");
		goto free_sbi;
	}

	err = read_raw_super_block(sbi, &raw_super, &valid_super_block,
								&recovery);
	if (err)
		goto free_sbi;

	sb->s_fs_info = sbi;
	sbi->raw_super = raw_super;

	INIT_WORK(&sbi->s_error_work, f2fs_record_error_work);
	memcpy(sbi->errors, raw_super->s_errors, MAX_F2FS_ERRORS);
	memcpy(sbi->stop_reason, raw_super->s_stop_reason, MAX_STOP_REASON);

	/* precompute checksum seed for metadata */
	if (f2fs_sb_has_inode_chksum(sbi))
		sbi->s_chksum_seed = f2fs_chksum(sbi, ~0, raw_super->uuid,
						sizeof(raw_super->uuid));

	default_options(sbi, false);
	/* parse mount options */
	options = kstrdup((const char *)data, GFP_KERNEL);
	if (data && !options) {
		err = -ENOMEM;
		goto free_sb_buf;
	}

	err = parse_options(sb, options, false);
	if (err)
		goto free_options;

	sb->s_maxbytes = max_file_blocks(NULL) <<
				le32_to_cpu(raw_super->log_blocksize);
	sb->s_max_links = F2FS_LINK_MAX;

	err = f2fs_setup_casefold(sbi);
	if (err)
		goto free_options;

#ifdef CONFIG_QUOTA
	sb->dq_op = &f2fs_quota_operations;
	sb->s_qcop = &f2fs_quotactl_ops;
	sb->s_quota_types = QTYPE_MASK_USR | QTYPE_MASK_GRP | QTYPE_MASK_PRJ;

	if (f2fs_sb_has_quota_ino(sbi)) {
		for (i = 0; i < MAXQUOTAS; i++) {
			if (f2fs_qf_ino(sbi->sb, i))
				sbi->nquota_files++;
		}
	}
#endif

	sb->s_op = &f2fs_sops;
#ifdef CONFIG_FS_ENCRYPTION
	sb->s_cop = &f2fs_cryptops;
#endif
#ifdef CONFIG_FS_VERITY
	sb->s_vop = &f2fs_verityops;
#endif
	sb->s_xattr = f2fs_xattr_handlers;
	sb->s_export_op = &f2fs_export_ops;
	sb->s_magic = F2FS_SUPER_MAGIC;
	sb->s_time_gran = 1;
	sb->s_flags = (sb->s_flags & ~SB_POSIXACL) |
		(test_opt(sbi, POSIX_ACL) ? SB_POSIXACL : 0);
	memcpy(&sb->s_uuid, raw_super->uuid, sizeof(raw_super->uuid));
	sb->s_iflags |= SB_I_CGROUPWB;

	/* init f2fs-specific super block info */
	sbi->valid_super_block = valid_super_block;

	/* disallow all the data/node/meta page writes */
	set_sbi_flag(sbi, SBI_POR_DOING);

	err = f2fs_init_write_merge_io(sbi);
	if (err)
		goto free_bio_info;

	init_sb_info(sbi);

	err = f2fs_init_iostat(sbi);
	if (err)
		goto free_bio_info;

	err = init_percpu_info(sbi);
	if (err)
		goto free_iostat;

	if (F2FS_IO_ALIGNED(sbi)) {
		sbi->write_io_dummy =
			mempool_create_page_pool(2 * (F2FS_IO_SIZE(sbi) - 1), 0);
		if (!sbi->write_io_dummy) {
			err = -ENOMEM;
			goto free_percpu;
		}
	}

	/* init per sbi slab cache */
	err = f2fs_init_xattr_caches(sbi);
	if (err)
		goto free_io_dummy;
	err = f2fs_init_page_array_cache(sbi);
	if (err)
		goto free_xattr_cache;

	/* get an inode for meta space */
	sbi->meta_inode = f2fs_iget(sb, F2FS_META_INO(sbi));
	if (IS_ERR(sbi->meta_inode)) {
		f2fs_err(sbi, "Failed to read F2FS meta data inode");
		err = PTR_ERR(sbi->meta_inode);
		goto free_page_array_cache;
	}

	err = f2fs_get_valid_checkpoint(sbi);
	if (err) {
		f2fs_err(sbi, "Failed to get valid F2FS checkpoint");
		goto free_meta_inode;
	}

	if (__is_set_ckpt_flags(F2FS_CKPT(sbi), CP_QUOTA_NEED_FSCK_FLAG))
		set_sbi_flag(sbi, SBI_QUOTA_NEED_REPAIR);
	if (__is_set_ckpt_flags(F2FS_CKPT(sbi), CP_DISABLED_QUICK_FLAG)) {
		set_sbi_flag(sbi, SBI_CP_DISABLED_QUICK);
		sbi->interval_time[DISABLE_TIME] = DEF_DISABLE_QUICK_INTERVAL;
	}

	if (__is_set_ckpt_flags(F2FS_CKPT(sbi), CP_FSCK_FLAG))
		set_sbi_flag(sbi, SBI_NEED_FSCK);

	/* Initialize device list */
	err = f2fs_scan_devices(sbi);
	if (err) {
		f2fs_err(sbi, "Failed to find devices");
		goto free_devices;
	}

	err = f2fs_init_post_read_wq(sbi);
	if (err) {
		f2fs_err(sbi, "Failed to initialize post read workqueue");
		goto free_devices;
	}

	sbi->total_valid_node_count =
				le32_to_cpu(sbi->ckpt->valid_node_count);
	percpu_counter_set(&sbi->total_valid_inode_count,
				le32_to_cpu(sbi->ckpt->valid_inode_count));
	sbi->user_block_count = le64_to_cpu(sbi->ckpt->user_block_count);
	sbi->total_valid_block_count =
				le64_to_cpu(sbi->ckpt->valid_block_count);
	sbi->last_valid_block_count = sbi->total_valid_block_count;
	sbi->reserved_blocks = 0;
	sbi->current_reserved_blocks = 0;
	limit_reserve_root(sbi);
	adjust_unusable_cap_perc(sbi);

	f2fs_init_extent_cache_info(sbi);

	f2fs_init_ino_entry_info(sbi);

	f2fs_init_fsync_node_info(sbi);

	/* setup checkpoint request control and start checkpoint issue thread */
	f2fs_init_ckpt_req_control(sbi);
	if (!f2fs_readonly(sb) && !test_opt(sbi, DISABLE_CHECKPOINT) &&
			test_opt(sbi, MERGE_CHECKPOINT)) {
		err = f2fs_start_ckpt_thread(sbi);
		if (err) {
			f2fs_err(sbi,
			    "Failed to start F2FS issue_checkpoint_thread (%d)",
			    err);
			goto stop_ckpt_thread;
		}
	}

	/* setup f2fs internal modules */
	err = f2fs_build_segment_manager(sbi);
	if (err) {
		f2fs_err(sbi, "Failed to initialize F2FS segment manager (%d)",
			 err);
		goto free_sm;
	}
	err = f2fs_build_node_manager(sbi);
	if (err) {
		f2fs_err(sbi, "Failed to initialize F2FS node manager (%d)",
			 err);
		goto free_nm;
	}

	err = adjust_reserved_segment(sbi);
	if (err)
		goto free_nm;

	/* For write statistics */
	sbi->sectors_written_start = f2fs_get_sectors_written(sbi);

	/* Read accumulated write IO statistics if exists */
	seg_i = CURSEG_I(sbi, CURSEG_HOT_NODE);
	if (__exist_node_summaries(sbi))
		sbi->kbytes_written =
			le64_to_cpu(seg_i->journal->info.kbytes_written);

	f2fs_build_gc_manager(sbi);

	err = f2fs_build_stats(sbi);
	if (err)
		goto free_nm;

	/* get an inode for node space */
	sbi->node_inode = f2fs_iget(sb, F2FS_NODE_INO(sbi));
	if (IS_ERR(sbi->node_inode)) {
		f2fs_err(sbi, "Failed to read node inode");
		err = PTR_ERR(sbi->node_inode);
		goto free_stats;
	}

	/* read root inode and dentry */
	root = f2fs_iget(sb, F2FS_ROOT_INO(sbi));
	if (IS_ERR(root)) {
		f2fs_err(sbi, "Failed to read root inode");
		err = PTR_ERR(root);
		goto free_node_inode;
	}
	if (!S_ISDIR(root->i_mode) || !root->i_blocks ||
			!root->i_size || !root->i_nlink) {
		iput(root);
		err = -EINVAL;
		goto free_node_inode;
	}

	sb->s_root = d_make_root(root); /* allocate root dentry */
	if (!sb->s_root) {
		err = -ENOMEM;
		goto free_node_inode;
	}

	err = f2fs_init_compress_inode(sbi);
	if (err)
		goto free_root_inode;

	err = f2fs_register_sysfs(sbi);
	if (err)
		goto free_compress_inode;

#ifdef CONFIG_QUOTA
	/* Enable quota usage during mount */
	if (f2fs_sb_has_quota_ino(sbi) && !f2fs_readonly(sb)) {
		err = f2fs_enable_quotas(sb);
		if (err)
			f2fs_err(sbi, "Cannot turn on quotas: error %d", err);
	}

	quota_enabled = f2fs_recover_quota_begin(sbi);
#endif
	/* if there are any orphan inodes, free them */
	err = f2fs_recover_orphan_inodes(sbi);
	if (err)
		goto free_meta;

	if (unlikely(is_set_ckpt_flags(sbi, CP_DISABLED_FLAG)))
		goto reset_checkpoint;

	/* recover fsynced data */
	if (!test_opt(sbi, DISABLE_ROLL_FORWARD) &&
			!test_opt(sbi, NORECOVERY)) {
		/*
		 * mount should be failed, when device has readonly mode, and
		 * previous checkpoint was not done by clean system shutdown.
		 */
		if (f2fs_hw_is_readonly(sbi)) {
			if (!is_set_ckpt_flags(sbi, CP_UMOUNT_FLAG)) {
				err = f2fs_recover_fsync_data(sbi, true);
				if (err > 0) {
					err = -EROFS;
					f2fs_err(sbi, "Need to recover fsync data, but "
						"write access unavailable, please try "
						"mount w/ disable_roll_forward or norecovery");
				}
				if (err < 0)
					goto free_meta;
			}
			f2fs_info(sbi, "write access unavailable, skipping recovery");
			goto reset_checkpoint;
		}

		if (need_fsck)
			set_sbi_flag(sbi, SBI_NEED_FSCK);

		if (skip_recovery)
			goto reset_checkpoint;

		err = f2fs_recover_fsync_data(sbi, false);
		if (err < 0) {
			if (err != -ENOMEM)
				skip_recovery = true;
			need_fsck = true;
			f2fs_err(sbi, "Cannot recover all fsync data errno=%d",
				 err);
			goto free_meta;
		}
	} else {
		err = f2fs_recover_fsync_data(sbi, true);

		if (!f2fs_readonly(sb) && err > 0) {
			err = -EINVAL;
			f2fs_err(sbi, "Need to recover fsync data");
			goto free_meta;
		}
	}

#ifdef CONFIG_QUOTA
	f2fs_recover_quota_end(sbi, quota_enabled);
#endif

	/*
	 * If the f2fs is not readonly and fsync data recovery succeeds,
	 * check zoned block devices' write pointer consistency.
	 */
	if (!err && !f2fs_readonly(sb) && f2fs_sb_has_blkzoned(sbi)) {
		err = f2fs_check_write_pointer(sbi);
		if (err)
			goto free_meta;
	}

reset_checkpoint:
	f2fs_init_inmem_curseg(sbi);

	/* f2fs_recover_fsync_data() cleared this already */
	clear_sbi_flag(sbi, SBI_POR_DOING);

	if (test_opt(sbi, DISABLE_CHECKPOINT)) {
		err = f2fs_disable_checkpoint(sbi);
		if (err)
			goto sync_free_meta;
	} else if (is_set_ckpt_flags(sbi, CP_DISABLED_FLAG)) {
		f2fs_enable_checkpoint(sbi);
	}

	/*
	 * If filesystem is not mounted as read-only then
	 * do start the gc_thread.
	 */
	if ((F2FS_OPTION(sbi).bggc_mode != BGGC_MODE_OFF ||
		test_opt(sbi, GC_MERGE)) && !f2fs_readonly(sb)) {
		/* After POR, we can run background GC thread.*/
		err = f2fs_start_gc_thread(sbi);
		if (err)
			goto sync_free_meta;
	}
	kvfree(options);

	/* recover broken superblock */
	if (recovery) {
		err = f2fs_commit_super(sbi, true);
		f2fs_info(sbi, "Try to recover %dth superblock, ret: %d",
			  sbi->valid_super_block ? 1 : 2, err);
	}

	f2fs_join_shrinker(sbi);

	f2fs_tuning_parameters(sbi);

	f2fs_notice(sbi, "Mounted with checkpoint version = %llx",
		    cur_cp_version(F2FS_CKPT(sbi)));
	f2fs_update_time(sbi, CP_TIME);
	f2fs_update_time(sbi, REQ_TIME);
	clear_sbi_flag(sbi, SBI_CP_DISABLED_QUICK);

	cleancache_init_fs(sb);
	return 0;

sync_free_meta:
	/* safe to flush all the data */
	sync_filesystem(sbi->sb);
	retry_cnt = 0;

free_meta:
#ifdef CONFIG_QUOTA
	f2fs_truncate_quota_inode_pages(sb);
	if (f2fs_sb_has_quota_ino(sbi) && !f2fs_readonly(sb))
		f2fs_quota_off_umount(sbi->sb);
#endif
	/*
	 * Some dirty meta pages can be produced by f2fs_recover_orphan_inodes()
	 * failed by EIO. Then, iput(node_inode) can trigger balance_fs_bg()
	 * followed by f2fs_write_checkpoint() through f2fs_write_node_pages(), which
	 * falls into an infinite loop in f2fs_sync_meta_pages().
	 */
	truncate_inode_pages_final(META_MAPPING(sbi));
	/* evict some inodes being cached by GC */
	evict_inodes(sb);
	f2fs_unregister_sysfs(sbi);
free_compress_inode:
	f2fs_destroy_compress_inode(sbi);
free_root_inode:
	dput(sb->s_root);
	sb->s_root = NULL;
free_node_inode:
	f2fs_release_ino_entry(sbi, true);
	truncate_inode_pages_final(NODE_MAPPING(sbi));
	iput(sbi->node_inode);
	sbi->node_inode = NULL;
free_stats:
	f2fs_destroy_stats(sbi);
free_nm:
	/* stop discard thread before destroying node manager */
	f2fs_stop_discard_thread(sbi);
	f2fs_destroy_node_manager(sbi);
free_sm:
	f2fs_destroy_segment_manager(sbi);
stop_ckpt_thread:
	f2fs_stop_ckpt_thread(sbi);
	/* flush s_error_work before sbi destroy */
	flush_work(&sbi->s_error_work);
	f2fs_destroy_post_read_wq(sbi);
free_devices:
	destroy_device_list(sbi);
	kvfree(sbi->ckpt);
free_meta_inode:
	make_bad_inode(sbi->meta_inode);
	iput(sbi->meta_inode);
	sbi->meta_inode = NULL;
free_page_array_cache:
	f2fs_destroy_page_array_cache(sbi);
free_xattr_cache:
	f2fs_destroy_xattr_caches(sbi);
free_io_dummy:
	mempool_destroy(sbi->write_io_dummy);
free_percpu:
	destroy_percpu_info(sbi);
free_iostat:
	f2fs_destroy_iostat(sbi);
free_bio_info:
	for (i = 0; i < NR_PAGE_TYPE; i++)
		kvfree(sbi->write_io[i]);

#if IS_ENABLED(CONFIG_UNICODE)
	utf8_unload(sb->s_encoding);
	sb->s_encoding = NULL;
#endif
free_options:
#ifdef CONFIG_QUOTA
	for (i = 0; i < MAXQUOTAS; i++)
		kfree(F2FS_OPTION(sbi).s_qf_names[i]);
#endif
	fscrypt_free_dummy_policy(&F2FS_OPTION(sbi).dummy_enc_policy);
	kvfree(options);
free_sb_buf:
	kfree(raw_super);
free_sbi:
	if (sbi->s_chksum_driver)
		crypto_free_shash(sbi->s_chksum_driver);
	kfree(sbi);

	/* give only one another chance */
	if (retry_cnt > 0 && skip_recovery) {
		retry_cnt--;
		shrink_dcache_sb(sb);
		goto try_onemore;
	}
	return err;
}

static struct dentry *f2fs_mount(struct file_system_type *fs_type, int flags,
			const char *dev_name, void *data)
{
	return mount_bdev(fs_type, flags, dev_name, data, f2fs_fill_super);
}

static void kill_f2fs_super(struct super_block *sb)
{
	if (sb->s_root) {
		struct f2fs_sb_info *sbi = F2FS_SB(sb);

		set_sbi_flag(sbi, SBI_IS_CLOSE);
		f2fs_stop_gc_thread(sbi);
		f2fs_stop_discard_thread(sbi);

#ifdef CONFIG_F2FS_FS_COMPRESSION
		/*
		 * latter evict_inode() can bypass checking and invalidating
		 * compress inode cache.
		 */
		if (test_opt(sbi, COMPRESS_CACHE))
			truncate_inode_pages_final(COMPRESS_MAPPING(sbi));
#endif

		if (is_sbi_flag_set(sbi, SBI_IS_DIRTY) ||
				!is_set_ckpt_flags(sbi, CP_UMOUNT_FLAG)) {
			struct cp_control cpc = {
				.reason = CP_UMOUNT,
			};
			stat_inc_cp_call_count(sbi, TOTAL_CALL);
			f2fs_write_checkpoint(sbi, &cpc);
		}

		if (is_sbi_flag_set(sbi, SBI_IS_RECOVERED) && f2fs_readonly(sb))
			sb->s_flags &= ~SB_RDONLY;
	}
	kill_block_super(sb);
}

static struct file_system_type f2fs_fs_type = {
	.owner		= THIS_MODULE,
	.name		= "f2fs",
	.mount		= f2fs_mount,
	.kill_sb	= kill_f2fs_super,
	.fs_flags	= FS_REQUIRES_DEV | FS_ALLOW_IDMAP,
};
MODULE_ALIAS_FS("f2fs");

static int __init init_inodecache(void)
{
	f2fs_inode_cachep = kmem_cache_create("f2fs_inode_cache",
			sizeof(struct f2fs_inode_info), 0,
			SLAB_RECLAIM_ACCOUNT|SLAB_ACCOUNT, NULL);
	return f2fs_inode_cachep ? 0 : -ENOMEM;
}

static void destroy_inodecache(void)
{
	/*
	 * Make sure all delayed rcu free inodes are flushed before we
	 * destroy cache.
	 */
	rcu_barrier();
	kmem_cache_destroy(f2fs_inode_cachep);
}

static int __init init_f2fs_fs(void)
{
	int err;

	if (PAGE_SIZE != F2FS_BLKSIZE) {
		printk("F2FS not supported on PAGE_SIZE(%lu) != %d\n",
				PAGE_SIZE, F2FS_BLKSIZE);
		return -EINVAL;
	}

	err = init_inodecache();
	if (err)
		goto fail;
	err = f2fs_create_node_manager_caches();
	if (err)
		goto free_inodecache;
	err = f2fs_create_segment_manager_caches();
	if (err)
		goto free_node_manager_caches;
	err = f2fs_create_checkpoint_caches();
	if (err)
		goto free_segment_manager_caches;
	err = f2fs_create_recovery_cache();
	if (err)
		goto free_checkpoint_caches;
	err = f2fs_create_extent_cache();
	if (err)
		goto free_recovery_cache;
	err = f2fs_create_garbage_collection_cache();
	if (err)
		goto free_extent_cache;
	err = f2fs_init_sysfs();
	if (err)
		goto free_garbage_collection_cache;
	err = register_shrinker(&f2fs_shrinker_info, "f2fs-shrinker");
	if (err)
		goto free_sysfs;
	err = register_filesystem(&f2fs_fs_type);
	if (err)
		goto free_shrinker;
	f2fs_create_root_stats();
	err = f2fs_init_post_read_processing();
	if (err)
		goto free_root_stats;
	err = f2fs_init_iostat_processing();
	if (err)
		goto free_post_read;
	err = f2fs_init_bio_entry_cache();
	if (err)
		goto free_iostat;
	err = f2fs_init_bioset();
	if (err)
		goto free_bio_entry_cache;
	err = f2fs_init_compress_mempool();
	if (err)
		goto free_bioset;
	err = f2fs_init_compress_cache();
	if (err)
		goto free_compress_mempool;
	err = f2fs_create_casefold_cache();
	if (err)
		goto free_compress_cache;
	return 0;
free_compress_cache:
	f2fs_destroy_compress_cache();
free_compress_mempool:
	f2fs_destroy_compress_mempool();
free_bioset:
	f2fs_destroy_bioset();
free_bio_entry_cache:
	f2fs_destroy_bio_entry_cache();
free_iostat:
	f2fs_destroy_iostat_processing();
free_post_read:
	f2fs_destroy_post_read_processing();
free_root_stats:
	f2fs_destroy_root_stats();
	unregister_filesystem(&f2fs_fs_type);
free_shrinker:
	unregister_shrinker(&f2fs_shrinker_info);
free_sysfs:
	f2fs_exit_sysfs();
free_garbage_collection_cache:
	f2fs_destroy_garbage_collection_cache();
free_extent_cache:
	f2fs_destroy_extent_cache();
free_recovery_cache:
	f2fs_destroy_recovery_cache();
free_checkpoint_caches:
	f2fs_destroy_checkpoint_caches();
free_segment_manager_caches:
	f2fs_destroy_segment_manager_caches();
free_node_manager_caches:
	f2fs_destroy_node_manager_caches();
free_inodecache:
	destroy_inodecache();
fail:
	return err;
}

static void __exit exit_f2fs_fs(void)
{
	f2fs_destroy_casefold_cache();
	f2fs_destroy_compress_cache();
	f2fs_destroy_compress_mempool();
	f2fs_destroy_bioset();
	f2fs_destroy_bio_entry_cache();
	f2fs_destroy_iostat_processing();
	f2fs_destroy_post_read_processing();
	f2fs_destroy_root_stats();
	unregister_filesystem(&f2fs_fs_type);
	unregister_shrinker(&f2fs_shrinker_info);
	f2fs_exit_sysfs();
	f2fs_destroy_garbage_collection_cache();
	f2fs_destroy_extent_cache();
	f2fs_destroy_recovery_cache();
	f2fs_destroy_checkpoint_caches();
	f2fs_destroy_segment_manager_caches();
	f2fs_destroy_node_manager_caches();
	destroy_inodecache();
}

module_init(init_f2fs_fs)
module_exit(exit_f2fs_fs)

MODULE_AUTHOR("Samsung Electronics's Praesto Team");
MODULE_DESCRIPTION("Flash Friendly File System");
MODULE_LICENSE("GPL");
MODULE_SOFTDEP("pre: crc32");
<|MERGE_RESOLUTION|>--- conflicted
+++ resolved
@@ -2162,11 +2162,7 @@
 	set_opt(sbi, MERGE_CHECKPOINT);
 	F2FS_OPTION(sbi).unusable_cap = 0;
 	sbi->sb->s_flags |= SB_LAZYTIME;
-<<<<<<< HEAD
 	if (!f2fs_is_readonly(sbi))
-=======
-	if (!f2fs_sb_has_readonly(sbi) && !f2fs_readonly(sbi->sb))
->>>>>>> 1321ab40
 		set_opt(sbi, FLUSH_MERGE);
 	if (f2fs_sb_has_blkzoned(sbi))
 		F2FS_OPTION(sbi).fs_mode = FS_MODE_LFS;
