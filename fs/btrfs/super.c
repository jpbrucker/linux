// SPDX-License-Identifier: GPL-2.0
/*
 * Copyright (C) 2007 Oracle.  All rights reserved.
 */

#include <linux/blkdev.h>
#include <linux/module.h>
#include <linux/fs.h>
#include <linux/pagemap.h>
#include <linux/highmem.h>
#include <linux/time.h>
#include <linux/init.h>
#include <linux/seq_file.h>
#include <linux/string.h>
#include <linux/backing-dev.h>
#include <linux/mount.h>
#include <linux/writeback.h>
#include <linux/statfs.h>
#include <linux/compat.h>
#include <linux/parser.h>
#include <linux/ctype.h>
#include <linux/namei.h>
#include <linux/miscdevice.h>
#include <linux/magic.h>
#include <linux/slab.h>
#include <linux/ratelimit.h>
#include <linux/crc32c.h>
#include <linux/btrfs.h>
#include "delayed-inode.h"
#include "ctree.h"
#include "disk-io.h"
#include "transaction.h"
#include "btrfs_inode.h"
#include "print-tree.h"
#include "props.h"
#include "xattr.h"
#include "volumes.h"
#include "export.h"
#include "compression.h"
#include "rcu-string.h"
#include "dev-replace.h"
#include "free-space-cache.h"
#include "backref.h"
#include "space-info.h"
#include "sysfs.h"
#include "zoned.h"
#include "tests/btrfs-tests.h"
#include "block-group.h"
#include "discard.h"
#include "qgroup.h"
#include "raid56.h"
#define CREATE_TRACE_POINTS
#include <trace/events/btrfs.h>

static const struct super_operations btrfs_super_ops;

/*
 * Types for mounting the default subvolume and a subvolume explicitly
 * requested by subvol=/path. That way the callchain is straightforward and we
 * don't have to play tricks with the mount options and recursive calls to
 * btrfs_mount.
 *
 * The new btrfs_root_fs_type also servers as a tag for the bdev_holder.
 */
static struct file_system_type btrfs_fs_type;
static struct file_system_type btrfs_root_fs_type;

static int btrfs_remount(struct super_block *sb, int *flags, char *data);

#ifdef CONFIG_PRINTK

#define STATE_STRING_PREFACE	": state "
#define STATE_STRING_BUF_LEN	(sizeof(STATE_STRING_PREFACE) + BTRFS_FS_STATE_COUNT)

/*
 * Characters to print to indicate error conditions or uncommon filesystem state.
 * RO is not an error.
 */
static const char fs_state_chars[] = {
	[BTRFS_FS_STATE_ERROR]			= 'E',
	[BTRFS_FS_STATE_REMOUNTING]		= 'M',
	[BTRFS_FS_STATE_RO]			= 0,
	[BTRFS_FS_STATE_TRANS_ABORTED]		= 'A',
	[BTRFS_FS_STATE_DEV_REPLACING]		= 'R',
	[BTRFS_FS_STATE_DUMMY_FS_INFO]		= 0,
	[BTRFS_FS_STATE_NO_CSUMS]		= 'C',
	[BTRFS_FS_STATE_LOG_CLEANUP_ERROR]	= 'L',
};

static void btrfs_state_to_string(const struct btrfs_fs_info *info, char *buf)
{
	unsigned int bit;
	bool states_printed = false;
	unsigned long fs_state = READ_ONCE(info->fs_state);
	char *curr = buf;

	memcpy(curr, STATE_STRING_PREFACE, sizeof(STATE_STRING_PREFACE));
	curr += sizeof(STATE_STRING_PREFACE) - 1;

	for_each_set_bit(bit, &fs_state, sizeof(fs_state)) {
		WARN_ON_ONCE(bit >= BTRFS_FS_STATE_COUNT);
		if ((bit < BTRFS_FS_STATE_COUNT) && fs_state_chars[bit]) {
			*curr++ = fs_state_chars[bit];
			states_printed = true;
		}
	}

	/* If no states were printed, reset the buffer */
	if (!states_printed)
		curr = buf;

	*curr++ = 0;
}
#endif

/*
 * Generally the error codes correspond to their respective errors, but there
 * are a few special cases.
 *
 * EUCLEAN: Any sort of corruption that we encounter.  The tree-checker for
 *          instance will return EUCLEAN if any of the blocks are corrupted in
 *          a way that is problematic.  We want to reserve EUCLEAN for these
 *          sort of corruptions.
 *
 * EROFS: If we check BTRFS_FS_STATE_ERROR and fail out with a return error, we
 *        need to use EROFS for this case.  We will have no idea of the
 *        original failure, that will have been reported at the time we tripped
 *        over the error.  Each subsequent error that doesn't have any context
 *        of the original error should use EROFS when handling BTRFS_FS_STATE_ERROR.
 */
const char * __attribute_const__ btrfs_decode_error(int errno)
{
	char *errstr = "unknown";

	switch (errno) {
	case -ENOENT:		/* -2 */
		errstr = "No such entry";
		break;
	case -EIO:		/* -5 */
		errstr = "IO failure";
		break;
	case -ENOMEM:		/* -12*/
		errstr = "Out of memory";
		break;
	case -EEXIST:		/* -17 */
		errstr = "Object already exists";
		break;
	case -ENOSPC:		/* -28 */
		errstr = "No space left";
		break;
	case -EROFS:		/* -30 */
		errstr = "Readonly filesystem";
		break;
	case -EOPNOTSUPP:	/* -95 */
		errstr = "Operation not supported";
		break;
	case -EUCLEAN:		/* -117 */
		errstr = "Filesystem corrupted";
		break;
	case -EDQUOT:		/* -122 */
		errstr = "Quota exceeded";
		break;
	}

	return errstr;
}

/*
 * __btrfs_handle_fs_error decodes expected errors from the caller and
 * invokes the appropriate error response.
 */
__cold
void __btrfs_handle_fs_error(struct btrfs_fs_info *fs_info, const char *function,
		       unsigned int line, int errno, const char *fmt, ...)
{
	struct super_block *sb = fs_info->sb;
#ifdef CONFIG_PRINTK
	char statestr[STATE_STRING_BUF_LEN];
	const char *errstr;
#endif

	/*
	 * Special case: if the error is EROFS, and we're already
	 * under SB_RDONLY, then it is safe here.
	 */
	if (errno == -EROFS && sb_rdonly(sb))
  		return;

#ifdef CONFIG_PRINTK
	errstr = btrfs_decode_error(errno);
	btrfs_state_to_string(fs_info, statestr);
	if (fmt) {
		struct va_format vaf;
		va_list args;

		va_start(args, fmt);
		vaf.fmt = fmt;
		vaf.va = &args;

		pr_crit("BTRFS: error (device %s%s) in %s:%d: errno=%d %s (%pV)\n",
			sb->s_id, statestr, function, line, errno, errstr, &vaf);
		va_end(args);
	} else {
		pr_crit("BTRFS: error (device %s%s) in %s:%d: errno=%d %s\n",
			sb->s_id, statestr, function, line, errno, errstr);
	}
#endif

	/*
	 * Today we only save the error info to memory.  Long term we'll
	 * also send it down to the disk
	 */
	set_bit(BTRFS_FS_STATE_ERROR, &fs_info->fs_state);

	/* Don't go through full error handling during mount */
	if (!(sb->s_flags & SB_BORN))
		return;

	if (sb_rdonly(sb))
		return;

	btrfs_discard_stop(fs_info);

	/* btrfs handle error by forcing the filesystem readonly */
	btrfs_set_sb_rdonly(sb);
	btrfs_info(fs_info, "forced readonly");
	/*
	 * Note that a running device replace operation is not canceled here
	 * although there is no way to update the progress. It would add the
	 * risk of a deadlock, therefore the canceling is omitted. The only
	 * penalty is that some I/O remains active until the procedure
	 * completes. The next time when the filesystem is mounted writable
	 * again, the device replace operation continues.
	 */
}

#ifdef CONFIG_PRINTK
static const char * const logtypes[] = {
	"emergency",
	"alert",
	"critical",
	"error",
	"warning",
	"notice",
	"info",
	"debug",
};


/*
 * Use one ratelimit state per log level so that a flood of less important
 * messages doesn't cause more important ones to be dropped.
 */
static struct ratelimit_state printk_limits[] = {
	RATELIMIT_STATE_INIT(printk_limits[0], DEFAULT_RATELIMIT_INTERVAL, 100),
	RATELIMIT_STATE_INIT(printk_limits[1], DEFAULT_RATELIMIT_INTERVAL, 100),
	RATELIMIT_STATE_INIT(printk_limits[2], DEFAULT_RATELIMIT_INTERVAL, 100),
	RATELIMIT_STATE_INIT(printk_limits[3], DEFAULT_RATELIMIT_INTERVAL, 100),
	RATELIMIT_STATE_INIT(printk_limits[4], DEFAULT_RATELIMIT_INTERVAL, 100),
	RATELIMIT_STATE_INIT(printk_limits[5], DEFAULT_RATELIMIT_INTERVAL, 100),
	RATELIMIT_STATE_INIT(printk_limits[6], DEFAULT_RATELIMIT_INTERVAL, 100),
	RATELIMIT_STATE_INIT(printk_limits[7], DEFAULT_RATELIMIT_INTERVAL, 100),
};

void __cold _btrfs_printk(const struct btrfs_fs_info *fs_info, const char *fmt, ...)
{
	char lvl[PRINTK_MAX_SINGLE_HEADER_LEN + 1] = "\0";
	struct va_format vaf;
	va_list args;
	int kern_level;
	const char *type = logtypes[4];
	struct ratelimit_state *ratelimit = &printk_limits[4];

	va_start(args, fmt);

	while ((kern_level = printk_get_level(fmt)) != 0) {
		size_t size = printk_skip_level(fmt) - fmt;

		if (kern_level >= '0' && kern_level <= '7') {
			memcpy(lvl, fmt,  size);
			lvl[size] = '\0';
			type = logtypes[kern_level - '0'];
			ratelimit = &printk_limits[kern_level - '0'];
		}
		fmt += size;
	}

	vaf.fmt = fmt;
	vaf.va = &args;

	if (__ratelimit(ratelimit)) {
		if (fs_info) {
			char statestr[STATE_STRING_BUF_LEN];

			btrfs_state_to_string(fs_info, statestr);
			_printk("%sBTRFS %s (device %s%s): %pV\n", lvl, type,
				fs_info->sb->s_id, statestr, &vaf);
		} else {
			_printk("%sBTRFS %s: %pV\n", lvl, type, &vaf);
		}
	}

	va_end(args);
}
#endif

#if BITS_PER_LONG == 32
void __cold btrfs_warn_32bit_limit(struct btrfs_fs_info *fs_info)
{
	if (!test_and_set_bit(BTRFS_FS_32BIT_WARN, &fs_info->flags)) {
		btrfs_warn(fs_info, "reaching 32bit limit for logical addresses");
		btrfs_warn(fs_info,
"due to page cache limit on 32bit systems, btrfs can't access metadata at or beyond %lluT",
			   BTRFS_32BIT_MAX_FILE_SIZE >> 40);
		btrfs_warn(fs_info,
			   "please consider upgrading to 64bit kernel/hardware");
	}
}

void __cold btrfs_err_32bit_limit(struct btrfs_fs_info *fs_info)
{
	if (!test_and_set_bit(BTRFS_FS_32BIT_ERROR, &fs_info->flags)) {
		btrfs_err(fs_info, "reached 32bit limit for logical addresses");
		btrfs_err(fs_info,
"due to page cache limit on 32bit systems, metadata beyond %lluT can't be accessed",
			  BTRFS_32BIT_MAX_FILE_SIZE >> 40);
		btrfs_err(fs_info,
			   "please consider upgrading to 64bit kernel/hardware");
	}
}
#endif

/*
 * We only mark the transaction aborted and then set the file system read-only.
 * This will prevent new transactions from starting or trying to join this
 * one.
 *
 * This means that error recovery at the call site is limited to freeing
 * any local memory allocations and passing the error code up without
 * further cleanup. The transaction should complete as it normally would
 * in the call path but will return -EIO.
 *
 * We'll complete the cleanup in btrfs_end_transaction and
 * btrfs_commit_transaction.
 */
__cold
void __btrfs_abort_transaction(struct btrfs_trans_handle *trans,
			       const char *function,
			       unsigned int line, int errno, bool first_hit)
{
	struct btrfs_fs_info *fs_info = trans->fs_info;

	WRITE_ONCE(trans->aborted, errno);
	WRITE_ONCE(trans->transaction->aborted, errno);
	if (first_hit && errno == -ENOSPC)
		btrfs_dump_space_info_for_trans_abort(fs_info);
	/* Wake up anybody who may be waiting on this transaction */
	wake_up(&fs_info->transaction_wait);
	wake_up(&fs_info->transaction_blocked_wait);
	__btrfs_handle_fs_error(fs_info, function, line, errno, NULL);
}
/*
 * __btrfs_panic decodes unexpected, fatal errors from the caller,
 * issues an alert, and either panics or BUGs, depending on mount options.
 */
__cold
void __btrfs_panic(struct btrfs_fs_info *fs_info, const char *function,
		   unsigned int line, int errno, const char *fmt, ...)
{
	char *s_id = "<unknown>";
	const char *errstr;
	struct va_format vaf = { .fmt = fmt };
	va_list args;

	if (fs_info)
		s_id = fs_info->sb->s_id;

	va_start(args, fmt);
	vaf.va = &args;

	errstr = btrfs_decode_error(errno);
	if (fs_info && (btrfs_test_opt(fs_info, PANIC_ON_FATAL_ERROR)))
		panic(KERN_CRIT "BTRFS panic (device %s) in %s:%d: %pV (errno=%d %s)\n",
			s_id, function, line, &vaf, errno, errstr);

	btrfs_crit(fs_info, "panic in %s:%d: %pV (errno=%d %s)",
		   function, line, &vaf, errno, errstr);
	va_end(args);
	/* Caller calls BUG() */
}

static void btrfs_put_super(struct super_block *sb)
{
	close_ctree(btrfs_sb(sb));
}

enum {
	Opt_acl, Opt_noacl,
	Opt_clear_cache,
	Opt_commit_interval,
	Opt_compress,
	Opt_compress_force,
	Opt_compress_force_type,
	Opt_compress_type,
	Opt_degraded,
	Opt_device,
	Opt_fatal_errors,
	Opt_flushoncommit, Opt_noflushoncommit,
	Opt_max_inline,
	Opt_barrier, Opt_nobarrier,
	Opt_datacow, Opt_nodatacow,
	Opt_datasum, Opt_nodatasum,
	Opt_defrag, Opt_nodefrag,
	Opt_discard, Opt_nodiscard,
	Opt_discard_mode,
	Opt_norecovery,
	Opt_ratio,
	Opt_rescan_uuid_tree,
	Opt_skip_balance,
	Opt_space_cache, Opt_no_space_cache,
	Opt_space_cache_version,
	Opt_ssd, Opt_nossd,
	Opt_ssd_spread, Opt_nossd_spread,
	Opt_subvol,
	Opt_subvol_empty,
	Opt_subvolid,
	Opt_thread_pool,
	Opt_treelog, Opt_notreelog,
	Opt_user_subvol_rm_allowed,

	/* Rescue options */
	Opt_rescue,
	Opt_usebackuproot,
	Opt_nologreplay,
	Opt_ignorebadroots,
	Opt_ignoredatacsums,
	Opt_rescue_all,

	/* Deprecated options */
	Opt_recovery,
	Opt_inode_cache, Opt_noinode_cache,

	/* Debugging options */
	Opt_check_integrity,
	Opt_check_integrity_including_extent_data,
	Opt_check_integrity_print_mask,
	Opt_enospc_debug, Opt_noenospc_debug,
#ifdef CONFIG_BTRFS_DEBUG
	Opt_fragment_data, Opt_fragment_metadata, Opt_fragment_all,
#endif
#ifdef CONFIG_BTRFS_FS_REF_VERIFY
	Opt_ref_verify,
#endif
	Opt_err,
};

static const match_table_t tokens = {
	{Opt_acl, "acl"},
	{Opt_noacl, "noacl"},
	{Opt_clear_cache, "clear_cache"},
	{Opt_commit_interval, "commit=%u"},
	{Opt_compress, "compress"},
	{Opt_compress_type, "compress=%s"},
	{Opt_compress_force, "compress-force"},
	{Opt_compress_force_type, "compress-force=%s"},
	{Opt_degraded, "degraded"},
	{Opt_device, "device=%s"},
	{Opt_fatal_errors, "fatal_errors=%s"},
	{Opt_flushoncommit, "flushoncommit"},
	{Opt_noflushoncommit, "noflushoncommit"},
	{Opt_inode_cache, "inode_cache"},
	{Opt_noinode_cache, "noinode_cache"},
	{Opt_max_inline, "max_inline=%s"},
	{Opt_barrier, "barrier"},
	{Opt_nobarrier, "nobarrier"},
	{Opt_datacow, "datacow"},
	{Opt_nodatacow, "nodatacow"},
	{Opt_datasum, "datasum"},
	{Opt_nodatasum, "nodatasum"},
	{Opt_defrag, "autodefrag"},
	{Opt_nodefrag, "noautodefrag"},
	{Opt_discard, "discard"},
	{Opt_discard_mode, "discard=%s"},
	{Opt_nodiscard, "nodiscard"},
	{Opt_norecovery, "norecovery"},
	{Opt_ratio, "metadata_ratio=%u"},
	{Opt_rescan_uuid_tree, "rescan_uuid_tree"},
	{Opt_skip_balance, "skip_balance"},
	{Opt_space_cache, "space_cache"},
	{Opt_no_space_cache, "nospace_cache"},
	{Opt_space_cache_version, "space_cache=%s"},
	{Opt_ssd, "ssd"},
	{Opt_nossd, "nossd"},
	{Opt_ssd_spread, "ssd_spread"},
	{Opt_nossd_spread, "nossd_spread"},
	{Opt_subvol, "subvol=%s"},
	{Opt_subvol_empty, "subvol="},
	{Opt_subvolid, "subvolid=%s"},
	{Opt_thread_pool, "thread_pool=%u"},
	{Opt_treelog, "treelog"},
	{Opt_notreelog, "notreelog"},
	{Opt_user_subvol_rm_allowed, "user_subvol_rm_allowed"},

	/* Rescue options */
	{Opt_rescue, "rescue=%s"},
	/* Deprecated, with alias rescue=nologreplay */
	{Opt_nologreplay, "nologreplay"},
	/* Deprecated, with alias rescue=usebackuproot */
	{Opt_usebackuproot, "usebackuproot"},

	/* Deprecated options */
	{Opt_recovery, "recovery"},

	/* Debugging options */
	{Opt_check_integrity, "check_int"},
	{Opt_check_integrity_including_extent_data, "check_int_data"},
	{Opt_check_integrity_print_mask, "check_int_print_mask=%u"},
	{Opt_enospc_debug, "enospc_debug"},
	{Opt_noenospc_debug, "noenospc_debug"},
#ifdef CONFIG_BTRFS_DEBUG
	{Opt_fragment_data, "fragment=data"},
	{Opt_fragment_metadata, "fragment=metadata"},
	{Opt_fragment_all, "fragment=all"},
#endif
#ifdef CONFIG_BTRFS_FS_REF_VERIFY
	{Opt_ref_verify, "ref_verify"},
#endif
	{Opt_err, NULL},
};

static const match_table_t rescue_tokens = {
	{Opt_usebackuproot, "usebackuproot"},
	{Opt_nologreplay, "nologreplay"},
	{Opt_ignorebadroots, "ignorebadroots"},
	{Opt_ignorebadroots, "ibadroots"},
	{Opt_ignoredatacsums, "ignoredatacsums"},
	{Opt_ignoredatacsums, "idatacsums"},
	{Opt_rescue_all, "all"},
	{Opt_err, NULL},
};

static bool check_ro_option(struct btrfs_fs_info *fs_info, unsigned long opt,
			    const char *opt_name)
{
	if (fs_info->mount_opt & opt) {
		btrfs_err(fs_info, "%s must be used with ro mount option",
			  opt_name);
		return true;
	}
	return false;
}

static int parse_rescue_options(struct btrfs_fs_info *info, const char *options)
{
	char *opts;
	char *orig;
	char *p;
	substring_t args[MAX_OPT_ARGS];
	int ret = 0;

	opts = kstrdup(options, GFP_KERNEL);
	if (!opts)
		return -ENOMEM;
	orig = opts;

	while ((p = strsep(&opts, ":")) != NULL) {
		int token;

		if (!*p)
			continue;
		token = match_token(p, rescue_tokens, args);
		switch (token){
		case Opt_usebackuproot:
			btrfs_info(info,
				   "trying to use backup root at mount time");
			btrfs_set_opt(info->mount_opt, USEBACKUPROOT);
			break;
		case Opt_nologreplay:
			btrfs_set_and_info(info, NOLOGREPLAY,
					   "disabling log replay at mount time");
			break;
		case Opt_ignorebadroots:
			btrfs_set_and_info(info, IGNOREBADROOTS,
					   "ignoring bad roots");
			break;
		case Opt_ignoredatacsums:
			btrfs_set_and_info(info, IGNOREDATACSUMS,
					   "ignoring data csums");
			break;
		case Opt_rescue_all:
			btrfs_info(info, "enabling all of the rescue options");
			btrfs_set_and_info(info, IGNOREDATACSUMS,
					   "ignoring data csums");
			btrfs_set_and_info(info, IGNOREBADROOTS,
					   "ignoring bad roots");
			btrfs_set_and_info(info, NOLOGREPLAY,
					   "disabling log replay at mount time");
			break;
		case Opt_err:
			btrfs_info(info, "unrecognized rescue option '%s'", p);
			ret = -EINVAL;
			goto out;
		default:
			break;
		}

	}
out:
	kfree(orig);
	return ret;
}

/*
 * Regular mount options parser.  Everything that is needed only when
 * reading in a new superblock is parsed here.
 * XXX JDM: This needs to be cleaned up for remount.
 */
int btrfs_parse_options(struct btrfs_fs_info *info, char *options,
			unsigned long new_flags)
{
	substring_t args[MAX_OPT_ARGS];
	char *p, *num;
	int intarg;
	int ret = 0;
	char *compress_type;
	bool compress_force = false;
	enum btrfs_compression_type saved_compress_type;
	int saved_compress_level;
	bool saved_compress_force;
	int no_compress = 0;
	const bool remounting = test_bit(BTRFS_FS_STATE_REMOUNTING, &info->fs_state);

	if (btrfs_fs_compat_ro(info, FREE_SPACE_TREE))
		btrfs_set_opt(info->mount_opt, FREE_SPACE_TREE);
	else if (btrfs_free_space_cache_v1_active(info)) {
		if (btrfs_is_zoned(info)) {
			btrfs_info(info,
			"zoned: clearing existing space cache");
			btrfs_set_super_cache_generation(info->super_copy, 0);
		} else {
			btrfs_set_opt(info->mount_opt, SPACE_CACHE);
		}
	}

	/*
	 * Even the options are empty, we still need to do extra check
	 * against new flags
	 */
	if (!options)
		goto check;

	while ((p = strsep(&options, ",")) != NULL) {
		int token;
		if (!*p)
			continue;

		token = match_token(p, tokens, args);
		switch (token) {
		case Opt_degraded:
			btrfs_info(info, "allowing degraded mounts");
			btrfs_set_opt(info->mount_opt, DEGRADED);
			break;
		case Opt_subvol:
		case Opt_subvol_empty:
		case Opt_subvolid:
		case Opt_device:
			/*
			 * These are parsed by btrfs_parse_subvol_options or
			 * btrfs_parse_device_options and can be ignored here.
			 */
			break;
		case Opt_nodatasum:
			btrfs_set_and_info(info, NODATASUM,
					   "setting nodatasum");
			break;
		case Opt_datasum:
			if (btrfs_test_opt(info, NODATASUM)) {
				if (btrfs_test_opt(info, NODATACOW))
					btrfs_info(info,
						   "setting datasum, datacow enabled");
				else
					btrfs_info(info, "setting datasum");
			}
			btrfs_clear_opt(info->mount_opt, NODATACOW);
			btrfs_clear_opt(info->mount_opt, NODATASUM);
			break;
		case Opt_nodatacow:
			if (!btrfs_test_opt(info, NODATACOW)) {
				if (!btrfs_test_opt(info, COMPRESS) ||
				    !btrfs_test_opt(info, FORCE_COMPRESS)) {
					btrfs_info(info,
						   "setting nodatacow, compression disabled");
				} else {
					btrfs_info(info, "setting nodatacow");
				}
			}
			btrfs_clear_opt(info->mount_opt, COMPRESS);
			btrfs_clear_opt(info->mount_opt, FORCE_COMPRESS);
			btrfs_set_opt(info->mount_opt, NODATACOW);
			btrfs_set_opt(info->mount_opt, NODATASUM);
			break;
		case Opt_datacow:
			btrfs_clear_and_info(info, NODATACOW,
					     "setting datacow");
			break;
		case Opt_compress_force:
		case Opt_compress_force_type:
			compress_force = true;
			fallthrough;
		case Opt_compress:
		case Opt_compress_type:
			saved_compress_type = btrfs_test_opt(info,
							     COMPRESS) ?
				info->compress_type : BTRFS_COMPRESS_NONE;
			saved_compress_force =
				btrfs_test_opt(info, FORCE_COMPRESS);
			saved_compress_level = info->compress_level;
			if (token == Opt_compress ||
			    token == Opt_compress_force ||
			    strncmp(args[0].from, "zlib", 4) == 0) {
				compress_type = "zlib";

				info->compress_type = BTRFS_COMPRESS_ZLIB;
				info->compress_level = BTRFS_ZLIB_DEFAULT_LEVEL;
				/*
				 * args[0] contains uninitialized data since
				 * for these tokens we don't expect any
				 * parameter.
				 */
				if (token != Opt_compress &&
				    token != Opt_compress_force)
					info->compress_level =
					  btrfs_compress_str2level(
							BTRFS_COMPRESS_ZLIB,
							args[0].from + 4);
				btrfs_set_opt(info->mount_opt, COMPRESS);
				btrfs_clear_opt(info->mount_opt, NODATACOW);
				btrfs_clear_opt(info->mount_opt, NODATASUM);
				no_compress = 0;
			} else if (strncmp(args[0].from, "lzo", 3) == 0) {
				compress_type = "lzo";
				info->compress_type = BTRFS_COMPRESS_LZO;
				info->compress_level = 0;
				btrfs_set_opt(info->mount_opt, COMPRESS);
				btrfs_clear_opt(info->mount_opt, NODATACOW);
				btrfs_clear_opt(info->mount_opt, NODATASUM);
				btrfs_set_fs_incompat(info, COMPRESS_LZO);
				no_compress = 0;
			} else if (strncmp(args[0].from, "zstd", 4) == 0) {
				compress_type = "zstd";
				info->compress_type = BTRFS_COMPRESS_ZSTD;
				info->compress_level =
					btrfs_compress_str2level(
							 BTRFS_COMPRESS_ZSTD,
							 args[0].from + 4);
				btrfs_set_opt(info->mount_opt, COMPRESS);
				btrfs_clear_opt(info->mount_opt, NODATACOW);
				btrfs_clear_opt(info->mount_opt, NODATASUM);
				btrfs_set_fs_incompat(info, COMPRESS_ZSTD);
				no_compress = 0;
			} else if (strncmp(args[0].from, "no", 2) == 0) {
				compress_type = "no";
				info->compress_level = 0;
				info->compress_type = 0;
				btrfs_clear_opt(info->mount_opt, COMPRESS);
				btrfs_clear_opt(info->mount_opt, FORCE_COMPRESS);
				compress_force = false;
				no_compress++;
			} else {
				btrfs_err(info, "unrecognized compression value %s",
					  args[0].from);
				ret = -EINVAL;
				goto out;
			}

			if (compress_force) {
				btrfs_set_opt(info->mount_opt, FORCE_COMPRESS);
			} else {
				/*
				 * If we remount from compress-force=xxx to
				 * compress=xxx, we need clear FORCE_COMPRESS
				 * flag, otherwise, there is no way for users
				 * to disable forcible compression separately.
				 */
				btrfs_clear_opt(info->mount_opt, FORCE_COMPRESS);
			}
			if (no_compress == 1) {
				btrfs_info(info, "use no compression");
			} else if ((info->compress_type != saved_compress_type) ||
				   (compress_force != saved_compress_force) ||
				   (info->compress_level != saved_compress_level)) {
				btrfs_info(info, "%s %s compression, level %d",
					   (compress_force) ? "force" : "use",
					   compress_type, info->compress_level);
			}
			compress_force = false;
			break;
		case Opt_ssd:
			btrfs_set_and_info(info, SSD,
					   "enabling ssd optimizations");
			btrfs_clear_opt(info->mount_opt, NOSSD);
			break;
		case Opt_ssd_spread:
			btrfs_set_and_info(info, SSD,
					   "enabling ssd optimizations");
			btrfs_set_and_info(info, SSD_SPREAD,
					   "using spread ssd allocation scheme");
			btrfs_clear_opt(info->mount_opt, NOSSD);
			break;
		case Opt_nossd:
			btrfs_set_opt(info->mount_opt, NOSSD);
			btrfs_clear_and_info(info, SSD,
					     "not using ssd optimizations");
			fallthrough;
		case Opt_nossd_spread:
			btrfs_clear_and_info(info, SSD_SPREAD,
					     "not using spread ssd allocation scheme");
			break;
		case Opt_barrier:
			btrfs_clear_and_info(info, NOBARRIER,
					     "turning on barriers");
			break;
		case Opt_nobarrier:
			btrfs_set_and_info(info, NOBARRIER,
					   "turning off barriers");
			break;
		case Opt_thread_pool:
			ret = match_int(&args[0], &intarg);
			if (ret) {
				btrfs_err(info, "unrecognized thread_pool value %s",
					  args[0].from);
				goto out;
			} else if (intarg == 0) {
				btrfs_err(info, "invalid value 0 for thread_pool");
				ret = -EINVAL;
				goto out;
			}
			info->thread_pool_size = intarg;
			break;
		case Opt_max_inline:
			num = match_strdup(&args[0]);
			if (num) {
				info->max_inline = memparse(num, NULL);
				kfree(num);

				if (info->max_inline) {
					info->max_inline = min_t(u64,
						info->max_inline,
						info->sectorsize);
				}
				btrfs_info(info, "max_inline at %llu",
					   info->max_inline);
			} else {
				ret = -ENOMEM;
				goto out;
			}
			break;
		case Opt_acl:
#ifdef CONFIG_BTRFS_FS_POSIX_ACL
			info->sb->s_flags |= SB_POSIXACL;
			break;
#else
			btrfs_err(info, "support for ACL not compiled in!");
			ret = -EINVAL;
			goto out;
#endif
		case Opt_noacl:
			info->sb->s_flags &= ~SB_POSIXACL;
			break;
		case Opt_notreelog:
			btrfs_set_and_info(info, NOTREELOG,
					   "disabling tree log");
			break;
		case Opt_treelog:
			btrfs_clear_and_info(info, NOTREELOG,
					     "enabling tree log");
			break;
		case Opt_norecovery:
		case Opt_nologreplay:
			btrfs_warn(info,
		"'nologreplay' is deprecated, use 'rescue=nologreplay' instead");
			btrfs_set_and_info(info, NOLOGREPLAY,
					   "disabling log replay at mount time");
			break;
		case Opt_flushoncommit:
			btrfs_set_and_info(info, FLUSHONCOMMIT,
					   "turning on flush-on-commit");
			break;
		case Opt_noflushoncommit:
			btrfs_clear_and_info(info, FLUSHONCOMMIT,
					     "turning off flush-on-commit");
			break;
		case Opt_ratio:
			ret = match_int(&args[0], &intarg);
			if (ret) {
				btrfs_err(info, "unrecognized metadata_ratio value %s",
					  args[0].from);
				goto out;
			}
			info->metadata_ratio = intarg;
			btrfs_info(info, "metadata ratio %u",
				   info->metadata_ratio);
			break;
		case Opt_discard:
		case Opt_discard_mode:
			if (token == Opt_discard ||
			    strcmp(args[0].from, "sync") == 0) {
				btrfs_clear_opt(info->mount_opt, DISCARD_ASYNC);
				btrfs_set_and_info(info, DISCARD_SYNC,
						   "turning on sync discard");
			} else if (strcmp(args[0].from, "async") == 0) {
				btrfs_clear_opt(info->mount_opt, DISCARD_SYNC);
				btrfs_set_and_info(info, DISCARD_ASYNC,
						   "turning on async discard");
			} else {
				btrfs_err(info, "unrecognized discard mode value %s",
					  args[0].from);
				ret = -EINVAL;
				goto out;
			}
			break;
		case Opt_nodiscard:
			btrfs_clear_and_info(info, DISCARD_SYNC,
					     "turning off discard");
			btrfs_clear_and_info(info, DISCARD_ASYNC,
					     "turning off async discard");
			break;
		case Opt_space_cache:
		case Opt_space_cache_version:
			/*
			 * We already set FREE_SPACE_TREE above because we have
			 * compat_ro(FREE_SPACE_TREE) set, and we aren't going
			 * to allow v1 to be set for extent tree v2, simply
			 * ignore this setting if we're extent tree v2.
			 */
			if (btrfs_fs_incompat(info, EXTENT_TREE_V2))
				break;
			if (token == Opt_space_cache ||
			    strcmp(args[0].from, "v1") == 0) {
				btrfs_clear_opt(info->mount_opt,
						FREE_SPACE_TREE);
				btrfs_set_and_info(info, SPACE_CACHE,
					   "enabling disk space caching");
			} else if (strcmp(args[0].from, "v2") == 0) {
				btrfs_clear_opt(info->mount_opt,
						SPACE_CACHE);
				btrfs_set_and_info(info, FREE_SPACE_TREE,
						   "enabling free space tree");
			} else {
				btrfs_err(info, "unrecognized space_cache value %s",
					  args[0].from);
				ret = -EINVAL;
				goto out;
			}
			break;
		case Opt_rescan_uuid_tree:
			btrfs_set_opt(info->mount_opt, RESCAN_UUID_TREE);
			break;
		case Opt_no_space_cache:
			/*
			 * We cannot operate without the free space tree with
			 * extent tree v2, ignore this option.
			 */
			if (btrfs_fs_incompat(info, EXTENT_TREE_V2))
				break;
			if (btrfs_test_opt(info, SPACE_CACHE)) {
				btrfs_clear_and_info(info, SPACE_CACHE,
					     "disabling disk space caching");
			}
			if (btrfs_test_opt(info, FREE_SPACE_TREE)) {
				btrfs_clear_and_info(info, FREE_SPACE_TREE,
					     "disabling free space tree");
			}
			break;
		case Opt_inode_cache:
		case Opt_noinode_cache:
			btrfs_warn(info,
	"the 'inode_cache' option is deprecated and has no effect since 5.11");
			break;
		case Opt_clear_cache:
			/*
			 * We cannot clear the free space tree with extent tree
			 * v2, ignore this option.
			 */
			if (btrfs_fs_incompat(info, EXTENT_TREE_V2))
				break;
			btrfs_set_and_info(info, CLEAR_CACHE,
					   "force clearing of disk cache");
			break;
		case Opt_user_subvol_rm_allowed:
			btrfs_set_opt(info->mount_opt, USER_SUBVOL_RM_ALLOWED);
			break;
		case Opt_enospc_debug:
			btrfs_set_opt(info->mount_opt, ENOSPC_DEBUG);
			break;
		case Opt_noenospc_debug:
			btrfs_clear_opt(info->mount_opt, ENOSPC_DEBUG);
			break;
		case Opt_defrag:
			btrfs_set_and_info(info, AUTO_DEFRAG,
					   "enabling auto defrag");
			break;
		case Opt_nodefrag:
			btrfs_clear_and_info(info, AUTO_DEFRAG,
					     "disabling auto defrag");
			break;
		case Opt_recovery:
		case Opt_usebackuproot:
			btrfs_warn(info,
			"'%s' is deprecated, use 'rescue=usebackuproot' instead",
				   token == Opt_recovery ? "recovery" :
				   "usebackuproot");
			btrfs_info(info,
				   "trying to use backup root at mount time");
			btrfs_set_opt(info->mount_opt, USEBACKUPROOT);
			break;
		case Opt_skip_balance:
			btrfs_set_opt(info->mount_opt, SKIP_BALANCE);
			break;
#ifdef CONFIG_BTRFS_FS_CHECK_INTEGRITY
		case Opt_check_integrity_including_extent_data:
			btrfs_info(info,
				   "enabling check integrity including extent data");
			btrfs_set_opt(info->mount_opt, CHECK_INTEGRITY_DATA);
			btrfs_set_opt(info->mount_opt, CHECK_INTEGRITY);
			break;
		case Opt_check_integrity:
			btrfs_info(info, "enabling check integrity");
			btrfs_set_opt(info->mount_opt, CHECK_INTEGRITY);
			break;
		case Opt_check_integrity_print_mask:
			ret = match_int(&args[0], &intarg);
			if (ret) {
				btrfs_err(info,
				"unrecognized check_integrity_print_mask value %s",
					args[0].from);
				goto out;
			}
			info->check_integrity_print_mask = intarg;
			btrfs_info(info, "check_integrity_print_mask 0x%x",
				   info->check_integrity_print_mask);
			break;
#else
		case Opt_check_integrity_including_extent_data:
		case Opt_check_integrity:
		case Opt_check_integrity_print_mask:
			btrfs_err(info,
				  "support for check_integrity* not compiled in!");
			ret = -EINVAL;
			goto out;
#endif
		case Opt_fatal_errors:
			if (strcmp(args[0].from, "panic") == 0) {
				btrfs_set_opt(info->mount_opt,
					      PANIC_ON_FATAL_ERROR);
			} else if (strcmp(args[0].from, "bug") == 0) {
				btrfs_clear_opt(info->mount_opt,
					      PANIC_ON_FATAL_ERROR);
			} else {
				btrfs_err(info, "unrecognized fatal_errors value %s",
					  args[0].from);
				ret = -EINVAL;
				goto out;
			}
			break;
		case Opt_commit_interval:
			intarg = 0;
			ret = match_int(&args[0], &intarg);
			if (ret) {
				btrfs_err(info, "unrecognized commit_interval value %s",
					  args[0].from);
				ret = -EINVAL;
				goto out;
			}
			if (intarg == 0) {
				btrfs_info(info,
					   "using default commit interval %us",
					   BTRFS_DEFAULT_COMMIT_INTERVAL);
				intarg = BTRFS_DEFAULT_COMMIT_INTERVAL;
			} else if (intarg > 300) {
				btrfs_warn(info, "excessive commit interval %d",
					   intarg);
			}
			info->commit_interval = intarg;
			break;
		case Opt_rescue:
			ret = parse_rescue_options(info, args[0].from);
			if (ret < 0) {
				btrfs_err(info, "unrecognized rescue value %s",
					  args[0].from);
				goto out;
			}
			break;
#ifdef CONFIG_BTRFS_DEBUG
		case Opt_fragment_all:
			btrfs_info(info, "fragmenting all space");
			btrfs_set_opt(info->mount_opt, FRAGMENT_DATA);
			btrfs_set_opt(info->mount_opt, FRAGMENT_METADATA);
			break;
		case Opt_fragment_metadata:
			btrfs_info(info, "fragmenting metadata");
			btrfs_set_opt(info->mount_opt,
				      FRAGMENT_METADATA);
			break;
		case Opt_fragment_data:
			btrfs_info(info, "fragmenting data");
			btrfs_set_opt(info->mount_opt, FRAGMENT_DATA);
			break;
#endif
#ifdef CONFIG_BTRFS_FS_REF_VERIFY
		case Opt_ref_verify:
			btrfs_info(info, "doing ref verification");
			btrfs_set_opt(info->mount_opt, REF_VERIFY);
			break;
#endif
		case Opt_err:
			btrfs_err(info, "unrecognized mount option '%s'", p);
			ret = -EINVAL;
			goto out;
		default:
			break;
		}
	}
check:
	/* We're read-only, don't have to check. */
	if (new_flags & SB_RDONLY)
		goto out;

	if (check_ro_option(info, BTRFS_MOUNT_NOLOGREPLAY, "nologreplay") ||
	    check_ro_option(info, BTRFS_MOUNT_IGNOREBADROOTS, "ignorebadroots") ||
	    check_ro_option(info, BTRFS_MOUNT_IGNOREDATACSUMS, "ignoredatacsums"))
		ret = -EINVAL;
out:
	if (btrfs_fs_compat_ro(info, FREE_SPACE_TREE) &&
	    !btrfs_test_opt(info, FREE_SPACE_TREE) &&
	    !btrfs_test_opt(info, CLEAR_CACHE)) {
		btrfs_err(info, "cannot disable free space tree");
		ret = -EINVAL;

	}
	if (!ret)
		ret = btrfs_check_mountopts_zoned(info);
	if (!ret && !remounting) {
		if (btrfs_test_opt(info, SPACE_CACHE))
			btrfs_info(info, "disk space caching is enabled");
		if (btrfs_test_opt(info, FREE_SPACE_TREE))
			btrfs_info(info, "using free space tree");
	}
	return ret;
}

/*
 * Parse mount options that are required early in the mount process.
 *
 * All other options will be parsed on much later in the mount process and
 * only when we need to allocate a new super block.
 */
static int btrfs_parse_device_options(const char *options, fmode_t flags,
				      void *holder)
{
	substring_t args[MAX_OPT_ARGS];
	char *device_name, *opts, *orig, *p;
	struct btrfs_device *device = NULL;
	int error = 0;

	lockdep_assert_held(&uuid_mutex);

	if (!options)
		return 0;

	/*
	 * strsep changes the string, duplicate it because btrfs_parse_options
	 * gets called later
	 */
	opts = kstrdup(options, GFP_KERNEL);
	if (!opts)
		return -ENOMEM;
	orig = opts;

	while ((p = strsep(&opts, ",")) != NULL) {
		int token;

		if (!*p)
			continue;

		token = match_token(p, tokens, args);
		if (token == Opt_device) {
			device_name = match_strdup(&args[0]);
			if (!device_name) {
				error = -ENOMEM;
				goto out;
			}
			device = btrfs_scan_one_device(device_name, flags,
					holder);
			kfree(device_name);
			if (IS_ERR(device)) {
				error = PTR_ERR(device);
				goto out;
			}
		}
	}

out:
	kfree(orig);
	return error;
}

/*
 * Parse mount options that are related to subvolume id
 *
 * The value is later passed to mount_subvol()
 */
static int btrfs_parse_subvol_options(const char *options, char **subvol_name,
		u64 *subvol_objectid)
{
	substring_t args[MAX_OPT_ARGS];
	char *opts, *orig, *p;
	int error = 0;
	u64 subvolid;

	if (!options)
		return 0;

	/*
	 * strsep changes the string, duplicate it because
	 * btrfs_parse_device_options gets called later
	 */
	opts = kstrdup(options, GFP_KERNEL);
	if (!opts)
		return -ENOMEM;
	orig = opts;

	while ((p = strsep(&opts, ",")) != NULL) {
		int token;
		if (!*p)
			continue;

		token = match_token(p, tokens, args);
		switch (token) {
		case Opt_subvol:
			kfree(*subvol_name);
			*subvol_name = match_strdup(&args[0]);
			if (!*subvol_name) {
				error = -ENOMEM;
				goto out;
			}
			break;
		case Opt_subvolid:
			error = match_u64(&args[0], &subvolid);
			if (error)
				goto out;

			/* we want the original fs_tree */
			if (subvolid == 0)
				subvolid = BTRFS_FS_TREE_OBJECTID;

			*subvol_objectid = subvolid;
			break;
		default:
			break;
		}
	}

out:
	kfree(orig);
	return error;
}

char *btrfs_get_subvol_name_from_objectid(struct btrfs_fs_info *fs_info,
					  u64 subvol_objectid)
{
	struct btrfs_root *root = fs_info->tree_root;
	struct btrfs_root *fs_root = NULL;
	struct btrfs_root_ref *root_ref;
	struct btrfs_inode_ref *inode_ref;
	struct btrfs_key key;
	struct btrfs_path *path = NULL;
	char *name = NULL, *ptr;
	u64 dirid;
	int len;
	int ret;

	path = btrfs_alloc_path();
	if (!path) {
		ret = -ENOMEM;
		goto err;
	}

	name = kmalloc(PATH_MAX, GFP_KERNEL);
	if (!name) {
		ret = -ENOMEM;
		goto err;
	}
	ptr = name + PATH_MAX - 1;
	ptr[0] = '\0';

	/*
	 * Walk up the subvolume trees in the tree of tree roots by root
	 * backrefs until we hit the top-level subvolume.
	 */
	while (subvol_objectid != BTRFS_FS_TREE_OBJECTID) {
		key.objectid = subvol_objectid;
		key.type = BTRFS_ROOT_BACKREF_KEY;
		key.offset = (u64)-1;

		ret = btrfs_search_backwards(root, &key, path);
		if (ret < 0) {
			goto err;
		} else if (ret > 0) {
			ret = -ENOENT;
			goto err;
		}

		subvol_objectid = key.offset;

		root_ref = btrfs_item_ptr(path->nodes[0], path->slots[0],
					  struct btrfs_root_ref);
		len = btrfs_root_ref_name_len(path->nodes[0], root_ref);
		ptr -= len + 1;
		if (ptr < name) {
			ret = -ENAMETOOLONG;
			goto err;
		}
		read_extent_buffer(path->nodes[0], ptr + 1,
				   (unsigned long)(root_ref + 1), len);
		ptr[0] = '/';
		dirid = btrfs_root_ref_dirid(path->nodes[0], root_ref);
		btrfs_release_path(path);

		fs_root = btrfs_get_fs_root(fs_info, subvol_objectid, true);
		if (IS_ERR(fs_root)) {
			ret = PTR_ERR(fs_root);
			fs_root = NULL;
			goto err;
		}

		/*
		 * Walk up the filesystem tree by inode refs until we hit the
		 * root directory.
		 */
		while (dirid != BTRFS_FIRST_FREE_OBJECTID) {
			key.objectid = dirid;
			key.type = BTRFS_INODE_REF_KEY;
			key.offset = (u64)-1;

			ret = btrfs_search_backwards(fs_root, &key, path);
			if (ret < 0) {
				goto err;
			} else if (ret > 0) {
				ret = -ENOENT;
				goto err;
			}

			dirid = key.offset;

			inode_ref = btrfs_item_ptr(path->nodes[0],
						   path->slots[0],
						   struct btrfs_inode_ref);
			len = btrfs_inode_ref_name_len(path->nodes[0],
						       inode_ref);
			ptr -= len + 1;
			if (ptr < name) {
				ret = -ENAMETOOLONG;
				goto err;
			}
			read_extent_buffer(path->nodes[0], ptr + 1,
					   (unsigned long)(inode_ref + 1), len);
			ptr[0] = '/';
			btrfs_release_path(path);
		}
		btrfs_put_root(fs_root);
		fs_root = NULL;
	}

	btrfs_free_path(path);
	if (ptr == name + PATH_MAX - 1) {
		name[0] = '/';
		name[1] = '\0';
	} else {
		memmove(name, ptr, name + PATH_MAX - ptr);
	}
	return name;

err:
	btrfs_put_root(fs_root);
	btrfs_free_path(path);
	kfree(name);
	return ERR_PTR(ret);
}

static int get_default_subvol_objectid(struct btrfs_fs_info *fs_info, u64 *objectid)
{
	struct btrfs_root *root = fs_info->tree_root;
	struct btrfs_dir_item *di;
	struct btrfs_path *path;
	struct btrfs_key location;
	u64 dir_id;

	path = btrfs_alloc_path();
	if (!path)
		return -ENOMEM;

	/*
	 * Find the "default" dir item which points to the root item that we
	 * will mount by default if we haven't been given a specific subvolume
	 * to mount.
	 */
	dir_id = btrfs_super_root_dir(fs_info->super_copy);
	di = btrfs_lookup_dir_item(NULL, root, path, dir_id, "default", 7, 0);
	if (IS_ERR(di)) {
		btrfs_free_path(path);
		return PTR_ERR(di);
	}
	if (!di) {
		/*
		 * Ok the default dir item isn't there.  This is weird since
		 * it's always been there, but don't freak out, just try and
		 * mount the top-level subvolume.
		 */
		btrfs_free_path(path);
		*objectid = BTRFS_FS_TREE_OBJECTID;
		return 0;
	}

	btrfs_dir_item_key_to_cpu(path->nodes[0], di, &location);
	btrfs_free_path(path);
	*objectid = location.objectid;
	return 0;
}

static int btrfs_fill_super(struct super_block *sb,
			    struct btrfs_fs_devices *fs_devices,
			    void *data)
{
	struct inode *inode;
	struct btrfs_fs_info *fs_info = btrfs_sb(sb);
	int err;

	sb->s_maxbytes = MAX_LFS_FILESIZE;
	sb->s_magic = BTRFS_SUPER_MAGIC;
	sb->s_op = &btrfs_super_ops;
	sb->s_d_op = &btrfs_dentry_operations;
	sb->s_export_op = &btrfs_export_ops;
#ifdef CONFIG_FS_VERITY
	sb->s_vop = &btrfs_verityops;
#endif
	sb->s_xattr = btrfs_xattr_handlers;
	sb->s_time_gran = 1;
#ifdef CONFIG_BTRFS_FS_POSIX_ACL
	sb->s_flags |= SB_POSIXACL;
#endif
	sb->s_flags |= SB_I_VERSION;
	sb->s_iflags |= SB_I_CGROUPWB;

	err = super_setup_bdi(sb);
	if (err) {
		btrfs_err(fs_info, "super_setup_bdi failed");
		return err;
	}

	err = open_ctree(sb, fs_devices, (char *)data);
	if (err) {
		btrfs_err(fs_info, "open_ctree failed");
		return err;
	}

	inode = btrfs_iget(sb, BTRFS_FIRST_FREE_OBJECTID, fs_info->fs_root);
	if (IS_ERR(inode)) {
		err = PTR_ERR(inode);
		goto fail_close;
	}

	sb->s_root = d_make_root(inode);
	if (!sb->s_root) {
		err = -ENOMEM;
		goto fail_close;
	}

	sb->s_flags |= SB_ACTIVE;
	return 0;

fail_close:
	close_ctree(fs_info);
	return err;
}

int btrfs_sync_fs(struct super_block *sb, int wait)
{
	struct btrfs_trans_handle *trans;
	struct btrfs_fs_info *fs_info = btrfs_sb(sb);
	struct btrfs_root *root = fs_info->tree_root;

	trace_btrfs_sync_fs(fs_info, wait);

	if (!wait) {
		filemap_flush(fs_info->btree_inode->i_mapping);
		return 0;
	}

	btrfs_wait_ordered_roots(fs_info, U64_MAX, 0, (u64)-1);

	trans = btrfs_attach_transaction_barrier(root);
	if (IS_ERR(trans)) {
		/* no transaction, don't bother */
		if (PTR_ERR(trans) == -ENOENT) {
			/*
			 * Exit unless we have some pending changes
			 * that need to go through commit
			 */
			if (fs_info->pending_changes == 0)
				return 0;
			/*
			 * A non-blocking test if the fs is frozen. We must not
			 * start a new transaction here otherwise a deadlock
			 * happens. The pending operations are delayed to the
			 * next commit after thawing.
			 */
			if (sb_start_write_trylock(sb))
				sb_end_write(sb);
			else
				return 0;
			trans = btrfs_start_transaction(root, 0);
		}
		if (IS_ERR(trans))
			return PTR_ERR(trans);
	}
	return btrfs_commit_transaction(trans);
}

static void print_rescue_option(struct seq_file *seq, const char *s, bool *printed)
{
	seq_printf(seq, "%s%s", (*printed) ? ":" : ",rescue=", s);
	*printed = true;
}

static int btrfs_show_options(struct seq_file *seq, struct dentry *dentry)
{
	struct btrfs_fs_info *info = btrfs_sb(dentry->d_sb);
	const char *compress_type;
	const char *subvol_name;
	bool printed = false;

	if (btrfs_test_opt(info, DEGRADED))
		seq_puts(seq, ",degraded");
	if (btrfs_test_opt(info, NODATASUM))
		seq_puts(seq, ",nodatasum");
	if (btrfs_test_opt(info, NODATACOW))
		seq_puts(seq, ",nodatacow");
	if (btrfs_test_opt(info, NOBARRIER))
		seq_puts(seq, ",nobarrier");
	if (info->max_inline != BTRFS_DEFAULT_MAX_INLINE)
		seq_printf(seq, ",max_inline=%llu", info->max_inline);
	if (info->thread_pool_size !=  min_t(unsigned long,
					     num_online_cpus() + 2, 8))
		seq_printf(seq, ",thread_pool=%u", info->thread_pool_size);
	if (btrfs_test_opt(info, COMPRESS)) {
		compress_type = btrfs_compress_type2str(info->compress_type);
		if (btrfs_test_opt(info, FORCE_COMPRESS))
			seq_printf(seq, ",compress-force=%s", compress_type);
		else
			seq_printf(seq, ",compress=%s", compress_type);
		if (info->compress_level)
			seq_printf(seq, ":%d", info->compress_level);
	}
	if (btrfs_test_opt(info, NOSSD))
		seq_puts(seq, ",nossd");
	if (btrfs_test_opt(info, SSD_SPREAD))
		seq_puts(seq, ",ssd_spread");
	else if (btrfs_test_opt(info, SSD))
		seq_puts(seq, ",ssd");
	if (btrfs_test_opt(info, NOTREELOG))
		seq_puts(seq, ",notreelog");
	if (btrfs_test_opt(info, NOLOGREPLAY))
		print_rescue_option(seq, "nologreplay", &printed);
	if (btrfs_test_opt(info, USEBACKUPROOT))
		print_rescue_option(seq, "usebackuproot", &printed);
	if (btrfs_test_opt(info, IGNOREBADROOTS))
		print_rescue_option(seq, "ignorebadroots", &printed);
	if (btrfs_test_opt(info, IGNOREDATACSUMS))
		print_rescue_option(seq, "ignoredatacsums", &printed);
	if (btrfs_test_opt(info, FLUSHONCOMMIT))
		seq_puts(seq, ",flushoncommit");
	if (btrfs_test_opt(info, DISCARD_SYNC))
		seq_puts(seq, ",discard");
	if (btrfs_test_opt(info, DISCARD_ASYNC))
		seq_puts(seq, ",discard=async");
	if (!(info->sb->s_flags & SB_POSIXACL))
		seq_puts(seq, ",noacl");
	if (btrfs_free_space_cache_v1_active(info))
		seq_puts(seq, ",space_cache");
	else if (btrfs_fs_compat_ro(info, FREE_SPACE_TREE))
		seq_puts(seq, ",space_cache=v2");
	else
		seq_puts(seq, ",nospace_cache");
	if (btrfs_test_opt(info, RESCAN_UUID_TREE))
		seq_puts(seq, ",rescan_uuid_tree");
	if (btrfs_test_opt(info, CLEAR_CACHE))
		seq_puts(seq, ",clear_cache");
	if (btrfs_test_opt(info, USER_SUBVOL_RM_ALLOWED))
		seq_puts(seq, ",user_subvol_rm_allowed");
	if (btrfs_test_opt(info, ENOSPC_DEBUG))
		seq_puts(seq, ",enospc_debug");
	if (btrfs_test_opt(info, AUTO_DEFRAG))
		seq_puts(seq, ",autodefrag");
	if (btrfs_test_opt(info, SKIP_BALANCE))
		seq_puts(seq, ",skip_balance");
#ifdef CONFIG_BTRFS_FS_CHECK_INTEGRITY
	if (btrfs_test_opt(info, CHECK_INTEGRITY_DATA))
		seq_puts(seq, ",check_int_data");
	else if (btrfs_test_opt(info, CHECK_INTEGRITY))
		seq_puts(seq, ",check_int");
	if (info->check_integrity_print_mask)
		seq_printf(seq, ",check_int_print_mask=%d",
				info->check_integrity_print_mask);
#endif
	if (info->metadata_ratio)
		seq_printf(seq, ",metadata_ratio=%u", info->metadata_ratio);
	if (btrfs_test_opt(info, PANIC_ON_FATAL_ERROR))
		seq_puts(seq, ",fatal_errors=panic");
	if (info->commit_interval != BTRFS_DEFAULT_COMMIT_INTERVAL)
		seq_printf(seq, ",commit=%u", info->commit_interval);
#ifdef CONFIG_BTRFS_DEBUG
	if (btrfs_test_opt(info, FRAGMENT_DATA))
		seq_puts(seq, ",fragment=data");
	if (btrfs_test_opt(info, FRAGMENT_METADATA))
		seq_puts(seq, ",fragment=metadata");
#endif
	if (btrfs_test_opt(info, REF_VERIFY))
		seq_puts(seq, ",ref_verify");
	seq_printf(seq, ",subvolid=%llu",
		  BTRFS_I(d_inode(dentry))->root->root_key.objectid);
	subvol_name = btrfs_get_subvol_name_from_objectid(info,
			BTRFS_I(d_inode(dentry))->root->root_key.objectid);
	if (!IS_ERR(subvol_name)) {
		seq_puts(seq, ",subvol=");
		seq_escape(seq, subvol_name, " \t\n\\");
		kfree(subvol_name);
	}
	return 0;
}

static int btrfs_test_super(struct super_block *s, void *data)
{
	struct btrfs_fs_info *p = data;
	struct btrfs_fs_info *fs_info = btrfs_sb(s);

	return fs_info->fs_devices == p->fs_devices;
}

static int btrfs_set_super(struct super_block *s, void *data)
{
	int err = set_anon_super(s, data);
	if (!err)
		s->s_fs_info = data;
	return err;
}

/*
 * subvolumes are identified by ino 256
 */
static inline int is_subvolume_inode(struct inode *inode)
{
	if (inode && inode->i_ino == BTRFS_FIRST_FREE_OBJECTID)
		return 1;
	return 0;
}

static struct dentry *mount_subvol(const char *subvol_name, u64 subvol_objectid,
				   struct vfsmount *mnt)
{
	struct dentry *root;
	int ret;

	if (!subvol_name) {
		if (!subvol_objectid) {
			ret = get_default_subvol_objectid(btrfs_sb(mnt->mnt_sb),
							  &subvol_objectid);
			if (ret) {
				root = ERR_PTR(ret);
				goto out;
			}
		}
		subvol_name = btrfs_get_subvol_name_from_objectid(
					btrfs_sb(mnt->mnt_sb), subvol_objectid);
		if (IS_ERR(subvol_name)) {
			root = ERR_CAST(subvol_name);
			subvol_name = NULL;
			goto out;
		}

	}

	root = mount_subtree(mnt, subvol_name);
	/* mount_subtree() drops our reference on the vfsmount. */
	mnt = NULL;

	if (!IS_ERR(root)) {
		struct super_block *s = root->d_sb;
		struct btrfs_fs_info *fs_info = btrfs_sb(s);
		struct inode *root_inode = d_inode(root);
		u64 root_objectid = BTRFS_I(root_inode)->root->root_key.objectid;

		ret = 0;
		if (!is_subvolume_inode(root_inode)) {
			btrfs_err(fs_info, "'%s' is not a valid subvolume",
			       subvol_name);
			ret = -EINVAL;
		}
		if (subvol_objectid && root_objectid != subvol_objectid) {
			/*
			 * This will also catch a race condition where a
			 * subvolume which was passed by ID is renamed and
			 * another subvolume is renamed over the old location.
			 */
			btrfs_err(fs_info,
				  "subvol '%s' does not match subvolid %llu",
				  subvol_name, subvol_objectid);
			ret = -EINVAL;
		}
		if (ret) {
			dput(root);
			root = ERR_PTR(ret);
			deactivate_locked_super(s);
		}
	}

out:
	mntput(mnt);
	kfree(subvol_name);
	return root;
}

/*
 * Find a superblock for the given device / mount point.
 *
 * Note: This is based on mount_bdev from fs/super.c with a few additions
 *       for multiple device setup.  Make sure to keep it in sync.
 */
static struct dentry *btrfs_mount_root(struct file_system_type *fs_type,
		int flags, const char *device_name, void *data)
{
	struct block_device *bdev = NULL;
	struct super_block *s;
	struct btrfs_device *device = NULL;
	struct btrfs_fs_devices *fs_devices = NULL;
	struct btrfs_fs_info *fs_info = NULL;
	void *new_sec_opts = NULL;
	fmode_t mode = FMODE_READ;
	int error = 0;

	if (!(flags & SB_RDONLY))
		mode |= FMODE_WRITE;

	if (data) {
		error = security_sb_eat_lsm_opts(data, &new_sec_opts);
		if (error)
			return ERR_PTR(error);
	}

	/*
	 * Setup a dummy root and fs_info for test/set super.  This is because
	 * we don't actually fill this stuff out until open_ctree, but we need
	 * then open_ctree will properly initialize the file system specific
	 * settings later.  btrfs_init_fs_info initializes the static elements
	 * of the fs_info (locks and such) to make cleanup easier if we find a
	 * superblock with our given fs_devices later on at sget() time.
	 */
	fs_info = kvzalloc(sizeof(struct btrfs_fs_info), GFP_KERNEL);
	if (!fs_info) {
		error = -ENOMEM;
		goto error_sec_opts;
	}
	btrfs_init_fs_info(fs_info);

	fs_info->super_copy = kzalloc(BTRFS_SUPER_INFO_SIZE, GFP_KERNEL);
	fs_info->super_for_commit = kzalloc(BTRFS_SUPER_INFO_SIZE, GFP_KERNEL);
	if (!fs_info->super_copy || !fs_info->super_for_commit) {
		error = -ENOMEM;
		goto error_fs_info;
	}

	mutex_lock(&uuid_mutex);
	error = btrfs_parse_device_options(data, mode, fs_type);
	if (error) {
		mutex_unlock(&uuid_mutex);
		goto error_fs_info;
	}

	device = btrfs_scan_one_device(device_name, mode, fs_type);
	if (IS_ERR(device)) {
		mutex_unlock(&uuid_mutex);
		error = PTR_ERR(device);
		goto error_fs_info;
	}

	fs_devices = device->fs_devices;
	fs_info->fs_devices = fs_devices;

	error = btrfs_open_devices(fs_devices, mode, fs_type);
	mutex_unlock(&uuid_mutex);
	if (error)
		goto error_fs_info;

	if (!(flags & SB_RDONLY) && fs_devices->rw_devices == 0) {
		error = -EACCES;
		goto error_close_devices;
	}

	bdev = fs_devices->latest_dev->bdev;
	s = sget(fs_type, btrfs_test_super, btrfs_set_super, flags | SB_NOSEC,
		 fs_info);
	if (IS_ERR(s)) {
		error = PTR_ERR(s);
		goto error_close_devices;
	}

	if (s->s_root) {
		btrfs_close_devices(fs_devices);
		btrfs_free_fs_info(fs_info);
		if ((flags ^ s->s_flags) & SB_RDONLY)
			error = -EBUSY;
	} else {
		snprintf(s->s_id, sizeof(s->s_id), "%pg", bdev);
		shrinker_debugfs_rename(&s->s_shrink, "sb-%s:%s", fs_type->name,
					s->s_id);
		btrfs_sb(s)->bdev_holder = fs_type;
		if (!strstr(crc32c_impl(), "generic"))
			set_bit(BTRFS_FS_CSUM_IMPL_FAST, &fs_info->flags);
		error = btrfs_fill_super(s, fs_devices, data);
	}
	if (!error)
		error = security_sb_set_mnt_opts(s, new_sec_opts, 0, NULL);
	security_free_mnt_opts(&new_sec_opts);
	if (error) {
		deactivate_locked_super(s);
		return ERR_PTR(error);
	}

	return dget(s->s_root);

error_close_devices:
	btrfs_close_devices(fs_devices);
error_fs_info:
	btrfs_free_fs_info(fs_info);
error_sec_opts:
	security_free_mnt_opts(&new_sec_opts);
	return ERR_PTR(error);
}

/*
 * Mount function which is called by VFS layer.
 *
 * In order to allow mounting a subvolume directly, btrfs uses mount_subtree()
 * which needs vfsmount* of device's root (/).  This means device's root has to
 * be mounted internally in any case.
 *
 * Operation flow:
 *   1. Parse subvol id related options for later use in mount_subvol().
 *
 *   2. Mount device's root (/) by calling vfs_kern_mount().
 *
 *      NOTE: vfs_kern_mount() is used by VFS to call btrfs_mount() in the
 *      first place. In order to avoid calling btrfs_mount() again, we use
 *      different file_system_type which is not registered to VFS by
 *      register_filesystem() (btrfs_root_fs_type). As a result,
 *      btrfs_mount_root() is called. The return value will be used by
 *      mount_subtree() in mount_subvol().
 *
 *   3. Call mount_subvol() to get the dentry of subvolume. Since there is
 *      "btrfs subvolume set-default", mount_subvol() is called always.
 */
static struct dentry *btrfs_mount(struct file_system_type *fs_type, int flags,
		const char *device_name, void *data)
{
	struct vfsmount *mnt_root;
	struct dentry *root;
	char *subvol_name = NULL;
	u64 subvol_objectid = 0;
	int error = 0;

	error = btrfs_parse_subvol_options(data, &subvol_name,
					&subvol_objectid);
	if (error) {
		kfree(subvol_name);
		return ERR_PTR(error);
	}

	/* mount device's root (/) */
	mnt_root = vfs_kern_mount(&btrfs_root_fs_type, flags, device_name, data);
	if (PTR_ERR_OR_ZERO(mnt_root) == -EBUSY) {
		if (flags & SB_RDONLY) {
			mnt_root = vfs_kern_mount(&btrfs_root_fs_type,
				flags & ~SB_RDONLY, device_name, data);
		} else {
			mnt_root = vfs_kern_mount(&btrfs_root_fs_type,
				flags | SB_RDONLY, device_name, data);
			if (IS_ERR(mnt_root)) {
				root = ERR_CAST(mnt_root);
				kfree(subvol_name);
				goto out;
			}

			down_write(&mnt_root->mnt_sb->s_umount);
			error = btrfs_remount(mnt_root->mnt_sb, &flags, NULL);
			up_write(&mnt_root->mnt_sb->s_umount);
			if (error < 0) {
				root = ERR_PTR(error);
				mntput(mnt_root);
				kfree(subvol_name);
				goto out;
			}
		}
	}
	if (IS_ERR(mnt_root)) {
		root = ERR_CAST(mnt_root);
		kfree(subvol_name);
		goto out;
	}

	/* mount_subvol() will free subvol_name and mnt_root */
	root = mount_subvol(subvol_name, subvol_objectid, mnt_root);

out:
	return root;
}

static void btrfs_resize_thread_pool(struct btrfs_fs_info *fs_info,
				     u32 new_pool_size, u32 old_pool_size)
{
	if (new_pool_size == old_pool_size)
		return;

	fs_info->thread_pool_size = new_pool_size;

	btrfs_info(fs_info, "resize thread pool %d -> %d",
	       old_pool_size, new_pool_size);

	btrfs_workqueue_set_max(fs_info->workers, new_pool_size);
	btrfs_workqueue_set_max(fs_info->hipri_workers, new_pool_size);
	btrfs_workqueue_set_max(fs_info->delalloc_workers, new_pool_size);
	btrfs_workqueue_set_max(fs_info->caching_workers, new_pool_size);
	btrfs_workqueue_set_max(fs_info->endio_write_workers, new_pool_size);
	btrfs_workqueue_set_max(fs_info->endio_freespace_worker, new_pool_size);
	btrfs_workqueue_set_max(fs_info->delayed_workers, new_pool_size);
}

static inline void btrfs_remount_begin(struct btrfs_fs_info *fs_info,
				       unsigned long old_opts, int flags)
{
	if (btrfs_raw_test_opt(old_opts, AUTO_DEFRAG) &&
	    (!btrfs_raw_test_opt(fs_info->mount_opt, AUTO_DEFRAG) ||
	     (flags & SB_RDONLY))) {
		/* wait for any defraggers to finish */
		wait_event(fs_info->transaction_wait,
			   (atomic_read(&fs_info->defrag_running) == 0));
		if (flags & SB_RDONLY)
			sync_filesystem(fs_info->sb);
	}
}

static inline void btrfs_remount_cleanup(struct btrfs_fs_info *fs_info,
					 unsigned long old_opts)
{
	const bool cache_opt = btrfs_test_opt(fs_info, SPACE_CACHE);

	/*
	 * We need to cleanup all defragable inodes if the autodefragment is
	 * close or the filesystem is read only.
	 */
	if (btrfs_raw_test_opt(old_opts, AUTO_DEFRAG) &&
	    (!btrfs_raw_test_opt(fs_info->mount_opt, AUTO_DEFRAG) || sb_rdonly(fs_info->sb))) {
		btrfs_cleanup_defrag_inodes(fs_info);
	}

	/* If we toggled discard async */
	if (!btrfs_raw_test_opt(old_opts, DISCARD_ASYNC) &&
	    btrfs_test_opt(fs_info, DISCARD_ASYNC))
		btrfs_discard_resume(fs_info);
	else if (btrfs_raw_test_opt(old_opts, DISCARD_ASYNC) &&
		 !btrfs_test_opt(fs_info, DISCARD_ASYNC))
		btrfs_discard_cleanup(fs_info);

	/* If we toggled space cache */
	if (cache_opt != btrfs_free_space_cache_v1_active(fs_info))
		btrfs_set_free_space_cache_v1_active(fs_info, cache_opt);
}

static int btrfs_remount(struct super_block *sb, int *flags, char *data)
{
	struct btrfs_fs_info *fs_info = btrfs_sb(sb);
	unsigned old_flags = sb->s_flags;
	unsigned long old_opts = fs_info->mount_opt;
	unsigned long old_compress_type = fs_info->compress_type;
	u64 old_max_inline = fs_info->max_inline;
	u32 old_thread_pool_size = fs_info->thread_pool_size;
	u32 old_metadata_ratio = fs_info->metadata_ratio;
	int ret;

	sync_filesystem(sb);
	set_bit(BTRFS_FS_STATE_REMOUNTING, &fs_info->fs_state);

	if (data) {
		void *new_sec_opts = NULL;

		ret = security_sb_eat_lsm_opts(data, &new_sec_opts);
		if (!ret)
			ret = security_sb_remount(sb, new_sec_opts);
		security_free_mnt_opts(&new_sec_opts);
		if (ret)
			goto restore;
	}

	ret = btrfs_parse_options(fs_info, data, *flags);
	if (ret)
		goto restore;

<<<<<<< HEAD
	/* V1 cache is not supported for subpage mount. */
	if (fs_info->sectorsize < PAGE_SIZE && btrfs_test_opt(fs_info, SPACE_CACHE)) {
		btrfs_warn(fs_info,
	"v1 space cache is not supported for page size %lu with sectorsize %u",
			   PAGE_SIZE, fs_info->sectorsize);
		ret = -EINVAL;
		goto restore;
	}
=======
	ret = btrfs_check_features(fs_info, sb);
	if (ret < 0)
		goto restore;

>>>>>>> 7365df19
	btrfs_remount_begin(fs_info, old_opts, *flags);
	btrfs_resize_thread_pool(fs_info,
		fs_info->thread_pool_size, old_thread_pool_size);

	if ((bool)btrfs_test_opt(fs_info, FREE_SPACE_TREE) !=
	    (bool)btrfs_fs_compat_ro(fs_info, FREE_SPACE_TREE) &&
	    (!sb_rdonly(sb) || (*flags & SB_RDONLY))) {
		btrfs_warn(fs_info,
		"remount supports changing free space tree only from ro to rw");
		/* Make sure free space cache options match the state on disk */
		if (btrfs_fs_compat_ro(fs_info, FREE_SPACE_TREE)) {
			btrfs_set_opt(fs_info->mount_opt, FREE_SPACE_TREE);
			btrfs_clear_opt(fs_info->mount_opt, SPACE_CACHE);
		}
		if (btrfs_free_space_cache_v1_active(fs_info)) {
			btrfs_clear_opt(fs_info->mount_opt, FREE_SPACE_TREE);
			btrfs_set_opt(fs_info->mount_opt, SPACE_CACHE);
		}
	}

	if ((bool)(*flags & SB_RDONLY) == sb_rdonly(sb))
		goto out;

	if (*flags & SB_RDONLY) {
		/*
		 * this also happens on 'umount -rf' or on shutdown, when
		 * the filesystem is busy.
		 */
		cancel_work_sync(&fs_info->async_reclaim_work);
		cancel_work_sync(&fs_info->async_data_reclaim_work);

		btrfs_discard_cleanup(fs_info);

		/* wait for the uuid_scan task to finish */
		down(&fs_info->uuid_tree_rescan_sem);
		/* avoid complains from lockdep et al. */
		up(&fs_info->uuid_tree_rescan_sem);

		btrfs_set_sb_rdonly(sb);

		/*
		 * Setting SB_RDONLY will put the cleaner thread to
		 * sleep at the next loop if it's already active.
		 * If it's already asleep, we'll leave unused block
		 * groups on disk until we're mounted read-write again
		 * unless we clean them up here.
		 */
		btrfs_delete_unused_bgs(fs_info);

		/*
		 * The cleaner task could be already running before we set the
		 * flag BTRFS_FS_STATE_RO (and SB_RDONLY in the superblock).
		 * We must make sure that after we finish the remount, i.e. after
		 * we call btrfs_commit_super(), the cleaner can no longer start
		 * a transaction - either because it was dropping a dead root,
		 * running delayed iputs or deleting an unused block group (the
		 * cleaner picked a block group from the list of unused block
		 * groups before we were able to in the previous call to
		 * btrfs_delete_unused_bgs()).
		 */
		wait_on_bit(&fs_info->flags, BTRFS_FS_CLEANER_RUNNING,
			    TASK_UNINTERRUPTIBLE);

		/*
		 * We've set the superblock to RO mode, so we might have made
		 * the cleaner task sleep without running all pending delayed
		 * iputs. Go through all the delayed iputs here, so that if an
		 * unmount happens without remounting RW we don't end up at
		 * finishing close_ctree() with a non-empty list of delayed
		 * iputs.
		 */
		btrfs_run_delayed_iputs(fs_info);

		btrfs_dev_replace_suspend_for_unmount(fs_info);
		btrfs_scrub_cancel(fs_info);
		btrfs_pause_balance(fs_info);

		/*
		 * Pause the qgroup rescan worker if it is running. We don't want
		 * it to be still running after we are in RO mode, as after that,
		 * by the time we unmount, it might have left a transaction open,
		 * so we would leak the transaction and/or crash.
		 */
		btrfs_qgroup_wait_for_completion(fs_info, false);

		ret = btrfs_commit_super(fs_info);
		if (ret)
			goto restore;
	} else {
		if (BTRFS_FS_ERROR(fs_info)) {
			btrfs_err(fs_info,
				"Remounting read-write after error is not allowed");
			ret = -EINVAL;
			goto restore;
		}
		if (fs_info->fs_devices->rw_devices == 0) {
			ret = -EACCES;
			goto restore;
		}

		if (!btrfs_check_rw_degradable(fs_info, NULL)) {
			btrfs_warn(fs_info,
		"too many missing devices, writable remount is not allowed");
			ret = -EACCES;
			goto restore;
		}

		if (btrfs_super_log_root(fs_info->super_copy) != 0) {
			btrfs_warn(fs_info,
		"mount required to replay tree-log, cannot remount read-write");
			ret = -EINVAL;
			goto restore;
		}

		/*
		 * NOTE: when remounting with a change that does writes, don't
		 * put it anywhere above this point, as we are not sure to be
		 * safe to write until we pass the above checks.
		 */
		ret = btrfs_start_pre_rw_mount(fs_info);
		if (ret)
			goto restore;

		btrfs_clear_sb_rdonly(sb);

		set_bit(BTRFS_FS_OPEN, &fs_info->flags);
	}
out:
	/*
	 * We need to set SB_I_VERSION here otherwise it'll get cleared by VFS,
	 * since the absence of the flag means it can be toggled off by remount.
	 */
	*flags |= SB_I_VERSION;

	wake_up_process(fs_info->transaction_kthread);
	btrfs_remount_cleanup(fs_info, old_opts);
	btrfs_clear_oneshot_options(fs_info);
	clear_bit(BTRFS_FS_STATE_REMOUNTING, &fs_info->fs_state);

	return 0;

restore:
	/* We've hit an error - don't reset SB_RDONLY */
	if (sb_rdonly(sb))
		old_flags |= SB_RDONLY;
	if (!(old_flags & SB_RDONLY))
		clear_bit(BTRFS_FS_STATE_RO, &fs_info->fs_state);
	sb->s_flags = old_flags;
	fs_info->mount_opt = old_opts;
	fs_info->compress_type = old_compress_type;
	fs_info->max_inline = old_max_inline;
	btrfs_resize_thread_pool(fs_info,
		old_thread_pool_size, fs_info->thread_pool_size);
	fs_info->metadata_ratio = old_metadata_ratio;
	btrfs_remount_cleanup(fs_info, old_opts);
	clear_bit(BTRFS_FS_STATE_REMOUNTING, &fs_info->fs_state);

	return ret;
}

/* Used to sort the devices by max_avail(descending sort) */
static int btrfs_cmp_device_free_bytes(const void *a, const void *b)
{
	const struct btrfs_device_info *dev_info1 = a;
	const struct btrfs_device_info *dev_info2 = b;

	if (dev_info1->max_avail > dev_info2->max_avail)
		return -1;
	else if (dev_info1->max_avail < dev_info2->max_avail)
		return 1;
	return 0;
}

/*
 * sort the devices by max_avail, in which max free extent size of each device
 * is stored.(Descending Sort)
 */
static inline void btrfs_descending_sort_devices(
					struct btrfs_device_info *devices,
					size_t nr_devices)
{
	sort(devices, nr_devices, sizeof(struct btrfs_device_info),
	     btrfs_cmp_device_free_bytes, NULL);
}

/*
 * The helper to calc the free space on the devices that can be used to store
 * file data.
 */
static inline int btrfs_calc_avail_data_space(struct btrfs_fs_info *fs_info,
					      u64 *free_bytes)
{
	struct btrfs_device_info *devices_info;
	struct btrfs_fs_devices *fs_devices = fs_info->fs_devices;
	struct btrfs_device *device;
	u64 type;
	u64 avail_space;
	u64 min_stripe_size;
	int num_stripes = 1;
	int i = 0, nr_devices;
	const struct btrfs_raid_attr *rattr;

	/*
	 * We aren't under the device list lock, so this is racy-ish, but good
	 * enough for our purposes.
	 */
	nr_devices = fs_info->fs_devices->open_devices;
	if (!nr_devices) {
		smp_mb();
		nr_devices = fs_info->fs_devices->open_devices;
		ASSERT(nr_devices);
		if (!nr_devices) {
			*free_bytes = 0;
			return 0;
		}
	}

	devices_info = kmalloc_array(nr_devices, sizeof(*devices_info),
			       GFP_KERNEL);
	if (!devices_info)
		return -ENOMEM;

	/* calc min stripe number for data space allocation */
	type = btrfs_data_alloc_profile(fs_info);
	rattr = &btrfs_raid_array[btrfs_bg_flags_to_raid_index(type)];

	if (type & BTRFS_BLOCK_GROUP_RAID0)
		num_stripes = nr_devices;
	else if (type & BTRFS_BLOCK_GROUP_RAID1_MASK)
		num_stripes = rattr->ncopies;
	else if (type & BTRFS_BLOCK_GROUP_RAID10)
		num_stripes = 4;

	/* Adjust for more than 1 stripe per device */
	min_stripe_size = rattr->dev_stripes * BTRFS_STRIPE_LEN;

	rcu_read_lock();
	list_for_each_entry_rcu(device, &fs_devices->devices, dev_list) {
		if (!test_bit(BTRFS_DEV_STATE_IN_FS_METADATA,
						&device->dev_state) ||
		    !device->bdev ||
		    test_bit(BTRFS_DEV_STATE_REPLACE_TGT, &device->dev_state))
			continue;

		if (i >= nr_devices)
			break;

		avail_space = device->total_bytes - device->bytes_used;

		/* align with stripe_len */
		avail_space = rounddown(avail_space, BTRFS_STRIPE_LEN);

		/*
		 * Ensure we have at least min_stripe_size on top of the
		 * reserved space on the device.
		 */
		if (avail_space <= BTRFS_DEVICE_RANGE_RESERVED + min_stripe_size)
			continue;

		avail_space -= BTRFS_DEVICE_RANGE_RESERVED;

		devices_info[i].dev = device;
		devices_info[i].max_avail = avail_space;

		i++;
	}
	rcu_read_unlock();

	nr_devices = i;

	btrfs_descending_sort_devices(devices_info, nr_devices);

	i = nr_devices - 1;
	avail_space = 0;
	while (nr_devices >= rattr->devs_min) {
		num_stripes = min(num_stripes, nr_devices);

		if (devices_info[i].max_avail >= min_stripe_size) {
			int j;
			u64 alloc_size;

			avail_space += devices_info[i].max_avail * num_stripes;
			alloc_size = devices_info[i].max_avail;
			for (j = i + 1 - num_stripes; j <= i; j++)
				devices_info[j].max_avail -= alloc_size;
		}
		i--;
		nr_devices--;
	}

	kfree(devices_info);
	*free_bytes = avail_space;
	return 0;
}

/*
 * Calculate numbers for 'df', pessimistic in case of mixed raid profiles.
 *
 * If there's a redundant raid level at DATA block groups, use the respective
 * multiplier to scale the sizes.
 *
 * Unused device space usage is based on simulating the chunk allocator
 * algorithm that respects the device sizes and order of allocations.  This is
 * a close approximation of the actual use but there are other factors that may
 * change the result (like a new metadata chunk).
 *
 * If metadata is exhausted, f_bavail will be 0.
 */
static int btrfs_statfs(struct dentry *dentry, struct kstatfs *buf)
{
	struct btrfs_fs_info *fs_info = btrfs_sb(dentry->d_sb);
	struct btrfs_super_block *disk_super = fs_info->super_copy;
	struct btrfs_space_info *found;
	u64 total_used = 0;
	u64 total_free_data = 0;
	u64 total_free_meta = 0;
	u32 bits = fs_info->sectorsize_bits;
	__be32 *fsid = (__be32 *)fs_info->fs_devices->fsid;
	unsigned factor = 1;
	struct btrfs_block_rsv *block_rsv = &fs_info->global_block_rsv;
	int ret;
	u64 thresh = 0;
	int mixed = 0;

	list_for_each_entry(found, &fs_info->space_info, list) {
		if (found->flags & BTRFS_BLOCK_GROUP_DATA) {
			int i;

			total_free_data += found->disk_total - found->disk_used;
			total_free_data -=
				btrfs_account_ro_block_groups_free_space(found);

			for (i = 0; i < BTRFS_NR_RAID_TYPES; i++) {
				if (!list_empty(&found->block_groups[i]))
					factor = btrfs_bg_type_to_factor(
						btrfs_raid_array[i].bg_flag);
			}
		}

		/*
		 * Metadata in mixed block goup profiles are accounted in data
		 */
		if (!mixed && found->flags & BTRFS_BLOCK_GROUP_METADATA) {
			if (found->flags & BTRFS_BLOCK_GROUP_DATA)
				mixed = 1;
			else
				total_free_meta += found->disk_total -
					found->disk_used;
		}

		total_used += found->disk_used;
	}

	buf->f_blocks = div_u64(btrfs_super_total_bytes(disk_super), factor);
	buf->f_blocks >>= bits;
	buf->f_bfree = buf->f_blocks - (div_u64(total_used, factor) >> bits);

	/* Account global block reserve as used, it's in logical size already */
	spin_lock(&block_rsv->lock);
	/* Mixed block groups accounting is not byte-accurate, avoid overflow */
	if (buf->f_bfree >= block_rsv->size >> bits)
		buf->f_bfree -= block_rsv->size >> bits;
	else
		buf->f_bfree = 0;
	spin_unlock(&block_rsv->lock);

	buf->f_bavail = div_u64(total_free_data, factor);
	ret = btrfs_calc_avail_data_space(fs_info, &total_free_data);
	if (ret)
		return ret;
	buf->f_bavail += div_u64(total_free_data, factor);
	buf->f_bavail = buf->f_bavail >> bits;

	/*
	 * We calculate the remaining metadata space minus global reserve. If
	 * this is (supposedly) smaller than zero, there's no space. But this
	 * does not hold in practice, the exhausted state happens where's still
	 * some positive delta. So we apply some guesswork and compare the
	 * delta to a 4M threshold.  (Practically observed delta was ~2M.)
	 *
	 * We probably cannot calculate the exact threshold value because this
	 * depends on the internal reservations requested by various
	 * operations, so some operations that consume a few metadata will
	 * succeed even if the Avail is zero. But this is better than the other
	 * way around.
	 */
	thresh = SZ_4M;

	/*
	 * We only want to claim there's no available space if we can no longer
	 * allocate chunks for our metadata profile and our global reserve will
	 * not fit in the free metadata space.  If we aren't ->full then we
	 * still can allocate chunks and thus are fine using the currently
	 * calculated f_bavail.
	 */
	if (!mixed && block_rsv->space_info->full &&
	    total_free_meta - thresh < block_rsv->size)
		buf->f_bavail = 0;

	buf->f_type = BTRFS_SUPER_MAGIC;
	buf->f_bsize = dentry->d_sb->s_blocksize;
	buf->f_namelen = BTRFS_NAME_LEN;

	/* We treat it as constant endianness (it doesn't matter _which_)
	   because we want the fsid to come out the same whether mounted
	   on a big-endian or little-endian host */
	buf->f_fsid.val[0] = be32_to_cpu(fsid[0]) ^ be32_to_cpu(fsid[2]);
	buf->f_fsid.val[1] = be32_to_cpu(fsid[1]) ^ be32_to_cpu(fsid[3]);
	/* Mask in the root object ID too, to disambiguate subvols */
	buf->f_fsid.val[0] ^=
		BTRFS_I(d_inode(dentry))->root->root_key.objectid >> 32;
	buf->f_fsid.val[1] ^=
		BTRFS_I(d_inode(dentry))->root->root_key.objectid;

	return 0;
}

static void btrfs_kill_super(struct super_block *sb)
{
	struct btrfs_fs_info *fs_info = btrfs_sb(sb);
	kill_anon_super(sb);
	btrfs_free_fs_info(fs_info);
}

static struct file_system_type btrfs_fs_type = {
	.owner		= THIS_MODULE,
	.name		= "btrfs",
	.mount		= btrfs_mount,
	.kill_sb	= btrfs_kill_super,
	.fs_flags	= FS_REQUIRES_DEV | FS_BINARY_MOUNTDATA,
};

static struct file_system_type btrfs_root_fs_type = {
	.owner		= THIS_MODULE,
	.name		= "btrfs",
	.mount		= btrfs_mount_root,
	.kill_sb	= btrfs_kill_super,
	.fs_flags	= FS_REQUIRES_DEV | FS_BINARY_MOUNTDATA | FS_ALLOW_IDMAP,
};

MODULE_ALIAS_FS("btrfs");

static int btrfs_control_open(struct inode *inode, struct file *file)
{
	/*
	 * The control file's private_data is used to hold the
	 * transaction when it is started and is used to keep
	 * track of whether a transaction is already in progress.
	 */
	file->private_data = NULL;
	return 0;
}

/*
 * Used by /dev/btrfs-control for devices ioctls.
 */
static long btrfs_control_ioctl(struct file *file, unsigned int cmd,
				unsigned long arg)
{
	struct btrfs_ioctl_vol_args *vol;
	struct btrfs_device *device = NULL;
	dev_t devt = 0;
	int ret = -ENOTTY;

	if (!capable(CAP_SYS_ADMIN))
		return -EPERM;

	vol = memdup_user((void __user *)arg, sizeof(*vol));
	if (IS_ERR(vol))
		return PTR_ERR(vol);
	vol->name[BTRFS_PATH_NAME_MAX] = '\0';

	switch (cmd) {
	case BTRFS_IOC_SCAN_DEV:
		mutex_lock(&uuid_mutex);
		device = btrfs_scan_one_device(vol->name, FMODE_READ,
					       &btrfs_root_fs_type);
		ret = PTR_ERR_OR_ZERO(device);
		mutex_unlock(&uuid_mutex);
		break;
	case BTRFS_IOC_FORGET_DEV:
		if (vol->name[0] != 0) {
			ret = lookup_bdev(vol->name, &devt);
			if (ret)
				break;
		}
		ret = btrfs_forget_devices(devt);
		break;
	case BTRFS_IOC_DEVICES_READY:
		mutex_lock(&uuid_mutex);
		device = btrfs_scan_one_device(vol->name, FMODE_READ,
					       &btrfs_root_fs_type);
		if (IS_ERR(device)) {
			mutex_unlock(&uuid_mutex);
			ret = PTR_ERR(device);
			break;
		}
		ret = !(device->fs_devices->num_devices ==
			device->fs_devices->total_devices);
		mutex_unlock(&uuid_mutex);
		break;
	case BTRFS_IOC_GET_SUPPORTED_FEATURES:
		ret = btrfs_ioctl_get_supported_features((void __user*)arg);
		break;
	}

	kfree(vol);
	return ret;
}

static int btrfs_freeze(struct super_block *sb)
{
	struct btrfs_trans_handle *trans;
	struct btrfs_fs_info *fs_info = btrfs_sb(sb);
	struct btrfs_root *root = fs_info->tree_root;

	set_bit(BTRFS_FS_FROZEN, &fs_info->flags);
	/*
	 * We don't need a barrier here, we'll wait for any transaction that
	 * could be in progress on other threads (and do delayed iputs that
	 * we want to avoid on a frozen filesystem), or do the commit
	 * ourselves.
	 */
	trans = btrfs_attach_transaction_barrier(root);
	if (IS_ERR(trans)) {
		/* no transaction, don't bother */
		if (PTR_ERR(trans) == -ENOENT)
			return 0;
		return PTR_ERR(trans);
	}
	return btrfs_commit_transaction(trans);
}

static int check_dev_super(struct btrfs_device *dev)
{
	struct btrfs_fs_info *fs_info = dev->fs_info;
	struct btrfs_super_block *sb;
	int ret = 0;

	/* This should be called with fs still frozen. */
	ASSERT(test_bit(BTRFS_FS_FROZEN, &fs_info->flags));

	/* Missing dev, no need to check. */
	if (!dev->bdev)
		return 0;

	/* Only need to check the primary super block. */
	sb = btrfs_read_dev_one_super(dev->bdev, 0, true);
	if (IS_ERR(sb))
		return PTR_ERR(sb);

	/* Btrfs_validate_super() includes fsid check against super->fsid. */
	ret = btrfs_validate_super(fs_info, sb, 0);
	if (ret < 0)
		goto out;

	if (btrfs_super_generation(sb) != fs_info->last_trans_committed) {
		btrfs_err(fs_info, "transid mismatch, has %llu expect %llu",
			btrfs_super_generation(sb),
			fs_info->last_trans_committed);
		ret = -EUCLEAN;
		goto out;
	}
out:
	btrfs_release_disk_super(sb);
	return ret;
}

static int btrfs_unfreeze(struct super_block *sb)
{
	struct btrfs_fs_info *fs_info = btrfs_sb(sb);
	struct btrfs_device *device;
	int ret = 0;

	/*
	 * Make sure the fs is not changed by accident (like hibernation then
	 * modified by other OS).
	 * If we found anything wrong, we mark the fs error immediately.
	 *
	 * And since the fs is frozen, no one can modify the fs yet, thus
	 * we don't need to hold device_list_mutex.
	 */
	list_for_each_entry(device, &fs_info->fs_devices->devices, dev_list) {
		ret = check_dev_super(device);
		if (ret < 0) {
			btrfs_handle_fs_error(fs_info, ret,
				"super block on devid %llu got modified unexpectedly",
				device->devid);
			break;
		}
	}
	clear_bit(BTRFS_FS_FROZEN, &fs_info->flags);

	/*
	 * We still return 0, to allow VFS layer to unfreeze the fs even the
	 * above checks failed. Since the fs is either fine or read-only, we're
	 * safe to continue, without causing further damage.
	 */
	return 0;
}

static int btrfs_show_devname(struct seq_file *m, struct dentry *root)
{
	struct btrfs_fs_info *fs_info = btrfs_sb(root->d_sb);

	/*
	 * There should be always a valid pointer in latest_dev, it may be stale
	 * for a short moment in case it's being deleted but still valid until
	 * the end of RCU grace period.
	 */
	rcu_read_lock();
	seq_escape(m, rcu_str_deref(fs_info->fs_devices->latest_dev->name), " \t\n\\");
	rcu_read_unlock();

	return 0;
}

static const struct super_operations btrfs_super_ops = {
	.drop_inode	= btrfs_drop_inode,
	.evict_inode	= btrfs_evict_inode,
	.put_super	= btrfs_put_super,
	.sync_fs	= btrfs_sync_fs,
	.show_options	= btrfs_show_options,
	.show_devname	= btrfs_show_devname,
	.alloc_inode	= btrfs_alloc_inode,
	.destroy_inode	= btrfs_destroy_inode,
	.free_inode	= btrfs_free_inode,
	.statfs		= btrfs_statfs,
	.remount_fs	= btrfs_remount,
	.freeze_fs	= btrfs_freeze,
	.unfreeze_fs	= btrfs_unfreeze,
};

static const struct file_operations btrfs_ctl_fops = {
	.open = btrfs_control_open,
	.unlocked_ioctl	 = btrfs_control_ioctl,
	.compat_ioctl = compat_ptr_ioctl,
	.owner	 = THIS_MODULE,
	.llseek = noop_llseek,
};

static struct miscdevice btrfs_misc = {
	.minor		= BTRFS_MINOR,
	.name		= "btrfs-control",
	.fops		= &btrfs_ctl_fops
};

MODULE_ALIAS_MISCDEV(BTRFS_MINOR);
MODULE_ALIAS("devname:btrfs-control");

static int __init btrfs_interface_init(void)
{
	return misc_register(&btrfs_misc);
}

static __cold void btrfs_interface_exit(void)
{
	misc_deregister(&btrfs_misc);
}

static void __init btrfs_print_mod_info(void)
{
	static const char options[] = ""
#ifdef CONFIG_BTRFS_DEBUG
			", debug=on"
#endif
#ifdef CONFIG_BTRFS_ASSERT
			", assert=on"
#endif
#ifdef CONFIG_BTRFS_FS_CHECK_INTEGRITY
			", integrity-checker=on"
#endif
#ifdef CONFIG_BTRFS_FS_REF_VERIFY
			", ref-verify=on"
#endif
#ifdef CONFIG_BLK_DEV_ZONED
			", zoned=yes"
#else
			", zoned=no"
#endif
#ifdef CONFIG_FS_VERITY
			", fsverity=yes"
#else
			", fsverity=no"
#endif
			;
	pr_info("Btrfs loaded, crc32c=%s%s\n", crc32c_impl(), options);
}

static int __init init_btrfs_fs(void)
{
	int err;

	btrfs_props_init();

	err = btrfs_init_sysfs();
	if (err)
		return err;

	btrfs_init_compress();

	err = btrfs_init_cachep();
	if (err)
		goto free_compress;

	err = extent_state_init_cachep();
	if (err)
		goto free_cachep;

	err = extent_buffer_init_cachep();
	if (err)
		goto free_extent_cachep;

	err = btrfs_bioset_init();
	if (err)
		goto free_eb_cachep;

	err = extent_map_init();
	if (err)
		goto free_bioset;

	err = ordered_data_init();
	if (err)
		goto free_extent_map;

	err = btrfs_delayed_inode_init();
	if (err)
		goto free_ordered_data;

	err = btrfs_auto_defrag_init();
	if (err)
		goto free_delayed_inode;

	err = btrfs_delayed_ref_init();
	if (err)
		goto free_auto_defrag;

	err = btrfs_prelim_ref_init();
	if (err)
		goto free_delayed_ref;

	err = btrfs_interface_init();
	if (err)
		goto free_prelim_ref;

	btrfs_print_mod_info();

	err = btrfs_run_sanity_tests();
	if (err)
		goto unregister_ioctl;

	err = register_filesystem(&btrfs_fs_type);
	if (err)
		goto unregister_ioctl;

	return 0;

unregister_ioctl:
	btrfs_interface_exit();
free_prelim_ref:
	btrfs_prelim_ref_exit();
free_delayed_ref:
	btrfs_delayed_ref_exit();
free_auto_defrag:
	btrfs_auto_defrag_exit();
free_delayed_inode:
	btrfs_delayed_inode_exit();
free_ordered_data:
	ordered_data_exit();
free_extent_map:
	extent_map_exit();
free_bioset:
	btrfs_bioset_exit();
free_eb_cachep:
	extent_buffer_free_cachep();
free_extent_cachep:
	extent_state_free_cachep();
free_cachep:
	btrfs_destroy_cachep();
free_compress:
	btrfs_exit_compress();
	btrfs_exit_sysfs();

	return err;
}

static void __exit exit_btrfs_fs(void)
{
	btrfs_destroy_cachep();
	btrfs_delayed_ref_exit();
	btrfs_auto_defrag_exit();
	btrfs_delayed_inode_exit();
	btrfs_prelim_ref_exit();
	ordered_data_exit();
	extent_map_exit();
	btrfs_bioset_exit();
	extent_state_free_cachep();
	extent_buffer_free_cachep();
	btrfs_interface_exit();
	unregister_filesystem(&btrfs_fs_type);
	btrfs_exit_sysfs();
	btrfs_cleanup_fs_uuids();
	btrfs_exit_compress();
}

late_initcall(init_btrfs_fs);
module_exit(exit_btrfs_fs)

MODULE_LICENSE("GPL");
MODULE_SOFTDEP("pre: crc32c");
MODULE_SOFTDEP("pre: xxhash64");
MODULE_SOFTDEP("pre: sha256");
MODULE_SOFTDEP("pre: blake2b-256");<|MERGE_RESOLUTION|>--- conflicted
+++ resolved
@@ -2014,21 +2014,10 @@
 	if (ret)
 		goto restore;
 
-<<<<<<< HEAD
-	/* V1 cache is not supported for subpage mount. */
-	if (fs_info->sectorsize < PAGE_SIZE && btrfs_test_opt(fs_info, SPACE_CACHE)) {
-		btrfs_warn(fs_info,
-	"v1 space cache is not supported for page size %lu with sectorsize %u",
-			   PAGE_SIZE, fs_info->sectorsize);
-		ret = -EINVAL;
-		goto restore;
-	}
-=======
 	ret = btrfs_check_features(fs_info, sb);
 	if (ret < 0)
 		goto restore;
 
->>>>>>> 7365df19
 	btrfs_remount_begin(fs_info, old_opts, *flags);
 	btrfs_resize_thread_pool(fs_info,
 		fs_info->thread_pool_size, old_thread_pool_size);
