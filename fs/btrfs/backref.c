// SPDX-License-Identifier: GPL-2.0
/*
 * Copyright (C) 2011 STRATO.  All rights reserved.
 */

#include <linux/mm.h>
#include <linux/rbtree.h>
#include <trace/events/btrfs.h>
#include "ctree.h"
#include "disk-io.h"
#include "backref.h"
#include "ulist.h"
#include "transaction.h"
#include "delayed-ref.h"
#include "locking.h"

/* Just an arbitrary number so we can be sure this happened */
#define BACKREF_FOUND_SHARED 6

struct extent_inode_elem {
	u64 inum;
	u64 offset;
	struct extent_inode_elem *next;
};

static int check_extent_in_eb(const struct btrfs_key *key,
			      const struct extent_buffer *eb,
			      const struct btrfs_file_extent_item *fi,
			      u64 extent_item_pos,
			      struct extent_inode_elem **eie,
			      bool ignore_offset)
{
	u64 offset = 0;
	struct extent_inode_elem *e;

	if (!ignore_offset &&
	    !btrfs_file_extent_compression(eb, fi) &&
	    !btrfs_file_extent_encryption(eb, fi) &&
	    !btrfs_file_extent_other_encoding(eb, fi)) {
		u64 data_offset;
		u64 data_len;

		data_offset = btrfs_file_extent_offset(eb, fi);
		data_len = btrfs_file_extent_num_bytes(eb, fi);

		if (extent_item_pos < data_offset ||
		    extent_item_pos >= data_offset + data_len)
			return 1;
		offset = extent_item_pos - data_offset;
	}

	e = kmalloc(sizeof(*e), GFP_NOFS);
	if (!e)
		return -ENOMEM;

	e->next = *eie;
	e->inum = key->objectid;
	e->offset = key->offset + offset;
	*eie = e;

	return 0;
}

static void free_inode_elem_list(struct extent_inode_elem *eie)
{
	struct extent_inode_elem *eie_next;

	for (; eie; eie = eie_next) {
		eie_next = eie->next;
		kfree(eie);
	}
}

static int find_extent_in_eb(const struct extent_buffer *eb,
			     u64 wanted_disk_byte, u64 extent_item_pos,
			     struct extent_inode_elem **eie,
			     bool ignore_offset)
{
	u64 disk_byte;
	struct btrfs_key key;
	struct btrfs_file_extent_item *fi;
	int slot;
	int nritems;
	int extent_type;
	int ret;

	/*
	 * from the shared data ref, we only have the leaf but we need
	 * the key. thus, we must look into all items and see that we
	 * find one (some) with a reference to our extent item.
	 */
	nritems = btrfs_header_nritems(eb);
	for (slot = 0; slot < nritems; ++slot) {
		btrfs_item_key_to_cpu(eb, &key, slot);
		if (key.type != BTRFS_EXTENT_DATA_KEY)
			continue;
		fi = btrfs_item_ptr(eb, slot, struct btrfs_file_extent_item);
		extent_type = btrfs_file_extent_type(eb, fi);
		if (extent_type == BTRFS_FILE_EXTENT_INLINE)
			continue;
		/* don't skip BTRFS_FILE_EXTENT_PREALLOC, we can handle that */
		disk_byte = btrfs_file_extent_disk_bytenr(eb, fi);
		if (disk_byte != wanted_disk_byte)
			continue;

		ret = check_extent_in_eb(&key, eb, fi, extent_item_pos, eie, ignore_offset);
		if (ret < 0)
			return ret;
	}

	return 0;
}

struct preftree {
	struct rb_root_cached root;
	unsigned int count;
};

#define PREFTREE_INIT	{ .root = RB_ROOT_CACHED, .count = 0 }

struct preftrees {
	struct preftree direct;    /* BTRFS_SHARED_[DATA|BLOCK]_REF_KEY */
	struct preftree indirect;  /* BTRFS_[TREE_BLOCK|EXTENT_DATA]_REF_KEY */
	struct preftree indirect_missing_keys;
};

/*
 * Checks for a shared extent during backref search.
 *
 * The share_count tracks prelim_refs (direct and indirect) having a
 * ref->count >0:
 *  - incremented when a ref->count transitions to >0
 *  - decremented when a ref->count transitions to <1
 */
struct share_check {
	u64 root_objectid;
	u64 inum;
	int share_count;
};

static inline int extent_is_shared(struct share_check *sc)
{
	return (sc && sc->share_count > 1) ? BACKREF_FOUND_SHARED : 0;
}

static struct kmem_cache *btrfs_prelim_ref_cache;

int __init btrfs_prelim_ref_init(void)
{
	btrfs_prelim_ref_cache = kmem_cache_create("btrfs_prelim_ref",
					sizeof(struct prelim_ref),
					0,
					SLAB_MEM_SPREAD,
					NULL);
	if (!btrfs_prelim_ref_cache)
		return -ENOMEM;
	return 0;
}

void __cold btrfs_prelim_ref_exit(void)
{
	kmem_cache_destroy(btrfs_prelim_ref_cache);
}

static void free_pref(struct prelim_ref *ref)
{
	kmem_cache_free(btrfs_prelim_ref_cache, ref);
}

/*
 * Return 0 when both refs are for the same block (and can be merged).
 * A -1 return indicates ref1 is a 'lower' block than ref2, while 1
 * indicates a 'higher' block.
 */
static int prelim_ref_compare(struct prelim_ref *ref1,
			      struct prelim_ref *ref2)
{
	if (ref1->level < ref2->level)
		return -1;
	if (ref1->level > ref2->level)
		return 1;
	if (ref1->root_id < ref2->root_id)
		return -1;
	if (ref1->root_id > ref2->root_id)
		return 1;
	if (ref1->key_for_search.type < ref2->key_for_search.type)
		return -1;
	if (ref1->key_for_search.type > ref2->key_for_search.type)
		return 1;
	if (ref1->key_for_search.objectid < ref2->key_for_search.objectid)
		return -1;
	if (ref1->key_for_search.objectid > ref2->key_for_search.objectid)
		return 1;
	if (ref1->key_for_search.offset < ref2->key_for_search.offset)
		return -1;
	if (ref1->key_for_search.offset > ref2->key_for_search.offset)
		return 1;
	if (ref1->parent < ref2->parent)
		return -1;
	if (ref1->parent > ref2->parent)
		return 1;

	return 0;
}

static void update_share_count(struct share_check *sc, int oldcount,
			       int newcount)
{
	if ((!sc) || (oldcount == 0 && newcount < 1))
		return;

	if (oldcount > 0 && newcount < 1)
		sc->share_count--;
	else if (oldcount < 1 && newcount > 0)
		sc->share_count++;
}

/*
 * Add @newref to the @root rbtree, merging identical refs.
 *
 * Callers should assume that newref has been freed after calling.
 */
static void prelim_ref_insert(const struct btrfs_fs_info *fs_info,
			      struct preftree *preftree,
			      struct prelim_ref *newref,
			      struct share_check *sc)
{
	struct rb_root_cached *root;
	struct rb_node **p;
	struct rb_node *parent = NULL;
	struct prelim_ref *ref;
	int result;
	bool leftmost = true;

	root = &preftree->root;
	p = &root->rb_root.rb_node;

	while (*p) {
		parent = *p;
		ref = rb_entry(parent, struct prelim_ref, rbnode);
		result = prelim_ref_compare(ref, newref);
		if (result < 0) {
			p = &(*p)->rb_left;
		} else if (result > 0) {
			p = &(*p)->rb_right;
			leftmost = false;
		} else {
			/* Identical refs, merge them and free @newref */
			struct extent_inode_elem *eie = ref->inode_list;

			while (eie && eie->next)
				eie = eie->next;

			if (!eie)
				ref->inode_list = newref->inode_list;
			else
				eie->next = newref->inode_list;
			trace_btrfs_prelim_ref_merge(fs_info, ref, newref,
						     preftree->count);
			/*
			 * A delayed ref can have newref->count < 0.
			 * The ref->count is updated to follow any
			 * BTRFS_[ADD|DROP]_DELAYED_REF actions.
			 */
			update_share_count(sc, ref->count,
					   ref->count + newref->count);
			ref->count += newref->count;
			free_pref(newref);
			return;
		}
	}

	update_share_count(sc, 0, newref->count);
	preftree->count++;
	trace_btrfs_prelim_ref_insert(fs_info, newref, NULL, preftree->count);
	rb_link_node(&newref->rbnode, parent, p);
	rb_insert_color_cached(&newref->rbnode, root, leftmost);
}

/*
 * Release the entire tree.  We don't care about internal consistency so
 * just free everything and then reset the tree root.
 */
static void prelim_release(struct preftree *preftree)
{
	struct prelim_ref *ref, *next_ref;

	rbtree_postorder_for_each_entry_safe(ref, next_ref,
					     &preftree->root.rb_root, rbnode)
		free_pref(ref);

	preftree->root = RB_ROOT_CACHED;
	preftree->count = 0;
}

/*
 * the rules for all callers of this function are:
 * - obtaining the parent is the goal
 * - if you add a key, you must know that it is a correct key
 * - if you cannot add the parent or a correct key, then we will look into the
 *   block later to set a correct key
 *
 * delayed refs
 * ============
 *        backref type | shared | indirect | shared | indirect
 * information         |   tree |     tree |   data |     data
 * --------------------+--------+----------+--------+----------
 *      parent logical |    y   |     -    |    -   |     -
 *      key to resolve |    -   |     y    |    y   |     y
 *  tree block logical |    -   |     -    |    -   |     -
 *  root for resolving |    y   |     y    |    y   |     y
 *
 * - column 1:       we've the parent -> done
 * - column 2, 3, 4: we use the key to find the parent
 *
 * on disk refs (inline or keyed)
 * ==============================
 *        backref type | shared | indirect | shared | indirect
 * information         |   tree |     tree |   data |     data
 * --------------------+--------+----------+--------+----------
 *      parent logical |    y   |     -    |    y   |     -
 *      key to resolve |    -   |     -    |    -   |     y
 *  tree block logical |    y   |     y    |    y   |     y
 *  root for resolving |    -   |     y    |    y   |     y
 *
 * - column 1, 3: we've the parent -> done
 * - column 2:    we take the first key from the block to find the parent
 *                (see add_missing_keys)
 * - column 4:    we use the key to find the parent
 *
 * additional information that's available but not required to find the parent
 * block might help in merging entries to gain some speed.
 */
static int add_prelim_ref(const struct btrfs_fs_info *fs_info,
			  struct preftree *preftree, u64 root_id,
			  const struct btrfs_key *key, int level, u64 parent,
			  u64 wanted_disk_byte, int count,
			  struct share_check *sc, gfp_t gfp_mask)
{
	struct prelim_ref *ref;

	if (root_id == BTRFS_DATA_RELOC_TREE_OBJECTID)
		return 0;

	ref = kmem_cache_alloc(btrfs_prelim_ref_cache, gfp_mask);
	if (!ref)
		return -ENOMEM;

	ref->root_id = root_id;
	if (key)
		ref->key_for_search = *key;
	else
		memset(&ref->key_for_search, 0, sizeof(ref->key_for_search));

	ref->inode_list = NULL;
	ref->level = level;
	ref->count = count;
	ref->parent = parent;
	ref->wanted_disk_byte = wanted_disk_byte;
	prelim_ref_insert(fs_info, preftree, ref, sc);
	return extent_is_shared(sc);
}

/* direct refs use root == 0, key == NULL */
static int add_direct_ref(const struct btrfs_fs_info *fs_info,
			  struct preftrees *preftrees, int level, u64 parent,
			  u64 wanted_disk_byte, int count,
			  struct share_check *sc, gfp_t gfp_mask)
{
	return add_prelim_ref(fs_info, &preftrees->direct, 0, NULL, level,
			      parent, wanted_disk_byte, count, sc, gfp_mask);
}

/* indirect refs use parent == 0 */
static int add_indirect_ref(const struct btrfs_fs_info *fs_info,
			    struct preftrees *preftrees, u64 root_id,
			    const struct btrfs_key *key, int level,
			    u64 wanted_disk_byte, int count,
			    struct share_check *sc, gfp_t gfp_mask)
{
	struct preftree *tree = &preftrees->indirect;

	if (!key)
		tree = &preftrees->indirect_missing_keys;
	return add_prelim_ref(fs_info, tree, root_id, key, level, 0,
			      wanted_disk_byte, count, sc, gfp_mask);
}

static int is_shared_data_backref(struct preftrees *preftrees, u64 bytenr)
{
	struct rb_node **p = &preftrees->direct.root.rb_root.rb_node;
	struct rb_node *parent = NULL;
	struct prelim_ref *ref = NULL;
<<<<<<< HEAD
	struct prelim_ref target = {0};
=======
	struct prelim_ref target = {};
>>>>>>> 358c7c61
	int result;

	target.parent = bytenr;

	while (*p) {
		parent = *p;
		ref = rb_entry(parent, struct prelim_ref, rbnode);
		result = prelim_ref_compare(ref, &target);

		if (result < 0)
			p = &(*p)->rb_left;
		else if (result > 0)
			p = &(*p)->rb_right;
		else
			return 1;
	}
	return 0;
}

static int add_all_parents(struct btrfs_root *root, struct btrfs_path *path,
			   struct ulist *parents,
			   struct preftrees *preftrees, struct prelim_ref *ref,
			   int level, u64 time_seq, const u64 *extent_item_pos,
			   bool ignore_offset)
{
	int ret = 0;
	int slot;
	struct extent_buffer *eb;
	struct btrfs_key key;
	struct btrfs_key *key_for_search = &ref->key_for_search;
	struct btrfs_file_extent_item *fi;
	struct extent_inode_elem *eie = NULL, *old = NULL;
	u64 disk_byte;
	u64 wanted_disk_byte = ref->wanted_disk_byte;
	u64 count = 0;
	u64 data_offset;

	if (level != 0) {
		eb = path->nodes[level];
		ret = ulist_add(parents, eb->start, 0, GFP_NOFS);
		if (ret < 0)
			return ret;
		return 0;
	}

	/*
	 * 1. We normally enter this function with the path already pointing to
	 *    the first item to check. But sometimes, we may enter it with
	 *    slot == nritems.
	 * 2. We are searching for normal backref but bytenr of this leaf
	 *    matches shared data backref
	 * 3. The leaf owner is not equal to the root we are searching
	 *
	 * For these cases, go to the next leaf before we continue.
	 */
	eb = path->nodes[0];
	if (path->slots[0] >= btrfs_header_nritems(eb) ||
	    is_shared_data_backref(preftrees, eb->start) ||
	    ref->root_id != btrfs_header_owner(eb)) {
		if (time_seq == SEQ_LAST)
			ret = btrfs_next_leaf(root, path);
		else
			ret = btrfs_next_old_leaf(root, path, time_seq);
	}

	while (!ret && count < ref->count) {
		eb = path->nodes[0];
		slot = path->slots[0];

		btrfs_item_key_to_cpu(eb, &key, slot);

		if (key.objectid != key_for_search->objectid ||
		    key.type != BTRFS_EXTENT_DATA_KEY)
			break;

		/*
		 * We are searching for normal backref but bytenr of this leaf
		 * matches shared data backref, OR
		 * the leaf owner is not equal to the root we are searching for
		 */
		if (slot == 0 &&
		    (is_shared_data_backref(preftrees, eb->start) ||
		     ref->root_id != btrfs_header_owner(eb))) {
			if (time_seq == SEQ_LAST)
				ret = btrfs_next_leaf(root, path);
			else
				ret = btrfs_next_old_leaf(root, path, time_seq);
			continue;
		}
		fi = btrfs_item_ptr(eb, slot, struct btrfs_file_extent_item);
		disk_byte = btrfs_file_extent_disk_bytenr(eb, fi);
		data_offset = btrfs_file_extent_offset(eb, fi);

		if (disk_byte == wanted_disk_byte) {
			eie = NULL;
			old = NULL;
			if (ref->key_for_search.offset == key.offset - data_offset)
				count++;
			else
				goto next;
			if (extent_item_pos) {
				ret = check_extent_in_eb(&key, eb, fi,
						*extent_item_pos,
						&eie, ignore_offset);
				if (ret < 0)
					break;
			}
			if (ret > 0)
				goto next;
			ret = ulist_add_merge_ptr(parents, eb->start,
						  eie, (void **)&old, GFP_NOFS);
			if (ret < 0)
				break;
			if (!ret && extent_item_pos) {
				while (old->next)
					old = old->next;
				old->next = eie;
			}
			eie = NULL;
		}
next:
		if (time_seq == SEQ_LAST)
			ret = btrfs_next_item(root, path);
		else
			ret = btrfs_next_old_item(root, path, time_seq);
	}

	if (ret > 0)
		ret = 0;
	else if (ret < 0)
		free_inode_elem_list(eie);
	return ret;
}

/*
 * resolve an indirect backref in the form (root_id, key, level)
 * to a logical address
 */
static int resolve_indirect_ref(struct btrfs_fs_info *fs_info,
				struct btrfs_path *path, u64 time_seq,
				struct preftrees *preftrees,
				struct prelim_ref *ref, struct ulist *parents,
				const u64 *extent_item_pos, bool ignore_offset)
{
	struct btrfs_root *root;
	struct btrfs_key root_key;
	struct extent_buffer *eb;
	int ret = 0;
	int root_level;
	int level = ref->level;
	struct btrfs_key search_key = ref->key_for_search;

	root_key.objectid = ref->root_id;
	root_key.type = BTRFS_ROOT_ITEM_KEY;
	root_key.offset = (u64)-1;

	root = btrfs_get_fs_root(fs_info, &root_key, false);
	if (IS_ERR(root)) {
		ret = PTR_ERR(root);
		goto out_free;
	}

	if (!path->search_commit_root &&
	    test_bit(BTRFS_ROOT_DELETING, &root->state)) {
		ret = -ENOENT;
		goto out;
	}

	if (btrfs_is_testing(fs_info)) {
		ret = -ENOENT;
		goto out;
	}

	if (path->search_commit_root)
		root_level = btrfs_header_level(root->commit_root);
	else if (time_seq == SEQ_LAST)
		root_level = btrfs_header_level(root->node);
	else
		root_level = btrfs_old_root_level(root, time_seq);

	if (root_level + 1 == level)
		goto out;

	/*
	 * We can often find data backrefs with an offset that is too large
	 * (>= LLONG_MAX, maximum allowed file offset) due to underflows when
	 * subtracting a file's offset with the data offset of its
	 * corresponding extent data item. This can happen for example in the
	 * clone ioctl.
	 *
	 * So if we detect such case we set the search key's offset to zero to
	 * make sure we will find the matching file extent item at
	 * add_all_parents(), otherwise we will miss it because the offset
	 * taken form the backref is much larger then the offset of the file
	 * extent item. This can make us scan a very large number of file
	 * extent items, but at least it will not make us miss any.
	 *
	 * This is an ugly workaround for a behaviour that should have never
	 * existed, but it does and a fix for the clone ioctl would touch a lot
	 * of places, cause backwards incompatibility and would not fix the
	 * problem for extents cloned with older kernels.
	 */
	if (search_key.type == BTRFS_EXTENT_DATA_KEY &&
	    search_key.offset >= LLONG_MAX)
		search_key.offset = 0;
	path->lowest_level = level;
	if (time_seq == SEQ_LAST)
		ret = btrfs_search_slot(NULL, root, &search_key, path, 0, 0);
	else
		ret = btrfs_search_old_slot(root, &search_key, path, time_seq);

	btrfs_debug(fs_info,
		"search slot in root %llu (level %d, ref count %d) returned %d for key (%llu %u %llu)",
		 ref->root_id, level, ref->count, ret,
		 ref->key_for_search.objectid, ref->key_for_search.type,
		 ref->key_for_search.offset);
	if (ret < 0)
		goto out;

	eb = path->nodes[level];
	while (!eb) {
		if (WARN_ON(!level)) {
			ret = 1;
			goto out;
		}
		level--;
		eb = path->nodes[level];
	}

	ret = add_all_parents(root, path, parents, preftrees, ref, level,
			      time_seq, extent_item_pos, ignore_offset);
out:
	btrfs_put_root(root);
out_free:
	path->lowest_level = 0;
	btrfs_release_path(path);
	return ret;
}

static struct extent_inode_elem *
unode_aux_to_inode_list(struct ulist_node *node)
{
	if (!node)
		return NULL;
	return (struct extent_inode_elem *)(uintptr_t)node->aux;
}

/*
 * We maintain three separate rbtrees: one for direct refs, one for
 * indirect refs which have a key, and one for indirect refs which do not
 * have a key. Each tree does merge on insertion.
 *
 * Once all of the references are located, we iterate over the tree of
 * indirect refs with missing keys. An appropriate key is located and
 * the ref is moved onto the tree for indirect refs. After all missing
 * keys are thus located, we iterate over the indirect ref tree, resolve
 * each reference, and then insert the resolved reference onto the
 * direct tree (merging there too).
 *
 * New backrefs (i.e., for parent nodes) are added to the appropriate
 * rbtree as they are encountered. The new backrefs are subsequently
 * resolved as above.
 */
static int resolve_indirect_refs(struct btrfs_fs_info *fs_info,
				 struct btrfs_path *path, u64 time_seq,
				 struct preftrees *preftrees,
				 const u64 *extent_item_pos,
				 struct share_check *sc, bool ignore_offset)
{
	int err;
	int ret = 0;
	struct ulist *parents;
	struct ulist_node *node;
	struct ulist_iterator uiter;
	struct rb_node *rnode;

	parents = ulist_alloc(GFP_NOFS);
	if (!parents)
		return -ENOMEM;

	/*
	 * We could trade memory usage for performance here by iterating
	 * the tree, allocating new refs for each insertion, and then
	 * freeing the entire indirect tree when we're done.  In some test
	 * cases, the tree can grow quite large (~200k objects).
	 */
	while ((rnode = rb_first_cached(&preftrees->indirect.root))) {
		struct prelim_ref *ref;

		ref = rb_entry(rnode, struct prelim_ref, rbnode);
		if (WARN(ref->parent,
			 "BUG: direct ref found in indirect tree")) {
			ret = -EINVAL;
			goto out;
		}

		rb_erase_cached(&ref->rbnode, &preftrees->indirect.root);
		preftrees->indirect.count--;

		if (ref->count == 0) {
			free_pref(ref);
			continue;
		}

		if (sc && sc->root_objectid &&
		    ref->root_id != sc->root_objectid) {
			free_pref(ref);
			ret = BACKREF_FOUND_SHARED;
			goto out;
		}
		err = resolve_indirect_ref(fs_info, path, time_seq, preftrees,
					   ref, parents, extent_item_pos,
					   ignore_offset);
		/*
		 * we can only tolerate ENOENT,otherwise,we should catch error
		 * and return directly.
		 */
		if (err == -ENOENT) {
			prelim_ref_insert(fs_info, &preftrees->direct, ref,
					  NULL);
			continue;
		} else if (err) {
			free_pref(ref);
			ret = err;
			goto out;
		}

		/* we put the first parent into the ref at hand */
		ULIST_ITER_INIT(&uiter);
		node = ulist_next(parents, &uiter);
		ref->parent = node ? node->val : 0;
		ref->inode_list = unode_aux_to_inode_list(node);

		/* Add a prelim_ref(s) for any other parent(s). */
		while ((node = ulist_next(parents, &uiter))) {
			struct prelim_ref *new_ref;

			new_ref = kmem_cache_alloc(btrfs_prelim_ref_cache,
						   GFP_NOFS);
			if (!new_ref) {
				free_pref(ref);
				ret = -ENOMEM;
				goto out;
			}
			memcpy(new_ref, ref, sizeof(*ref));
			new_ref->parent = node->val;
			new_ref->inode_list = unode_aux_to_inode_list(node);
			prelim_ref_insert(fs_info, &preftrees->direct,
					  new_ref, NULL);
		}

		/*
		 * Now it's a direct ref, put it in the direct tree. We must
		 * do this last because the ref could be merged/freed here.
		 */
		prelim_ref_insert(fs_info, &preftrees->direct, ref, NULL);

		ulist_reinit(parents);
		cond_resched();
	}
out:
	ulist_free(parents);
	return ret;
}

/*
 * read tree blocks and add keys where required.
 */
static int add_missing_keys(struct btrfs_fs_info *fs_info,
			    struct preftrees *preftrees, bool lock)
{
	struct prelim_ref *ref;
	struct extent_buffer *eb;
	struct preftree *tree = &preftrees->indirect_missing_keys;
	struct rb_node *node;

	while ((node = rb_first_cached(&tree->root))) {
		ref = rb_entry(node, struct prelim_ref, rbnode);
		rb_erase_cached(node, &tree->root);

		BUG_ON(ref->parent);	/* should not be a direct ref */
		BUG_ON(ref->key_for_search.type);
		BUG_ON(!ref->wanted_disk_byte);

		eb = read_tree_block(fs_info, ref->wanted_disk_byte, 0,
				     ref->level - 1, NULL);
		if (IS_ERR(eb)) {
			free_pref(ref);
			return PTR_ERR(eb);
		} else if (!extent_buffer_uptodate(eb)) {
			free_pref(ref);
			free_extent_buffer(eb);
			return -EIO;
		}
		if (lock)
			btrfs_tree_read_lock(eb);
		if (btrfs_header_level(eb) == 0)
			btrfs_item_key_to_cpu(eb, &ref->key_for_search, 0);
		else
			btrfs_node_key_to_cpu(eb, &ref->key_for_search, 0);
		if (lock)
			btrfs_tree_read_unlock(eb);
		free_extent_buffer(eb);
		prelim_ref_insert(fs_info, &preftrees->indirect, ref, NULL);
		cond_resched();
	}
	return 0;
}

/*
 * add all currently queued delayed refs from this head whose seq nr is
 * smaller or equal that seq to the list
 */
static int add_delayed_refs(const struct btrfs_fs_info *fs_info,
			    struct btrfs_delayed_ref_head *head, u64 seq,
			    struct preftrees *preftrees, struct share_check *sc)
{
	struct btrfs_delayed_ref_node *node;
	struct btrfs_delayed_extent_op *extent_op = head->extent_op;
	struct btrfs_key key;
	struct btrfs_key tmp_op_key;
	struct rb_node *n;
	int count;
	int ret = 0;

	if (extent_op && extent_op->update_key)
		btrfs_disk_key_to_cpu(&tmp_op_key, &extent_op->key);

	spin_lock(&head->lock);
	for (n = rb_first_cached(&head->ref_tree); n; n = rb_next(n)) {
		node = rb_entry(n, struct btrfs_delayed_ref_node,
				ref_node);
		if (node->seq > seq)
			continue;

		switch (node->action) {
		case BTRFS_ADD_DELAYED_EXTENT:
		case BTRFS_UPDATE_DELAYED_HEAD:
			WARN_ON(1);
			continue;
		case BTRFS_ADD_DELAYED_REF:
			count = node->ref_mod;
			break;
		case BTRFS_DROP_DELAYED_REF:
			count = node->ref_mod * -1;
			break;
		default:
			BUG();
		}
		switch (node->type) {
		case BTRFS_TREE_BLOCK_REF_KEY: {
			/* NORMAL INDIRECT METADATA backref */
			struct btrfs_delayed_tree_ref *ref;

			ref = btrfs_delayed_node_to_tree_ref(node);
			ret = add_indirect_ref(fs_info, preftrees, ref->root,
					       &tmp_op_key, ref->level + 1,
					       node->bytenr, count, sc,
					       GFP_ATOMIC);
			break;
		}
		case BTRFS_SHARED_BLOCK_REF_KEY: {
			/* SHARED DIRECT METADATA backref */
			struct btrfs_delayed_tree_ref *ref;

			ref = btrfs_delayed_node_to_tree_ref(node);

			ret = add_direct_ref(fs_info, preftrees, ref->level + 1,
					     ref->parent, node->bytenr, count,
					     sc, GFP_ATOMIC);
			break;
		}
		case BTRFS_EXTENT_DATA_REF_KEY: {
			/* NORMAL INDIRECT DATA backref */
			struct btrfs_delayed_data_ref *ref;
			ref = btrfs_delayed_node_to_data_ref(node);

			key.objectid = ref->objectid;
			key.type = BTRFS_EXTENT_DATA_KEY;
			key.offset = ref->offset;

			/*
			 * Found a inum that doesn't match our known inum, we
			 * know it's shared.
			 */
			if (sc && sc->inum && ref->objectid != sc->inum) {
				ret = BACKREF_FOUND_SHARED;
				goto out;
			}

			ret = add_indirect_ref(fs_info, preftrees, ref->root,
					       &key, 0, node->bytenr, count, sc,
					       GFP_ATOMIC);
			break;
		}
		case BTRFS_SHARED_DATA_REF_KEY: {
			/* SHARED DIRECT FULL backref */
			struct btrfs_delayed_data_ref *ref;

			ref = btrfs_delayed_node_to_data_ref(node);

			ret = add_direct_ref(fs_info, preftrees, 0, ref->parent,
					     node->bytenr, count, sc,
					     GFP_ATOMIC);
			break;
		}
		default:
			WARN_ON(1);
		}
		/*
		 * We must ignore BACKREF_FOUND_SHARED until all delayed
		 * refs have been checked.
		 */
		if (ret && (ret != BACKREF_FOUND_SHARED))
			break;
	}
	if (!ret)
		ret = extent_is_shared(sc);
out:
	spin_unlock(&head->lock);
	return ret;
}

/*
 * add all inline backrefs for bytenr to the list
 *
 * Returns 0 on success, <0 on error, or BACKREF_FOUND_SHARED.
 */
static int add_inline_refs(const struct btrfs_fs_info *fs_info,
			   struct btrfs_path *path, u64 bytenr,
			   int *info_level, struct preftrees *preftrees,
			   struct share_check *sc)
{
	int ret = 0;
	int slot;
	struct extent_buffer *leaf;
	struct btrfs_key key;
	struct btrfs_key found_key;
	unsigned long ptr;
	unsigned long end;
	struct btrfs_extent_item *ei;
	u64 flags;
	u64 item_size;

	/*
	 * enumerate all inline refs
	 */
	leaf = path->nodes[0];
	slot = path->slots[0];

	item_size = btrfs_item_size_nr(leaf, slot);
	BUG_ON(item_size < sizeof(*ei));

	ei = btrfs_item_ptr(leaf, slot, struct btrfs_extent_item);
	flags = btrfs_extent_flags(leaf, ei);
	btrfs_item_key_to_cpu(leaf, &found_key, slot);

	ptr = (unsigned long)(ei + 1);
	end = (unsigned long)ei + item_size;

	if (found_key.type == BTRFS_EXTENT_ITEM_KEY &&
	    flags & BTRFS_EXTENT_FLAG_TREE_BLOCK) {
		struct btrfs_tree_block_info *info;

		info = (struct btrfs_tree_block_info *)ptr;
		*info_level = btrfs_tree_block_level(leaf, info);
		ptr += sizeof(struct btrfs_tree_block_info);
		BUG_ON(ptr > end);
	} else if (found_key.type == BTRFS_METADATA_ITEM_KEY) {
		*info_level = found_key.offset;
	} else {
		BUG_ON(!(flags & BTRFS_EXTENT_FLAG_DATA));
	}

	while (ptr < end) {
		struct btrfs_extent_inline_ref *iref;
		u64 offset;
		int type;

		iref = (struct btrfs_extent_inline_ref *)ptr;
		type = btrfs_get_extent_inline_ref_type(leaf, iref,
							BTRFS_REF_TYPE_ANY);
		if (type == BTRFS_REF_TYPE_INVALID)
			return -EUCLEAN;

		offset = btrfs_extent_inline_ref_offset(leaf, iref);

		switch (type) {
		case BTRFS_SHARED_BLOCK_REF_KEY:
			ret = add_direct_ref(fs_info, preftrees,
					     *info_level + 1, offset,
					     bytenr, 1, NULL, GFP_NOFS);
			break;
		case BTRFS_SHARED_DATA_REF_KEY: {
			struct btrfs_shared_data_ref *sdref;
			int count;

			sdref = (struct btrfs_shared_data_ref *)(iref + 1);
			count = btrfs_shared_data_ref_count(leaf, sdref);

			ret = add_direct_ref(fs_info, preftrees, 0, offset,
					     bytenr, count, sc, GFP_NOFS);
			break;
		}
		case BTRFS_TREE_BLOCK_REF_KEY:
			ret = add_indirect_ref(fs_info, preftrees, offset,
					       NULL, *info_level + 1,
					       bytenr, 1, NULL, GFP_NOFS);
			break;
		case BTRFS_EXTENT_DATA_REF_KEY: {
			struct btrfs_extent_data_ref *dref;
			int count;
			u64 root;

			dref = (struct btrfs_extent_data_ref *)(&iref->offset);
			count = btrfs_extent_data_ref_count(leaf, dref);
			key.objectid = btrfs_extent_data_ref_objectid(leaf,
								      dref);
			key.type = BTRFS_EXTENT_DATA_KEY;
			key.offset = btrfs_extent_data_ref_offset(leaf, dref);

			if (sc && sc->inum && key.objectid != sc->inum) {
				ret = BACKREF_FOUND_SHARED;
				break;
			}

			root = btrfs_extent_data_ref_root(leaf, dref);

			ret = add_indirect_ref(fs_info, preftrees, root,
					       &key, 0, bytenr, count,
					       sc, GFP_NOFS);
			break;
		}
		default:
			WARN_ON(1);
		}
		if (ret)
			return ret;
		ptr += btrfs_extent_inline_ref_size(type);
	}

	return 0;
}

/*
 * add all non-inline backrefs for bytenr to the list
 *
 * Returns 0 on success, <0 on error, or BACKREF_FOUND_SHARED.
 */
static int add_keyed_refs(struct btrfs_fs_info *fs_info,
			  struct btrfs_path *path, u64 bytenr,
			  int info_level, struct preftrees *preftrees,
			  struct share_check *sc)
{
	struct btrfs_root *extent_root = fs_info->extent_root;
	int ret;
	int slot;
	struct extent_buffer *leaf;
	struct btrfs_key key;

	while (1) {
		ret = btrfs_next_item(extent_root, path);
		if (ret < 0)
			break;
		if (ret) {
			ret = 0;
			break;
		}

		slot = path->slots[0];
		leaf = path->nodes[0];
		btrfs_item_key_to_cpu(leaf, &key, slot);

		if (key.objectid != bytenr)
			break;
		if (key.type < BTRFS_TREE_BLOCK_REF_KEY)
			continue;
		if (key.type > BTRFS_SHARED_DATA_REF_KEY)
			break;

		switch (key.type) {
		case BTRFS_SHARED_BLOCK_REF_KEY:
			/* SHARED DIRECT METADATA backref */
			ret = add_direct_ref(fs_info, preftrees,
					     info_level + 1, key.offset,
					     bytenr, 1, NULL, GFP_NOFS);
			break;
		case BTRFS_SHARED_DATA_REF_KEY: {
			/* SHARED DIRECT FULL backref */
			struct btrfs_shared_data_ref *sdref;
			int count;

			sdref = btrfs_item_ptr(leaf, slot,
					      struct btrfs_shared_data_ref);
			count = btrfs_shared_data_ref_count(leaf, sdref);
			ret = add_direct_ref(fs_info, preftrees, 0,
					     key.offset, bytenr, count,
					     sc, GFP_NOFS);
			break;
		}
		case BTRFS_TREE_BLOCK_REF_KEY:
			/* NORMAL INDIRECT METADATA backref */
			ret = add_indirect_ref(fs_info, preftrees, key.offset,
					       NULL, info_level + 1, bytenr,
					       1, NULL, GFP_NOFS);
			break;
		case BTRFS_EXTENT_DATA_REF_KEY: {
			/* NORMAL INDIRECT DATA backref */
			struct btrfs_extent_data_ref *dref;
			int count;
			u64 root;

			dref = btrfs_item_ptr(leaf, slot,
					      struct btrfs_extent_data_ref);
			count = btrfs_extent_data_ref_count(leaf, dref);
			key.objectid = btrfs_extent_data_ref_objectid(leaf,
								      dref);
			key.type = BTRFS_EXTENT_DATA_KEY;
			key.offset = btrfs_extent_data_ref_offset(leaf, dref);

			if (sc && sc->inum && key.objectid != sc->inum) {
				ret = BACKREF_FOUND_SHARED;
				break;
			}

			root = btrfs_extent_data_ref_root(leaf, dref);
			ret = add_indirect_ref(fs_info, preftrees, root,
					       &key, 0, bytenr, count,
					       sc, GFP_NOFS);
			break;
		}
		default:
			WARN_ON(1);
		}
		if (ret)
			return ret;

	}

	return ret;
}

/*
 * this adds all existing backrefs (inline backrefs, backrefs and delayed
 * refs) for the given bytenr to the refs list, merges duplicates and resolves
 * indirect refs to their parent bytenr.
 * When roots are found, they're added to the roots list
 *
 * If time_seq is set to SEQ_LAST, it will not search delayed_refs, and behave
 * much like trans == NULL case, the difference only lies in it will not
 * commit root.
 * The special case is for qgroup to search roots in commit_transaction().
 *
 * @sc - if !NULL, then immediately return BACKREF_FOUND_SHARED when a
 * shared extent is detected.
 *
 * Otherwise this returns 0 for success and <0 for an error.
 *
 * If ignore_offset is set to false, only extent refs whose offsets match
 * extent_item_pos are returned.  If true, every extent ref is returned
 * and extent_item_pos is ignored.
 *
 * FIXME some caching might speed things up
 */
static int find_parent_nodes(struct btrfs_trans_handle *trans,
			     struct btrfs_fs_info *fs_info, u64 bytenr,
			     u64 time_seq, struct ulist *refs,
			     struct ulist *roots, const u64 *extent_item_pos,
			     struct share_check *sc, bool ignore_offset)
{
	struct btrfs_key key;
	struct btrfs_path *path;
	struct btrfs_delayed_ref_root *delayed_refs = NULL;
	struct btrfs_delayed_ref_head *head;
	int info_level = 0;
	int ret;
	struct prelim_ref *ref;
	struct rb_node *node;
	struct extent_inode_elem *eie = NULL;
	struct preftrees preftrees = {
		.direct = PREFTREE_INIT,
		.indirect = PREFTREE_INIT,
		.indirect_missing_keys = PREFTREE_INIT
	};

	key.objectid = bytenr;
	key.offset = (u64)-1;
	if (btrfs_fs_incompat(fs_info, SKINNY_METADATA))
		key.type = BTRFS_METADATA_ITEM_KEY;
	else
		key.type = BTRFS_EXTENT_ITEM_KEY;

	path = btrfs_alloc_path();
	if (!path)
		return -ENOMEM;
	if (!trans) {
		path->search_commit_root = 1;
		path->skip_locking = 1;
	}

	if (time_seq == SEQ_LAST)
		path->skip_locking = 1;

	/*
	 * grab both a lock on the path and a lock on the delayed ref head.
	 * We need both to get a consistent picture of how the refs look
	 * at a specified point in time
	 */
again:
	head = NULL;

	ret = btrfs_search_slot(trans, fs_info->extent_root, &key, path, 0, 0);
	if (ret < 0)
		goto out;
	BUG_ON(ret == 0);

#ifdef CONFIG_BTRFS_FS_RUN_SANITY_TESTS
	if (trans && likely(trans->type != __TRANS_DUMMY) &&
	    time_seq != SEQ_LAST) {
#else
	if (trans && time_seq != SEQ_LAST) {
#endif
		/*
		 * look if there are updates for this ref queued and lock the
		 * head
		 */
		delayed_refs = &trans->transaction->delayed_refs;
		spin_lock(&delayed_refs->lock);
		head = btrfs_find_delayed_ref_head(delayed_refs, bytenr);
		if (head) {
			if (!mutex_trylock(&head->mutex)) {
				refcount_inc(&head->refs);
				spin_unlock(&delayed_refs->lock);

				btrfs_release_path(path);

				/*
				 * Mutex was contended, block until it's
				 * released and try again
				 */
				mutex_lock(&head->mutex);
				mutex_unlock(&head->mutex);
				btrfs_put_delayed_ref_head(head);
				goto again;
			}
			spin_unlock(&delayed_refs->lock);
			ret = add_delayed_refs(fs_info, head, time_seq,
					       &preftrees, sc);
			mutex_unlock(&head->mutex);
			if (ret)
				goto out;
		} else {
			spin_unlock(&delayed_refs->lock);
		}
	}

	if (path->slots[0]) {
		struct extent_buffer *leaf;
		int slot;

		path->slots[0]--;
		leaf = path->nodes[0];
		slot = path->slots[0];
		btrfs_item_key_to_cpu(leaf, &key, slot);
		if (key.objectid == bytenr &&
		    (key.type == BTRFS_EXTENT_ITEM_KEY ||
		     key.type == BTRFS_METADATA_ITEM_KEY)) {
			ret = add_inline_refs(fs_info, path, bytenr,
					      &info_level, &preftrees, sc);
			if (ret)
				goto out;
			ret = add_keyed_refs(fs_info, path, bytenr, info_level,
					     &preftrees, sc);
			if (ret)
				goto out;
		}
	}

	btrfs_release_path(path);

	ret = add_missing_keys(fs_info, &preftrees, path->skip_locking == 0);
	if (ret)
		goto out;

	WARN_ON(!RB_EMPTY_ROOT(&preftrees.indirect_missing_keys.root.rb_root));

	ret = resolve_indirect_refs(fs_info, path, time_seq, &preftrees,
				    extent_item_pos, sc, ignore_offset);
	if (ret)
		goto out;

	WARN_ON(!RB_EMPTY_ROOT(&preftrees.indirect.root.rb_root));

	/*
	 * This walks the tree of merged and resolved refs. Tree blocks are
	 * read in as needed. Unique entries are added to the ulist, and
	 * the list of found roots is updated.
	 *
	 * We release the entire tree in one go before returning.
	 */
	node = rb_first_cached(&preftrees.direct.root);
	while (node) {
		ref = rb_entry(node, struct prelim_ref, rbnode);
		node = rb_next(&ref->rbnode);
		/*
		 * ref->count < 0 can happen here if there are delayed
		 * refs with a node->action of BTRFS_DROP_DELAYED_REF.
		 * prelim_ref_insert() relies on this when merging
		 * identical refs to keep the overall count correct.
		 * prelim_ref_insert() will merge only those refs
		 * which compare identically.  Any refs having
		 * e.g. different offsets would not be merged,
		 * and would retain their original ref->count < 0.
		 */
		if (roots && ref->count && ref->root_id && ref->parent == 0) {
			if (sc && sc->root_objectid &&
			    ref->root_id != sc->root_objectid) {
				ret = BACKREF_FOUND_SHARED;
				goto out;
			}

			/* no parent == root of tree */
			ret = ulist_add(roots, ref->root_id, 0, GFP_NOFS);
			if (ret < 0)
				goto out;
		}
		if (ref->count && ref->parent) {
			if (extent_item_pos && !ref->inode_list &&
			    ref->level == 0) {
				struct extent_buffer *eb;

				eb = read_tree_block(fs_info, ref->parent, 0,
						     ref->level, NULL);
				if (IS_ERR(eb)) {
					ret = PTR_ERR(eb);
					goto out;
				} else if (!extent_buffer_uptodate(eb)) {
					free_extent_buffer(eb);
					ret = -EIO;
					goto out;
				}

				if (!path->skip_locking) {
					btrfs_tree_read_lock(eb);
					btrfs_set_lock_blocking_read(eb);
				}
				ret = find_extent_in_eb(eb, bytenr,
							*extent_item_pos, &eie, ignore_offset);
				if (!path->skip_locking)
					btrfs_tree_read_unlock_blocking(eb);
				free_extent_buffer(eb);
				if (ret < 0)
					goto out;
				ref->inode_list = eie;
			}
			ret = ulist_add_merge_ptr(refs, ref->parent,
						  ref->inode_list,
						  (void **)&eie, GFP_NOFS);
			if (ret < 0)
				goto out;
			if (!ret && extent_item_pos) {
				/*
				 * we've recorded that parent, so we must extend
				 * its inode list here
				 */
				BUG_ON(!eie);
				while (eie->next)
					eie = eie->next;
				eie->next = ref->inode_list;
			}
			eie = NULL;
		}
		cond_resched();
	}

out:
	btrfs_free_path(path);

	prelim_release(&preftrees.direct);
	prelim_release(&preftrees.indirect);
	prelim_release(&preftrees.indirect_missing_keys);

	if (ret < 0)
		free_inode_elem_list(eie);
	return ret;
}

static void free_leaf_list(struct ulist *blocks)
{
	struct ulist_node *node = NULL;
	struct extent_inode_elem *eie;
	struct ulist_iterator uiter;

	ULIST_ITER_INIT(&uiter);
	while ((node = ulist_next(blocks, &uiter))) {
		if (!node->aux)
			continue;
		eie = unode_aux_to_inode_list(node);
		free_inode_elem_list(eie);
		node->aux = 0;
	}

	ulist_free(blocks);
}

/*
 * Finds all leafs with a reference to the specified combination of bytenr and
 * offset. key_list_head will point to a list of corresponding keys (caller must
 * free each list element). The leafs will be stored in the leafs ulist, which
 * must be freed with ulist_free.
 *
 * returns 0 on success, <0 on error
 */
int btrfs_find_all_leafs(struct btrfs_trans_handle *trans,
			 struct btrfs_fs_info *fs_info, u64 bytenr,
			 u64 time_seq, struct ulist **leafs,
			 const u64 *extent_item_pos, bool ignore_offset)
{
	int ret;

	*leafs = ulist_alloc(GFP_NOFS);
	if (!*leafs)
		return -ENOMEM;

	ret = find_parent_nodes(trans, fs_info, bytenr, time_seq,
				*leafs, NULL, extent_item_pos, NULL, ignore_offset);
	if (ret < 0 && ret != -ENOENT) {
		free_leaf_list(*leafs);
		return ret;
	}

	return 0;
}

/*
 * walk all backrefs for a given extent to find all roots that reference this
 * extent. Walking a backref means finding all extents that reference this
 * extent and in turn walk the backrefs of those, too. Naturally this is a
 * recursive process, but here it is implemented in an iterative fashion: We
 * find all referencing extents for the extent in question and put them on a
 * list. In turn, we find all referencing extents for those, further appending
 * to the list. The way we iterate the list allows adding more elements after
 * the current while iterating. The process stops when we reach the end of the
 * list. Found roots are added to the roots list.
 *
 * returns 0 on success, < 0 on error.
 */
static int btrfs_find_all_roots_safe(struct btrfs_trans_handle *trans,
				     struct btrfs_fs_info *fs_info, u64 bytenr,
				     u64 time_seq, struct ulist **roots,
				     bool ignore_offset)
{
	struct ulist *tmp;
	struct ulist_node *node = NULL;
	struct ulist_iterator uiter;
	int ret;

	tmp = ulist_alloc(GFP_NOFS);
	if (!tmp)
		return -ENOMEM;
	*roots = ulist_alloc(GFP_NOFS);
	if (!*roots) {
		ulist_free(tmp);
		return -ENOMEM;
	}

	ULIST_ITER_INIT(&uiter);
	while (1) {
		ret = find_parent_nodes(trans, fs_info, bytenr, time_seq,
					tmp, *roots, NULL, NULL, ignore_offset);
		if (ret < 0 && ret != -ENOENT) {
			ulist_free(tmp);
			ulist_free(*roots);
			return ret;
		}
		node = ulist_next(tmp, &uiter);
		if (!node)
			break;
		bytenr = node->val;
		cond_resched();
	}

	ulist_free(tmp);
	return 0;
}

int btrfs_find_all_roots(struct btrfs_trans_handle *trans,
			 struct btrfs_fs_info *fs_info, u64 bytenr,
			 u64 time_seq, struct ulist **roots,
			 bool ignore_offset)
{
	int ret;

	if (!trans)
		down_read(&fs_info->commit_root_sem);
	ret = btrfs_find_all_roots_safe(trans, fs_info, bytenr,
					time_seq, roots, ignore_offset);
	if (!trans)
		up_read(&fs_info->commit_root_sem);
	return ret;
}

/**
 * btrfs_check_shared - tell us whether an extent is shared
 *
 * btrfs_check_shared uses the backref walking code but will short
 * circuit as soon as it finds a root or inode that doesn't match the
 * one passed in. This provides a significant performance benefit for
 * callers (such as fiemap) which want to know whether the extent is
 * shared but do not need a ref count.
 *
 * This attempts to attach to the running transaction in order to account for
 * delayed refs, but continues on even when no running transaction exists.
 *
 * Return: 0 if extent is not shared, 1 if it is shared, < 0 on error.
 */
int btrfs_check_shared(struct btrfs_root *root, u64 inum, u64 bytenr,
		struct ulist *roots, struct ulist *tmp)
{
	struct btrfs_fs_info *fs_info = root->fs_info;
	struct btrfs_trans_handle *trans;
	struct ulist_iterator uiter;
	struct ulist_node *node;
	struct seq_list elem = SEQ_LIST_INIT(elem);
	int ret = 0;
	struct share_check shared = {
		.root_objectid = root->root_key.objectid,
		.inum = inum,
		.share_count = 0,
	};

	ulist_init(roots);
	ulist_init(tmp);

	trans = btrfs_join_transaction_nostart(root);
	if (IS_ERR(trans)) {
		if (PTR_ERR(trans) != -ENOENT && PTR_ERR(trans) != -EROFS) {
			ret = PTR_ERR(trans);
			goto out;
		}
		trans = NULL;
		down_read(&fs_info->commit_root_sem);
	} else {
		btrfs_get_tree_mod_seq(fs_info, &elem);
	}

	ULIST_ITER_INIT(&uiter);
	while (1) {
		ret = find_parent_nodes(trans, fs_info, bytenr, elem.seq, tmp,
					roots, NULL, &shared, false);
		if (ret == BACKREF_FOUND_SHARED) {
			/* this is the only condition under which we return 1 */
			ret = 1;
			break;
		}
		if (ret < 0 && ret != -ENOENT)
			break;
		ret = 0;
		node = ulist_next(tmp, &uiter);
		if (!node)
			break;
		bytenr = node->val;
		shared.share_count = 0;
		cond_resched();
	}

	if (trans) {
		btrfs_put_tree_mod_seq(fs_info, &elem);
		btrfs_end_transaction(trans);
	} else {
		up_read(&fs_info->commit_root_sem);
	}
out:
	ulist_release(roots);
	ulist_release(tmp);
	return ret;
}

int btrfs_find_one_extref(struct btrfs_root *root, u64 inode_objectid,
			  u64 start_off, struct btrfs_path *path,
			  struct btrfs_inode_extref **ret_extref,
			  u64 *found_off)
{
	int ret, slot;
	struct btrfs_key key;
	struct btrfs_key found_key;
	struct btrfs_inode_extref *extref;
	const struct extent_buffer *leaf;
	unsigned long ptr;

	key.objectid = inode_objectid;
	key.type = BTRFS_INODE_EXTREF_KEY;
	key.offset = start_off;

	ret = btrfs_search_slot(NULL, root, &key, path, 0, 0);
	if (ret < 0)
		return ret;

	while (1) {
		leaf = path->nodes[0];
		slot = path->slots[0];
		if (slot >= btrfs_header_nritems(leaf)) {
			/*
			 * If the item at offset is not found,
			 * btrfs_search_slot will point us to the slot
			 * where it should be inserted. In our case
			 * that will be the slot directly before the
			 * next INODE_REF_KEY_V2 item. In the case
			 * that we're pointing to the last slot in a
			 * leaf, we must move one leaf over.
			 */
			ret = btrfs_next_leaf(root, path);
			if (ret) {
				if (ret >= 1)
					ret = -ENOENT;
				break;
			}
			continue;
		}

		btrfs_item_key_to_cpu(leaf, &found_key, slot);

		/*
		 * Check that we're still looking at an extended ref key for
		 * this particular objectid. If we have different
		 * objectid or type then there are no more to be found
		 * in the tree and we can exit.
		 */
		ret = -ENOENT;
		if (found_key.objectid != inode_objectid)
			break;
		if (found_key.type != BTRFS_INODE_EXTREF_KEY)
			break;

		ret = 0;
		ptr = btrfs_item_ptr_offset(leaf, path->slots[0]);
		extref = (struct btrfs_inode_extref *)ptr;
		*ret_extref = extref;
		if (found_off)
			*found_off = found_key.offset;
		break;
	}

	return ret;
}

/*
 * this iterates to turn a name (from iref/extref) into a full filesystem path.
 * Elements of the path are separated by '/' and the path is guaranteed to be
 * 0-terminated. the path is only given within the current file system.
 * Therefore, it never starts with a '/'. the caller is responsible to provide
 * "size" bytes in "dest". the dest buffer will be filled backwards. finally,
 * the start point of the resulting string is returned. this pointer is within
 * dest, normally.
 * in case the path buffer would overflow, the pointer is decremented further
 * as if output was written to the buffer, though no more output is actually
 * generated. that way, the caller can determine how much space would be
 * required for the path to fit into the buffer. in that case, the returned
 * value will be smaller than dest. callers must check this!
 */
char *btrfs_ref_to_path(struct btrfs_root *fs_root, struct btrfs_path *path,
			u32 name_len, unsigned long name_off,
			struct extent_buffer *eb_in, u64 parent,
			char *dest, u32 size)
{
	int slot;
	u64 next_inum;
	int ret;
	s64 bytes_left = ((s64)size) - 1;
	struct extent_buffer *eb = eb_in;
	struct btrfs_key found_key;
	int leave_spinning = path->leave_spinning;
	struct btrfs_inode_ref *iref;

	if (bytes_left >= 0)
		dest[bytes_left] = '\0';

	path->leave_spinning = 1;
	while (1) {
		bytes_left -= name_len;
		if (bytes_left >= 0)
			read_extent_buffer(eb, dest + bytes_left,
					   name_off, name_len);
		if (eb != eb_in) {
			if (!path->skip_locking)
				btrfs_tree_read_unlock_blocking(eb);
			free_extent_buffer(eb);
		}
		ret = btrfs_find_item(fs_root, path, parent, 0,
				BTRFS_INODE_REF_KEY, &found_key);
		if (ret > 0)
			ret = -ENOENT;
		if (ret)
			break;

		next_inum = found_key.offset;

		/* regular exit ahead */
		if (parent == next_inum)
			break;

		slot = path->slots[0];
		eb = path->nodes[0];
		/* make sure we can use eb after releasing the path */
		if (eb != eb_in) {
			if (!path->skip_locking)
				btrfs_set_lock_blocking_read(eb);
			path->nodes[0] = NULL;
			path->locks[0] = 0;
		}
		btrfs_release_path(path);
		iref = btrfs_item_ptr(eb, slot, struct btrfs_inode_ref);

		name_len = btrfs_inode_ref_name_len(eb, iref);
		name_off = (unsigned long)(iref + 1);

		parent = next_inum;
		--bytes_left;
		if (bytes_left >= 0)
			dest[bytes_left] = '/';
	}

	btrfs_release_path(path);
	path->leave_spinning = leave_spinning;

	if (ret)
		return ERR_PTR(ret);

	return dest + bytes_left;
}

/*
 * this makes the path point to (logical EXTENT_ITEM *)
 * returns BTRFS_EXTENT_FLAG_DATA for data, BTRFS_EXTENT_FLAG_TREE_BLOCK for
 * tree blocks and <0 on error.
 */
int extent_from_logical(struct btrfs_fs_info *fs_info, u64 logical,
			struct btrfs_path *path, struct btrfs_key *found_key,
			u64 *flags_ret)
{
	int ret;
	u64 flags;
	u64 size = 0;
	u32 item_size;
	const struct extent_buffer *eb;
	struct btrfs_extent_item *ei;
	struct btrfs_key key;

	if (btrfs_fs_incompat(fs_info, SKINNY_METADATA))
		key.type = BTRFS_METADATA_ITEM_KEY;
	else
		key.type = BTRFS_EXTENT_ITEM_KEY;
	key.objectid = logical;
	key.offset = (u64)-1;

	ret = btrfs_search_slot(NULL, fs_info->extent_root, &key, path, 0, 0);
	if (ret < 0)
		return ret;

	ret = btrfs_previous_extent_item(fs_info->extent_root, path, 0);
	if (ret) {
		if (ret > 0)
			ret = -ENOENT;
		return ret;
	}
	btrfs_item_key_to_cpu(path->nodes[0], found_key, path->slots[0]);
	if (found_key->type == BTRFS_METADATA_ITEM_KEY)
		size = fs_info->nodesize;
	else if (found_key->type == BTRFS_EXTENT_ITEM_KEY)
		size = found_key->offset;

	if (found_key->objectid > logical ||
	    found_key->objectid + size <= logical) {
		btrfs_debug(fs_info,
			"logical %llu is not within any extent", logical);
		return -ENOENT;
	}

	eb = path->nodes[0];
	item_size = btrfs_item_size_nr(eb, path->slots[0]);
	BUG_ON(item_size < sizeof(*ei));

	ei = btrfs_item_ptr(eb, path->slots[0], struct btrfs_extent_item);
	flags = btrfs_extent_flags(eb, ei);

	btrfs_debug(fs_info,
		"logical %llu is at position %llu within the extent (%llu EXTENT_ITEM %llu) flags %#llx size %u",
		 logical, logical - found_key->objectid, found_key->objectid,
		 found_key->offset, flags, item_size);

	WARN_ON(!flags_ret);
	if (flags_ret) {
		if (flags & BTRFS_EXTENT_FLAG_TREE_BLOCK)
			*flags_ret = BTRFS_EXTENT_FLAG_TREE_BLOCK;
		else if (flags & BTRFS_EXTENT_FLAG_DATA)
			*flags_ret = BTRFS_EXTENT_FLAG_DATA;
		else
			BUG();
		return 0;
	}

	return -EIO;
}

/*
 * helper function to iterate extent inline refs. ptr must point to a 0 value
 * for the first call and may be modified. it is used to track state.
 * if more refs exist, 0 is returned and the next call to
 * get_extent_inline_ref must pass the modified ptr parameter to get the
 * next ref. after the last ref was processed, 1 is returned.
 * returns <0 on error
 */
static int get_extent_inline_ref(unsigned long *ptr,
				 const struct extent_buffer *eb,
				 const struct btrfs_key *key,
				 const struct btrfs_extent_item *ei,
				 u32 item_size,
				 struct btrfs_extent_inline_ref **out_eiref,
				 int *out_type)
{
	unsigned long end;
	u64 flags;
	struct btrfs_tree_block_info *info;

	if (!*ptr) {
		/* first call */
		flags = btrfs_extent_flags(eb, ei);
		if (flags & BTRFS_EXTENT_FLAG_TREE_BLOCK) {
			if (key->type == BTRFS_METADATA_ITEM_KEY) {
				/* a skinny metadata extent */
				*out_eiref =
				     (struct btrfs_extent_inline_ref *)(ei + 1);
			} else {
				WARN_ON(key->type != BTRFS_EXTENT_ITEM_KEY);
				info = (struct btrfs_tree_block_info *)(ei + 1);
				*out_eiref =
				   (struct btrfs_extent_inline_ref *)(info + 1);
			}
		} else {
			*out_eiref = (struct btrfs_extent_inline_ref *)(ei + 1);
		}
		*ptr = (unsigned long)*out_eiref;
		if ((unsigned long)(*ptr) >= (unsigned long)ei + item_size)
			return -ENOENT;
	}

	end = (unsigned long)ei + item_size;
	*out_eiref = (struct btrfs_extent_inline_ref *)(*ptr);
	*out_type = btrfs_get_extent_inline_ref_type(eb, *out_eiref,
						     BTRFS_REF_TYPE_ANY);
	if (*out_type == BTRFS_REF_TYPE_INVALID)
		return -EUCLEAN;

	*ptr += btrfs_extent_inline_ref_size(*out_type);
	WARN_ON(*ptr > end);
	if (*ptr == end)
		return 1; /* last */

	return 0;
}

/*
 * reads the tree block backref for an extent. tree level and root are returned
 * through out_level and out_root. ptr must point to a 0 value for the first
 * call and may be modified (see get_extent_inline_ref comment).
 * returns 0 if data was provided, 1 if there was no more data to provide or
 * <0 on error.
 */
int tree_backref_for_extent(unsigned long *ptr, struct extent_buffer *eb,
			    struct btrfs_key *key, struct btrfs_extent_item *ei,
			    u32 item_size, u64 *out_root, u8 *out_level)
{
	int ret;
	int type;
	struct btrfs_extent_inline_ref *eiref;

	if (*ptr == (unsigned long)-1)
		return 1;

	while (1) {
		ret = get_extent_inline_ref(ptr, eb, key, ei, item_size,
					      &eiref, &type);
		if (ret < 0)
			return ret;

		if (type == BTRFS_TREE_BLOCK_REF_KEY ||
		    type == BTRFS_SHARED_BLOCK_REF_KEY)
			break;

		if (ret == 1)
			return 1;
	}

	/* we can treat both ref types equally here */
	*out_root = btrfs_extent_inline_ref_offset(eb, eiref);

	if (key->type == BTRFS_EXTENT_ITEM_KEY) {
		struct btrfs_tree_block_info *info;

		info = (struct btrfs_tree_block_info *)(ei + 1);
		*out_level = btrfs_tree_block_level(eb, info);
	} else {
		ASSERT(key->type == BTRFS_METADATA_ITEM_KEY);
		*out_level = (u8)key->offset;
	}

	if (ret == 1)
		*ptr = (unsigned long)-1;

	return 0;
}

static int iterate_leaf_refs(struct btrfs_fs_info *fs_info,
			     struct extent_inode_elem *inode_list,
			     u64 root, u64 extent_item_objectid,
			     iterate_extent_inodes_t *iterate, void *ctx)
{
	struct extent_inode_elem *eie;
	int ret = 0;

	for (eie = inode_list; eie; eie = eie->next) {
		btrfs_debug(fs_info,
			    "ref for %llu resolved, key (%llu EXTEND_DATA %llu), root %llu",
			    extent_item_objectid, eie->inum,
			    eie->offset, root);
		ret = iterate(eie->inum, eie->offset, root, ctx);
		if (ret) {
			btrfs_debug(fs_info,
				    "stopping iteration for %llu due to ret=%d",
				    extent_item_objectid, ret);
			break;
		}
	}

	return ret;
}

/*
 * calls iterate() for every inode that references the extent identified by
 * the given parameters.
 * when the iterator function returns a non-zero value, iteration stops.
 */
int iterate_extent_inodes(struct btrfs_fs_info *fs_info,
				u64 extent_item_objectid, u64 extent_item_pos,
				int search_commit_root,
				iterate_extent_inodes_t *iterate, void *ctx,
				bool ignore_offset)
{
	int ret;
	struct btrfs_trans_handle *trans = NULL;
	struct ulist *refs = NULL;
	struct ulist *roots = NULL;
	struct ulist_node *ref_node = NULL;
	struct ulist_node *root_node = NULL;
	struct seq_list tree_mod_seq_elem = SEQ_LIST_INIT(tree_mod_seq_elem);
	struct ulist_iterator ref_uiter;
	struct ulist_iterator root_uiter;

	btrfs_debug(fs_info, "resolving all inodes for extent %llu",
			extent_item_objectid);

	if (!search_commit_root) {
		trans = btrfs_attach_transaction(fs_info->extent_root);
		if (IS_ERR(trans)) {
			if (PTR_ERR(trans) != -ENOENT &&
			    PTR_ERR(trans) != -EROFS)
				return PTR_ERR(trans);
			trans = NULL;
		}
	}

	if (trans)
		btrfs_get_tree_mod_seq(fs_info, &tree_mod_seq_elem);
	else
		down_read(&fs_info->commit_root_sem);

	ret = btrfs_find_all_leafs(trans, fs_info, extent_item_objectid,
				   tree_mod_seq_elem.seq, &refs,
				   &extent_item_pos, ignore_offset);
	if (ret)
		goto out;

	ULIST_ITER_INIT(&ref_uiter);
	while (!ret && (ref_node = ulist_next(refs, &ref_uiter))) {
		ret = btrfs_find_all_roots_safe(trans, fs_info, ref_node->val,
						tree_mod_seq_elem.seq, &roots,
						ignore_offset);
		if (ret)
			break;
		ULIST_ITER_INIT(&root_uiter);
		while (!ret && (root_node = ulist_next(roots, &root_uiter))) {
			btrfs_debug(fs_info,
				    "root %llu references leaf %llu, data list %#llx",
				    root_node->val, ref_node->val,
				    ref_node->aux);
			ret = iterate_leaf_refs(fs_info,
						(struct extent_inode_elem *)
						(uintptr_t)ref_node->aux,
						root_node->val,
						extent_item_objectid,
						iterate, ctx);
		}
		ulist_free(roots);
	}

	free_leaf_list(refs);
out:
	if (trans) {
		btrfs_put_tree_mod_seq(fs_info, &tree_mod_seq_elem);
		btrfs_end_transaction(trans);
	} else {
		up_read(&fs_info->commit_root_sem);
	}

	return ret;
}

int iterate_inodes_from_logical(u64 logical, struct btrfs_fs_info *fs_info,
				struct btrfs_path *path,
				iterate_extent_inodes_t *iterate, void *ctx,
				bool ignore_offset)
{
	int ret;
	u64 extent_item_pos;
	u64 flags = 0;
	struct btrfs_key found_key;
	int search_commit_root = path->search_commit_root;

	ret = extent_from_logical(fs_info, logical, path, &found_key, &flags);
	btrfs_release_path(path);
	if (ret < 0)
		return ret;
	if (flags & BTRFS_EXTENT_FLAG_TREE_BLOCK)
		return -EINVAL;

	extent_item_pos = logical - found_key.objectid;
	ret = iterate_extent_inodes(fs_info, found_key.objectid,
					extent_item_pos, search_commit_root,
					iterate, ctx, ignore_offset);

	return ret;
}

typedef int (iterate_irefs_t)(u64 parent, u32 name_len, unsigned long name_off,
			      struct extent_buffer *eb, void *ctx);

static int iterate_inode_refs(u64 inum, struct btrfs_root *fs_root,
			      struct btrfs_path *path,
			      iterate_irefs_t *iterate, void *ctx)
{
	int ret = 0;
	int slot;
	u32 cur;
	u32 len;
	u32 name_len;
	u64 parent = 0;
	int found = 0;
	struct extent_buffer *eb;
	struct btrfs_item *item;
	struct btrfs_inode_ref *iref;
	struct btrfs_key found_key;

	while (!ret) {
		ret = btrfs_find_item(fs_root, path, inum,
				parent ? parent + 1 : 0, BTRFS_INODE_REF_KEY,
				&found_key);

		if (ret < 0)
			break;
		if (ret) {
			ret = found ? 0 : -ENOENT;
			break;
		}
		++found;

		parent = found_key.offset;
		slot = path->slots[0];
		eb = btrfs_clone_extent_buffer(path->nodes[0]);
		if (!eb) {
			ret = -ENOMEM;
			break;
		}
		btrfs_release_path(path);

		item = btrfs_item_nr(slot);
		iref = btrfs_item_ptr(eb, slot, struct btrfs_inode_ref);

		for (cur = 0; cur < btrfs_item_size(eb, item); cur += len) {
			name_len = btrfs_inode_ref_name_len(eb, iref);
			/* path must be released before calling iterate()! */
			btrfs_debug(fs_root->fs_info,
				"following ref at offset %u for inode %llu in tree %llu",
				cur, found_key.objectid,
				fs_root->root_key.objectid);
			ret = iterate(parent, name_len,
				      (unsigned long)(iref + 1), eb, ctx);
			if (ret)
				break;
			len = sizeof(*iref) + name_len;
			iref = (struct btrfs_inode_ref *)((char *)iref + len);
		}
		free_extent_buffer(eb);
	}

	btrfs_release_path(path);

	return ret;
}

static int iterate_inode_extrefs(u64 inum, struct btrfs_root *fs_root,
				 struct btrfs_path *path,
				 iterate_irefs_t *iterate, void *ctx)
{
	int ret;
	int slot;
	u64 offset = 0;
	u64 parent;
	int found = 0;
	struct extent_buffer *eb;
	struct btrfs_inode_extref *extref;
	u32 item_size;
	u32 cur_offset;
	unsigned long ptr;

	while (1) {
		ret = btrfs_find_one_extref(fs_root, inum, offset, path, &extref,
					    &offset);
		if (ret < 0)
			break;
		if (ret) {
			ret = found ? 0 : -ENOENT;
			break;
		}
		++found;

		slot = path->slots[0];
		eb = btrfs_clone_extent_buffer(path->nodes[0]);
		if (!eb) {
			ret = -ENOMEM;
			break;
		}
		btrfs_release_path(path);

		item_size = btrfs_item_size_nr(eb, slot);
		ptr = btrfs_item_ptr_offset(eb, slot);
		cur_offset = 0;

		while (cur_offset < item_size) {
			u32 name_len;

			extref = (struct btrfs_inode_extref *)(ptr + cur_offset);
			parent = btrfs_inode_extref_parent(eb, extref);
			name_len = btrfs_inode_extref_name_len(eb, extref);
			ret = iterate(parent, name_len,
				      (unsigned long)&extref->name, eb, ctx);
			if (ret)
				break;

			cur_offset += btrfs_inode_extref_name_len(eb, extref);
			cur_offset += sizeof(*extref);
		}
		free_extent_buffer(eb);

		offset++;
	}

	btrfs_release_path(path);

	return ret;
}

static int iterate_irefs(u64 inum, struct btrfs_root *fs_root,
			 struct btrfs_path *path, iterate_irefs_t *iterate,
			 void *ctx)
{
	int ret;
	int found_refs = 0;

	ret = iterate_inode_refs(inum, fs_root, path, iterate, ctx);
	if (!ret)
		++found_refs;
	else if (ret != -ENOENT)
		return ret;

	ret = iterate_inode_extrefs(inum, fs_root, path, iterate, ctx);
	if (ret == -ENOENT && found_refs)
		return 0;

	return ret;
}

/*
 * returns 0 if the path could be dumped (probably truncated)
 * returns <0 in case of an error
 */
static int inode_to_path(u64 inum, u32 name_len, unsigned long name_off,
			 struct extent_buffer *eb, void *ctx)
{
	struct inode_fs_paths *ipath = ctx;
	char *fspath;
	char *fspath_min;
	int i = ipath->fspath->elem_cnt;
	const int s_ptr = sizeof(char *);
	u32 bytes_left;

	bytes_left = ipath->fspath->bytes_left > s_ptr ?
					ipath->fspath->bytes_left - s_ptr : 0;

	fspath_min = (char *)ipath->fspath->val + (i + 1) * s_ptr;
	fspath = btrfs_ref_to_path(ipath->fs_root, ipath->btrfs_path, name_len,
				   name_off, eb, inum, fspath_min, bytes_left);
	if (IS_ERR(fspath))
		return PTR_ERR(fspath);

	if (fspath > fspath_min) {
		ipath->fspath->val[i] = (u64)(unsigned long)fspath;
		++ipath->fspath->elem_cnt;
		ipath->fspath->bytes_left = fspath - fspath_min;
	} else {
		++ipath->fspath->elem_missed;
		ipath->fspath->bytes_missing += fspath_min - fspath;
		ipath->fspath->bytes_left = 0;
	}

	return 0;
}

/*
 * this dumps all file system paths to the inode into the ipath struct, provided
 * is has been created large enough. each path is zero-terminated and accessed
 * from ipath->fspath->val[i].
 * when it returns, there are ipath->fspath->elem_cnt number of paths available
 * in ipath->fspath->val[]. when the allocated space wasn't sufficient, the
 * number of missed paths is recorded in ipath->fspath->elem_missed, otherwise,
 * it's zero. ipath->fspath->bytes_missing holds the number of bytes that would
 * have been needed to return all paths.
 */
int paths_from_inode(u64 inum, struct inode_fs_paths *ipath)
{
	return iterate_irefs(inum, ipath->fs_root, ipath->btrfs_path,
			     inode_to_path, ipath);
}

struct btrfs_data_container *init_data_container(u32 total_bytes)
{
	struct btrfs_data_container *data;
	size_t alloc_bytes;

	alloc_bytes = max_t(size_t, total_bytes, sizeof(*data));
	data = kvmalloc(alloc_bytes, GFP_KERNEL);
	if (!data)
		return ERR_PTR(-ENOMEM);

	if (total_bytes >= sizeof(*data)) {
		data->bytes_left = total_bytes - sizeof(*data);
		data->bytes_missing = 0;
	} else {
		data->bytes_missing = sizeof(*data) - total_bytes;
		data->bytes_left = 0;
	}

	data->elem_cnt = 0;
	data->elem_missed = 0;

	return data;
}

/*
 * allocates space to return multiple file system paths for an inode.
 * total_bytes to allocate are passed, note that space usable for actual path
 * information will be total_bytes - sizeof(struct inode_fs_paths).
 * the returned pointer must be freed with free_ipath() in the end.
 */
struct inode_fs_paths *init_ipath(s32 total_bytes, struct btrfs_root *fs_root,
					struct btrfs_path *path)
{
	struct inode_fs_paths *ifp;
	struct btrfs_data_container *fspath;

	fspath = init_data_container(total_bytes);
	if (IS_ERR(fspath))
		return ERR_CAST(fspath);

	ifp = kmalloc(sizeof(*ifp), GFP_KERNEL);
	if (!ifp) {
		kvfree(fspath);
		return ERR_PTR(-ENOMEM);
	}

	ifp->btrfs_path = path;
	ifp->fspath = fspath;
	ifp->fs_root = fs_root;

	return ifp;
}

void free_ipath(struct inode_fs_paths *ipath)
{
	if (!ipath)
		return;
	kvfree(ipath->fspath);
	kfree(ipath);
}<|MERGE_RESOLUTION|>--- conflicted
+++ resolved
@@ -391,11 +391,7 @@
 	struct rb_node **p = &preftrees->direct.root.rb_root.rb_node;
 	struct rb_node *parent = NULL;
 	struct prelim_ref *ref = NULL;
-<<<<<<< HEAD
-	struct prelim_ref target = {0};
-=======
 	struct prelim_ref target = {};
->>>>>>> 358c7c61
 	int result;
 
 	target.parent = bytenr;
