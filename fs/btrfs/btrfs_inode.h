/* SPDX-License-Identifier: GPL-2.0 */
/*
 * Copyright (C) 2007 Oracle.  All rights reserved.
 */

#ifndef BTRFS_INODE_H
#define BTRFS_INODE_H

#include <linux/hash.h>
#include <linux/refcount.h>
#include "extent_map.h"
#include "extent_io.h"
#include "ordered-data.h"
#include "delayed-inode.h"

/*
 * Since we search a directory based on f_pos (struct dir_context::pos) we have
 * to start at 2 since '.' and '..' have f_pos of 0 and 1 respectively, so
 * everybody else has to start at 2 (see btrfs_real_readdir() and dir_emit_dots()).
 */
#define BTRFS_DIR_START_INDEX 2

/*
 * ordered_data_close is set by truncate when a file that used
 * to have good data has been truncated to zero.  When it is set
 * the btrfs file release call will add this inode to the
 * ordered operations list so that we make sure to flush out any
 * new data the application may have written before commit.
 */
enum {
	BTRFS_INODE_FLUSH_ON_CLOSE,
	BTRFS_INODE_DUMMY,
	BTRFS_INODE_IN_DEFRAG,
	BTRFS_INODE_HAS_ASYNC_EXTENT,
	 /*
	  * Always set under the VFS' inode lock, otherwise it can cause races
	  * during fsync (we start as a fast fsync and then end up in a full
	  * fsync racing with ordered extent completion).
	  */
	BTRFS_INODE_NEEDS_FULL_SYNC,
	BTRFS_INODE_COPY_EVERYTHING,
	BTRFS_INODE_IN_DELALLOC_LIST,
	BTRFS_INODE_HAS_PROPS,
	BTRFS_INODE_SNAPSHOT_FLUSH,
	/*
	 * Set and used when logging an inode and it serves to signal that an
	 * inode does not have xattrs, so subsequent fsyncs can avoid searching
	 * for xattrs to log. This bit must be cleared whenever a xattr is added
	 * to an inode.
	 */
	BTRFS_INODE_NO_XATTRS,
	/*
	 * Set when we are in a context where we need to start a transaction and
	 * have dirty pages with the respective file range locked. This is to
	 * ensure that when reserving space for the transaction, if we are low
	 * on available space and need to flush delalloc, we will not flush
	 * delalloc for this inode, because that could result in a deadlock (on
	 * the file range, inode's io_tree).
	 */
	BTRFS_INODE_NO_DELALLOC_FLUSH,
	/*
	 * Set when we are working on enabling verity for a file. Computing and
	 * writing the whole Merkle tree can take a while so we want to prevent
	 * races where two separate tasks attempt to simultaneously start verity
	 * on the same file.
	 */
	BTRFS_INODE_VERITY_IN_PROGRESS,
	/* Set when this inode is a free space inode. */
	BTRFS_INODE_FREE_SPACE_INODE,
};

/* in memory btrfs inode */
struct btrfs_inode {
	/* which subvolume this inode belongs to */
	struct btrfs_root *root;

	/* key used to find this inode on disk.  This is used by the code
	 * to read in roots of subvolumes
	 */
	struct btrfs_key location;

	/*
	 * Lock for counters and all fields used to determine if the inode is in
	 * the log or not (last_trans, last_sub_trans, last_log_commit,
	 * logged_trans), to access/update new_delalloc_bytes and to update the
	 * VFS' inode number of bytes used.
	 */
	spinlock_t lock;

	/* the extent_tree has caches of all the extent mappings to disk */
	struct extent_map_tree extent_tree;

	/* the io_tree does range state (DIRTY, LOCKED etc) */
	struct extent_io_tree io_tree;

	/* special utility tree used to record which mirrors have already been
	 * tried when checksums fail for a given block
	 */
	struct rb_root io_failure_tree;
	spinlock_t io_failure_lock;

	/*
	 * Keep track of where the inode has extent items mapped in order to
	 * make sure the i_size adjustments are accurate
	 */
	struct extent_io_tree file_extent_tree;

	/* held while logging the inode in tree-log.c */
	struct mutex log_mutex;

	/* used to order data wrt metadata */
	struct btrfs_ordered_inode_tree ordered_tree;

	/* list of all the delalloc inodes in the FS.  There are times we need
	 * to write all the delalloc pages to disk, and this list is used
	 * to walk them all.
	 */
	struct list_head delalloc_inodes;

	/* node for the red-black tree that links inodes in subvolume root */
	struct rb_node rb_node;

	unsigned long runtime_flags;

	/* Keep track of who's O_SYNC/fsyncing currently */
	atomic_t sync_writers;

	/* full 64 bit generation number, struct vfs_inode doesn't have a big
	 * enough field for this.
	 */
	u64 generation;

	/*
	 * transid of the trans_handle that last modified this inode
	 */
	u64 last_trans;

	/*
	 * transid that last logged this inode
	 */
	u64 logged_trans;

	/*
	 * log transid when this inode was last modified
	 */
	int last_sub_trans;

	/* a local copy of root's last_log_commit */
	int last_log_commit;

	/*
	 * Total number of bytes pending delalloc, used by stat to calculate the
	 * real block usage of the file. This is used only for files.
	 */
	u64 delalloc_bytes;

	union {
		/*
		 * Total number of bytes pending delalloc that fall within a file
		 * range that is either a hole or beyond EOF (and no prealloc extent
		 * exists in the range). This is always <= delalloc_bytes and this
		 * is used only for files.
		 */
		u64 new_delalloc_bytes;
		/*
		 * The offset of the last dir index key that was logged.
		 * This is used only for directories.
		 */
		u64 last_dir_index_offset;
	};

	/*
	 * total number of bytes pending defrag, used by stat to check whether
	 * it needs COW.
	 */
	u64 defrag_bytes;

	/*
	 * the size of the file stored in the metadata on disk.  data=ordered
	 * means the in-memory i_size might be larger than the size on disk
	 * because not all the blocks are written yet.
	 */
	u64 disk_i_size;

	/*
	 * If this is a directory then index_cnt is the counter for the index
	 * number for new files that are created. For an empty directory, this
	 * must be initialized to BTRFS_DIR_START_INDEX.
	 */
	u64 index_cnt;

	/* Cache the directory index number to speed the dir/file remove */
	u64 dir_index;

	/* the fsync log has some corner cases that mean we have to check
	 * directories to see if any unlinks have been done before
	 * the directory was logged.  See tree-log.c for all the
	 * details
	 */
	u64 last_unlink_trans;

	/*
	 * The id/generation of the last transaction where this inode was
	 * either the source or the destination of a clone/dedupe operation.
	 * Used when logging an inode to know if there are shared extents that
	 * need special care when logging checksum items, to avoid duplicate
	 * checksum items in a log (which can lead to a corruption where we end
	 * up with missing checksum ranges after log replay).
	 * Protected by the vfs inode lock.
	 */
	u64 last_reflink_trans;

	/*
	 * Number of bytes outstanding that are going to need csums.  This is
	 * used in ENOSPC accounting.
	 */
	u64 csum_bytes;

	/* Backwards incompatible flags, lower half of inode_item::flags  */
	u32 flags;
	/* Read-only compatibility flags, upper half of inode_item::flags */
	u32 ro_flags;

	/*
	 * Counters to keep track of the number of extent item's we may use due
	 * to delalloc and such.  outstanding_extents is the number of extent
	 * items we think we'll end up using, and reserved_extents is the number
	 * of extent items we've reserved metadata for.
	 */
	unsigned outstanding_extents;

	struct btrfs_block_rsv block_rsv;

	/*
	 * Cached values of inode properties
	 */
	unsigned prop_compress;		/* per-file compression algorithm */
	/*
	 * Force compression on the file using the defrag ioctl, could be
	 * different from prop_compress and takes precedence if set
	 */
	unsigned defrag_compress;

	struct btrfs_delayed_node *delayed_node;

	/* File creation time. */
	struct timespec64 i_otime;

	/* Hook into fs_info->delayed_iputs */
	struct list_head delayed_iput;

	struct rw_semaphore i_mmap_lock;
	struct inode vfs_inode;
};

static inline struct btrfs_inode *BTRFS_I(const struct inode *inode)
{
	return container_of(inode, struct btrfs_inode, vfs_inode);
}

static inline unsigned long btrfs_inode_hash(u64 objectid,
					     const struct btrfs_root *root)
{
	u64 h = objectid ^ (root->root_key.objectid * GOLDEN_RATIO_PRIME);

#if BITS_PER_LONG == 32
	h = (h >> 32) ^ (h & 0xffffffff);
#endif

	return (unsigned long)h;
}

#if BITS_PER_LONG == 32

<<<<<<< HEAD
#if BITS_PER_LONG == 32

=======
>>>>>>> 7365df19
/*
 * On 32 bit systems the i_ino of struct inode is 32 bits (unsigned long), so
 * we use the inode's location objectid which is a u64 to avoid truncation.
 */
static inline u64 btrfs_ino(const struct btrfs_inode *inode)
{
	u64 ino = inode->location.objectid;

	/* type == BTRFS_ROOT_ITEM_KEY: subvol dir */
	if (inode->location.type == BTRFS_ROOT_ITEM_KEY)
		ino = inode->vfs_inode.i_ino;
	return ino;
}

#else

static inline u64 btrfs_ino(const struct btrfs_inode *inode)
{
	return inode->vfs_inode.i_ino;
}

#endif

static inline void btrfs_i_size_write(struct btrfs_inode *inode, u64 size)
{
	i_size_write(&inode->vfs_inode, size);
	inode->disk_i_size = size;
}

static inline bool btrfs_is_free_space_inode(struct btrfs_inode *inode)
{
<<<<<<< HEAD
	struct btrfs_root *root = inode->root;

	if (root == root->fs_info->tree_root &&
	    btrfs_ino(inode) != BTRFS_BTREE_INODE_OBJECTID)
		return true;

	return false;
=======
	return test_bit(BTRFS_INODE_FREE_SPACE_INODE, &inode->runtime_flags);
>>>>>>> 7365df19
}

static inline bool is_data_inode(struct inode *inode)
{
	return btrfs_ino(BTRFS_I(inode)) != BTRFS_BTREE_INODE_OBJECTID;
}

static inline void btrfs_mod_outstanding_extents(struct btrfs_inode *inode,
						 int mod)
{
	lockdep_assert_held(&inode->lock);
	inode->outstanding_extents += mod;
	if (btrfs_is_free_space_inode(inode))
		return;
	trace_btrfs_inode_mod_outstanding_extents(inode->root, btrfs_ino(inode),
						  mod);
}

/*
 * Called every time after doing a buffered, direct IO or memory mapped write.
 *
 * This is to ensure that if we write to a file that was previously fsynced in
 * the current transaction, then try to fsync it again in the same transaction,
 * we will know that there were changes in the file and that it needs to be
 * logged.
 */
static inline void btrfs_set_inode_last_sub_trans(struct btrfs_inode *inode)
{
	spin_lock(&inode->lock);
	inode->last_sub_trans = inode->root->log_transid;
	spin_unlock(&inode->lock);
}

/*
 * Should be called while holding the inode's VFS lock in exclusive mode or in a
 * context where no one else can access the inode concurrently (during inode
 * creation or when loading an inode from disk).
 */
static inline void btrfs_set_inode_full_sync(struct btrfs_inode *inode)
{
	set_bit(BTRFS_INODE_NEEDS_FULL_SYNC, &inode->runtime_flags);
	/*
	 * The inode may have been part of a reflink operation in the last
	 * transaction that modified it, and then a fsync has reset the
	 * last_reflink_trans to avoid subsequent fsyncs in the same
	 * transaction to do unnecessary work. So update last_reflink_trans
	 * to the last_trans value (we have to be pessimistic and assume a
	 * reflink happened).
	 *
	 * The ->last_trans is protected by the inode's spinlock and we can
	 * have a concurrent ordered extent completion update it. Also set
	 * last_reflink_trans to ->last_trans only if the former is less than
	 * the later, because we can be called in a context where
	 * last_reflink_trans was set to the current transaction generation
	 * while ->last_trans was not yet updated in the current transaction,
	 * and therefore has a lower value.
	 */
	spin_lock(&inode->lock);
	if (inode->last_reflink_trans < inode->last_trans)
		inode->last_reflink_trans = inode->last_trans;
	spin_unlock(&inode->lock);
}

static inline bool btrfs_inode_in_log(struct btrfs_inode *inode, u64 generation)
{
	bool ret = false;

	spin_lock(&inode->lock);
	if (inode->logged_trans == generation &&
	    inode->last_sub_trans <= inode->last_log_commit &&
	    inode->last_sub_trans <= inode->root->last_log_commit)
		ret = true;
	spin_unlock(&inode->lock);
	return ret;
}

/*
 * Check if the inode has flags compatible with compression
 */
static inline bool btrfs_inode_can_compress(const struct btrfs_inode *inode)
{
	if (inode->flags & BTRFS_INODE_NODATACOW ||
	    inode->flags & BTRFS_INODE_NODATASUM)
		return false;
	return true;
}

/*
 * btrfs_inode_item stores flags in a u64, btrfs_inode stores them in two
 * separate u32s. These two functions convert between the two representations.
 */
static inline u64 btrfs_inode_combine_flags(u32 flags, u32 ro_flags)
{
	return (flags | ((u64)ro_flags << 32));
}

static inline void btrfs_inode_split_flags(u64 inode_item_flags,
					   u32 *flags, u32 *ro_flags)
{
	*flags = (u32)inode_item_flags;
	*ro_flags = (u32)(inode_item_flags >> 32);
}

/* Array of bytes with variable length, hexadecimal format 0x1234 */
#define CSUM_FMT				"0x%*phN"
#define CSUM_FMT_VALUE(size, bytes)		size, bytes

static inline void btrfs_print_data_csum_error(struct btrfs_inode *inode,
		u64 logical_start, u8 *csum, u8 *csum_expected, int mirror_num)
{
	struct btrfs_root *root = inode->root;
	const u32 csum_size = root->fs_info->csum_size;

	/* Output minus objectid, which is more meaningful */
	if (root->root_key.objectid >= BTRFS_LAST_FREE_OBJECTID)
		btrfs_warn_rl(root->fs_info,
"csum failed root %lld ino %lld off %llu csum " CSUM_FMT " expected csum " CSUM_FMT " mirror %d",
			root->root_key.objectid, btrfs_ino(inode),
			logical_start,
			CSUM_FMT_VALUE(csum_size, csum),
			CSUM_FMT_VALUE(csum_size, csum_expected),
			mirror_num);
	else
		btrfs_warn_rl(root->fs_info,
"csum failed root %llu ino %llu off %llu csum " CSUM_FMT " expected csum " CSUM_FMT " mirror %d",
			root->root_key.objectid, btrfs_ino(inode),
			logical_start,
			CSUM_FMT_VALUE(csum_size, csum),
			CSUM_FMT_VALUE(csum_size, csum_expected),
			mirror_num);
}

#endif<|MERGE_RESOLUTION|>--- conflicted
+++ resolved
@@ -272,11 +272,6 @@
 
 #if BITS_PER_LONG == 32
 
-<<<<<<< HEAD
-#if BITS_PER_LONG == 32
-
-=======
->>>>>>> 7365df19
 /*
  * On 32 bit systems the i_ino of struct inode is 32 bits (unsigned long), so
  * we use the inode's location objectid which is a u64 to avoid truncation.
@@ -308,17 +303,7 @@
 
 static inline bool btrfs_is_free_space_inode(struct btrfs_inode *inode)
 {
-<<<<<<< HEAD
-	struct btrfs_root *root = inode->root;
-
-	if (root == root->fs_info->tree_root &&
-	    btrfs_ino(inode) != BTRFS_BTREE_INODE_OBJECTID)
-		return true;
-
-	return false;
-=======
 	return test_bit(BTRFS_INODE_FREE_SPACE_INODE, &inode->runtime_flags);
->>>>>>> 7365df19
 }
 
 static inline bool is_data_inode(struct inode *inode)
