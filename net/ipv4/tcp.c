// SPDX-License-Identifier: GPL-2.0-or-later
/*
 * INET		An implementation of the TCP/IP protocol suite for the LINUX
 *		operating system.  INET is implemented using the  BSD Socket
 *		interface as the means of communication with the user level.
 *
 *		Implementation of the Transmission Control Protocol(TCP).
 *
 * Authors:	Ross Biro
 *		Fred N. van Kempen, <waltje@uWalt.NL.Mugnet.ORG>
 *		Mark Evans, <evansmp@uhura.aston.ac.uk>
 *		Corey Minyard <wf-rch!minyard@relay.EU.net>
 *		Florian La Roche, <flla@stud.uni-sb.de>
 *		Charles Hedrick, <hedrick@klinzhai.rutgers.edu>
 *		Linus Torvalds, <torvalds@cs.helsinki.fi>
 *		Alan Cox, <gw4pts@gw4pts.ampr.org>
 *		Matthew Dillon, <dillon@apollo.west.oic.com>
 *		Arnt Gulbrandsen, <agulbra@nvg.unit.no>
 *		Jorge Cwik, <jorge@laser.satlink.net>
 *
 * Fixes:
 *		Alan Cox	:	Numerous verify_area() calls
 *		Alan Cox	:	Set the ACK bit on a reset
 *		Alan Cox	:	Stopped it crashing if it closed while
 *					sk->inuse=1 and was trying to connect
 *					(tcp_err()).
 *		Alan Cox	:	All icmp error handling was broken
 *					pointers passed where wrong and the
 *					socket was looked up backwards. Nobody
 *					tested any icmp error code obviously.
 *		Alan Cox	:	tcp_err() now handled properly. It
 *					wakes people on errors. poll
 *					behaves and the icmp error race
 *					has gone by moving it into sock.c
 *		Alan Cox	:	tcp_send_reset() fixed to work for
 *					everything not just packets for
 *					unknown sockets.
 *		Alan Cox	:	tcp option processing.
 *		Alan Cox	:	Reset tweaked (still not 100%) [Had
 *					syn rule wrong]
 *		Herp Rosmanith  :	More reset fixes
 *		Alan Cox	:	No longer acks invalid rst frames.
 *					Acking any kind of RST is right out.
 *		Alan Cox	:	Sets an ignore me flag on an rst
 *					receive otherwise odd bits of prattle
 *					escape still
 *		Alan Cox	:	Fixed another acking RST frame bug.
 *					Should stop LAN workplace lockups.
 *		Alan Cox	: 	Some tidyups using the new skb list
 *					facilities
 *		Alan Cox	:	sk->keepopen now seems to work
 *		Alan Cox	:	Pulls options out correctly on accepts
 *		Alan Cox	:	Fixed assorted sk->rqueue->next errors
 *		Alan Cox	:	PSH doesn't end a TCP read. Switched a
 *					bit to skb ops.
 *		Alan Cox	:	Tidied tcp_data to avoid a potential
 *					nasty.
 *		Alan Cox	:	Added some better commenting, as the
 *					tcp is hard to follow
 *		Alan Cox	:	Removed incorrect check for 20 * psh
 *	Michael O'Reilly	:	ack < copied bug fix.
 *	Johannes Stille		:	Misc tcp fixes (not all in yet).
 *		Alan Cox	:	FIN with no memory -> CRASH
 *		Alan Cox	:	Added socket option proto entries.
 *					Also added awareness of them to accept.
 *		Alan Cox	:	Added TCP options (SOL_TCP)
 *		Alan Cox	:	Switched wakeup calls to callbacks,
 *					so the kernel can layer network
 *					sockets.
 *		Alan Cox	:	Use ip_tos/ip_ttl settings.
 *		Alan Cox	:	Handle FIN (more) properly (we hope).
 *		Alan Cox	:	RST frames sent on unsynchronised
 *					state ack error.
 *		Alan Cox	:	Put in missing check for SYN bit.
 *		Alan Cox	:	Added tcp_select_window() aka NET2E
 *					window non shrink trick.
 *		Alan Cox	:	Added a couple of small NET2E timer
 *					fixes
 *		Charles Hedrick :	TCP fixes
 *		Toomas Tamm	:	TCP window fixes
 *		Alan Cox	:	Small URG fix to rlogin ^C ack fight
 *		Charles Hedrick	:	Rewrote most of it to actually work
 *		Linus		:	Rewrote tcp_read() and URG handling
 *					completely
 *		Gerhard Koerting:	Fixed some missing timer handling
 *		Matthew Dillon  :	Reworked TCP machine states as per RFC
 *		Gerhard Koerting:	PC/TCP workarounds
 *		Adam Caldwell	:	Assorted timer/timing errors
 *		Matthew Dillon	:	Fixed another RST bug
 *		Alan Cox	:	Move to kernel side addressing changes.
 *		Alan Cox	:	Beginning work on TCP fastpathing
 *					(not yet usable)
 *		Arnt Gulbrandsen:	Turbocharged tcp_check() routine.
 *		Alan Cox	:	TCP fast path debugging
 *		Alan Cox	:	Window clamping
 *		Michael Riepe	:	Bug in tcp_check()
 *		Matt Dillon	:	More TCP improvements and RST bug fixes
 *		Matt Dillon	:	Yet more small nasties remove from the
 *					TCP code (Be very nice to this man if
 *					tcp finally works 100%) 8)
 *		Alan Cox	:	BSD accept semantics.
 *		Alan Cox	:	Reset on closedown bug.
 *	Peter De Schrijver	:	ENOTCONN check missing in tcp_sendto().
 *		Michael Pall	:	Handle poll() after URG properly in
 *					all cases.
 *		Michael Pall	:	Undo the last fix in tcp_read_urg()
 *					(multi URG PUSH broke rlogin).
 *		Michael Pall	:	Fix the multi URG PUSH problem in
 *					tcp_readable(), poll() after URG
 *					works now.
 *		Michael Pall	:	recv(...,MSG_OOB) never blocks in the
 *					BSD api.
 *		Alan Cox	:	Changed the semantics of sk->socket to
 *					fix a race and a signal problem with
 *					accept() and async I/O.
 *		Alan Cox	:	Relaxed the rules on tcp_sendto().
 *		Yury Shevchuk	:	Really fixed accept() blocking problem.
 *		Craig I. Hagan  :	Allow for BSD compatible TIME_WAIT for
 *					clients/servers which listen in on
 *					fixed ports.
 *		Alan Cox	:	Cleaned the above up and shrank it to
 *					a sensible code size.
 *		Alan Cox	:	Self connect lockup fix.
 *		Alan Cox	:	No connect to multicast.
 *		Ross Biro	:	Close unaccepted children on master
 *					socket close.
 *		Alan Cox	:	Reset tracing code.
 *		Alan Cox	:	Spurious resets on shutdown.
 *		Alan Cox	:	Giant 15 minute/60 second timer error
 *		Alan Cox	:	Small whoops in polling before an
 *					accept.
 *		Alan Cox	:	Kept the state trace facility since
 *					it's handy for debugging.
 *		Alan Cox	:	More reset handler fixes.
 *		Alan Cox	:	Started rewriting the code based on
 *					the RFC's for other useful protocol
 *					references see: Comer, KA9Q NOS, and
 *					for a reference on the difference
 *					between specifications and how BSD
 *					works see the 4.4lite source.
 *		A.N.Kuznetsov	:	Don't time wait on completion of tidy
 *					close.
 *		Linus Torvalds	:	Fin/Shutdown & copied_seq changes.
 *		Linus Torvalds	:	Fixed BSD port reuse to work first syn
 *		Alan Cox	:	Reimplemented timers as per the RFC
 *					and using multiple timers for sanity.
 *		Alan Cox	:	Small bug fixes, and a lot of new
 *					comments.
 *		Alan Cox	:	Fixed dual reader crash by locking
 *					the buffers (much like datagram.c)
 *		Alan Cox	:	Fixed stuck sockets in probe. A probe
 *					now gets fed up of retrying without
 *					(even a no space) answer.
 *		Alan Cox	:	Extracted closing code better
 *		Alan Cox	:	Fixed the closing state machine to
 *					resemble the RFC.
 *		Alan Cox	:	More 'per spec' fixes.
 *		Jorge Cwik	:	Even faster checksumming.
 *		Alan Cox	:	tcp_data() doesn't ack illegal PSH
 *					only frames. At least one pc tcp stack
 *					generates them.
 *		Alan Cox	:	Cache last socket.
 *		Alan Cox	:	Per route irtt.
 *		Matt Day	:	poll()->select() match BSD precisely on error
 *		Alan Cox	:	New buffers
 *		Marc Tamsky	:	Various sk->prot->retransmits and
 *					sk->retransmits misupdating fixed.
 *					Fixed tcp_write_timeout: stuck close,
 *					and TCP syn retries gets used now.
 *		Mark Yarvis	:	In tcp_read_wakeup(), don't send an
 *					ack if state is TCP_CLOSED.
 *		Alan Cox	:	Look up device on a retransmit - routes may
 *					change. Doesn't yet cope with MSS shrink right
 *					but it's a start!
 *		Marc Tamsky	:	Closing in closing fixes.
 *		Mike Shaver	:	RFC1122 verifications.
 *		Alan Cox	:	rcv_saddr errors.
 *		Alan Cox	:	Block double connect().
 *		Alan Cox	:	Small hooks for enSKIP.
 *		Alexey Kuznetsov:	Path MTU discovery.
 *		Alan Cox	:	Support soft errors.
 *		Alan Cox	:	Fix MTU discovery pathological case
 *					when the remote claims no mtu!
 *		Marc Tamsky	:	TCP_CLOSE fix.
 *		Colin (G3TNE)	:	Send a reset on syn ack replies in
 *					window but wrong (fixes NT lpd problems)
 *		Pedro Roque	:	Better TCP window handling, delayed ack.
 *		Joerg Reuter	:	No modification of locked buffers in
 *					tcp_do_retransmit()
 *		Eric Schenk	:	Changed receiver side silly window
 *					avoidance algorithm to BSD style
 *					algorithm. This doubles throughput
 *					against machines running Solaris,
 *					and seems to result in general
 *					improvement.
 *	Stefan Magdalinski	:	adjusted tcp_readable() to fix FIONREAD
 *	Willy Konynenberg	:	Transparent proxying support.
 *	Mike McLagan		:	Routing by source
 *		Keith Owens	:	Do proper merging with partial SKB's in
 *					tcp_do_sendmsg to avoid burstiness.
 *		Eric Schenk	:	Fix fast close down bug with
 *					shutdown() followed by close().
 *		Andi Kleen 	:	Make poll agree with SIGIO
 *	Salvatore Sanfilippo	:	Support SO_LINGER with linger == 1 and
 *					lingertime == 0 (RFC 793 ABORT Call)
 *	Hirokazu Takahashi	:	Use copy_from_user() instead of
 *					csum_and_copy_from_user() if possible.
 *
 * Description of States:
 *
 *	TCP_SYN_SENT		sent a connection request, waiting for ack
 *
 *	TCP_SYN_RECV		received a connection request, sent ack,
 *				waiting for final ack in three-way handshake.
 *
 *	TCP_ESTABLISHED		connection established
 *
 *	TCP_FIN_WAIT1		our side has shutdown, waiting to complete
 *				transmission of remaining buffered data
 *
 *	TCP_FIN_WAIT2		all buffered data sent, waiting for remote
 *				to shutdown
 *
 *	TCP_CLOSING		both sides have shutdown but we still have
 *				data we have to finish sending
 *
 *	TCP_TIME_WAIT		timeout to catch resent junk before entering
 *				closed, can only be entered from FIN_WAIT2
 *				or CLOSING.  Required because the other end
 *				may not have gotten our last ACK causing it
 *				to retransmit the data packet (which we ignore)
 *
 *	TCP_CLOSE_WAIT		remote side has shutdown and is waiting for
 *				us to finish writing our data and to shutdown
 *				(we have to close() to move on to LAST_ACK)
 *
 *	TCP_LAST_ACK		out side has shutdown after remote has
 *				shutdown.  There may still be data in our
 *				buffer that we have to finish sending
 *
 *	TCP_CLOSE		socket is finished
 */

#define pr_fmt(fmt) "TCP: " fmt

#include <crypto/hash.h>
#include <linux/kernel.h>
#include <linux/module.h>
#include <linux/types.h>
#include <linux/fcntl.h>
#include <linux/poll.h>
#include <linux/inet_diag.h>
#include <linux/init.h>
#include <linux/fs.h>
#include <linux/skbuff.h>
#include <linux/scatterlist.h>
#include <linux/splice.h>
#include <linux/net.h>
#include <linux/socket.h>
#include <linux/random.h>
#include <linux/memblock.h>
#include <linux/highmem.h>
#include <linux/cache.h>
#include <linux/err.h>
#include <linux/time.h>
#include <linux/slab.h>
#include <linux/errqueue.h>
#include <linux/static_key.h>
#include <linux/btf.h>

#include <net/icmp.h>
#include <net/inet_common.h>
#include <net/tcp.h>
#include <net/mptcp.h>
#include <net/xfrm.h>
#include <net/ip.h>
#include <net/sock.h>

#include <linux/uaccess.h>
#include <asm/ioctls.h>
#include <net/busy_poll.h>

/* Track pending CMSGs. */
enum {
	TCP_CMSG_INQ = 1,
	TCP_CMSG_TS = 2
};

DEFINE_PER_CPU(unsigned int, tcp_orphan_count);
EXPORT_PER_CPU_SYMBOL_GPL(tcp_orphan_count);

long sysctl_tcp_mem[3] __read_mostly;
EXPORT_SYMBOL(sysctl_tcp_mem);

atomic_long_t tcp_memory_allocated ____cacheline_aligned_in_smp;	/* Current allocated memory. */
EXPORT_SYMBOL(tcp_memory_allocated);
DEFINE_PER_CPU(int, tcp_memory_per_cpu_fw_alloc);
EXPORT_PER_CPU_SYMBOL_GPL(tcp_memory_per_cpu_fw_alloc);

#if IS_ENABLED(CONFIG_SMC)
DEFINE_STATIC_KEY_FALSE(tcp_have_smc);
EXPORT_SYMBOL(tcp_have_smc);
#endif

/*
 * Current number of TCP sockets.
 */
struct percpu_counter tcp_sockets_allocated ____cacheline_aligned_in_smp;
EXPORT_SYMBOL(tcp_sockets_allocated);

/*
 * TCP splice context
 */
struct tcp_splice_state {
	struct pipe_inode_info *pipe;
	size_t len;
	unsigned int flags;
};

/*
 * Pressure flag: try to collapse.
 * Technical note: it is used by multiple contexts non atomically.
 * All the __sk_mem_schedule() is of this nature: accounting
 * is strict, actions are advisory and have some latency.
 */
unsigned long tcp_memory_pressure __read_mostly;
EXPORT_SYMBOL_GPL(tcp_memory_pressure);

void tcp_enter_memory_pressure(struct sock *sk)
{
	unsigned long val;

	if (READ_ONCE(tcp_memory_pressure))
		return;
	val = jiffies;

	if (!val)
		val--;
	if (!cmpxchg(&tcp_memory_pressure, 0, val))
		NET_INC_STATS(sock_net(sk), LINUX_MIB_TCPMEMORYPRESSURES);
}
EXPORT_SYMBOL_GPL(tcp_enter_memory_pressure);

void tcp_leave_memory_pressure(struct sock *sk)
{
	unsigned long val;

	if (!READ_ONCE(tcp_memory_pressure))
		return;
	val = xchg(&tcp_memory_pressure, 0);
	if (val)
		NET_ADD_STATS(sock_net(sk), LINUX_MIB_TCPMEMORYPRESSURESCHRONO,
			      jiffies_to_msecs(jiffies - val));
}
EXPORT_SYMBOL_GPL(tcp_leave_memory_pressure);

/* Convert seconds to retransmits based on initial and max timeout */
static u8 secs_to_retrans(int seconds, int timeout, int rto_max)
{
	u8 res = 0;

	if (seconds > 0) {
		int period = timeout;

		res = 1;
		while (seconds > period && res < 255) {
			res++;
			timeout <<= 1;
			if (timeout > rto_max)
				timeout = rto_max;
			period += timeout;
		}
	}
	return res;
}

/* Convert retransmits to seconds based on initial and max timeout */
static int retrans_to_secs(u8 retrans, int timeout, int rto_max)
{
	int period = 0;

	if (retrans > 0) {
		period = timeout;
		while (--retrans) {
			timeout <<= 1;
			if (timeout > rto_max)
				timeout = rto_max;
			period += timeout;
		}
	}
	return period;
}

static u64 tcp_compute_delivery_rate(const struct tcp_sock *tp)
{
	u32 rate = READ_ONCE(tp->rate_delivered);
	u32 intv = READ_ONCE(tp->rate_interval_us);
	u64 rate64 = 0;

	if (rate && intv) {
		rate64 = (u64)rate * tp->mss_cache * USEC_PER_SEC;
		do_div(rate64, intv);
	}
	return rate64;
}

/* Address-family independent initialization for a tcp_sock.
 *
 * NOTE: A lot of things set to zero explicitly by call to
 *       sk_alloc() so need not be done here.
 */
void tcp_init_sock(struct sock *sk)
{
	struct inet_connection_sock *icsk = inet_csk(sk);
	struct tcp_sock *tp = tcp_sk(sk);

	tp->out_of_order_queue = RB_ROOT;
	sk->tcp_rtx_queue = RB_ROOT;
	tcp_init_xmit_timers(sk);
	INIT_LIST_HEAD(&tp->tsq_node);
	INIT_LIST_HEAD(&tp->tsorted_sent_queue);

	icsk->icsk_rto = TCP_TIMEOUT_INIT;
	icsk->icsk_rto_min = TCP_RTO_MIN;
	icsk->icsk_delack_max = TCP_DELACK_MAX;
	tp->mdev_us = jiffies_to_usecs(TCP_TIMEOUT_INIT);
	minmax_reset(&tp->rtt_min, tcp_jiffies32, ~0U);

	/* So many TCP implementations out there (incorrectly) count the
	 * initial SYN frame in their delayed-ACK and congestion control
	 * algorithms that we must have the following bandaid to talk
	 * efficiently to them.  -DaveM
	 */
	tcp_snd_cwnd_set(tp, TCP_INIT_CWND);

	/* There's a bubble in the pipe until at least the first ACK. */
	tp->app_limited = ~0U;

	/* See draft-stevens-tcpca-spec-01 for discussion of the
	 * initialization of these values.
	 */
	tp->snd_ssthresh = TCP_INFINITE_SSTHRESH;
	tp->snd_cwnd_clamp = ~0;
	tp->mss_cache = TCP_MSS_DEFAULT;

	tp->reordering = READ_ONCE(sock_net(sk)->ipv4.sysctl_tcp_reordering);
	tcp_assign_congestion_control(sk);

	tp->tsoffset = 0;
	tp->rack.reo_wnd_steps = 1;

	sk->sk_write_space = sk_stream_write_space;
	sock_set_flag(sk, SOCK_USE_WRITE_QUEUE);

	icsk->icsk_sync_mss = tcp_sync_mss;

	WRITE_ONCE(sk->sk_sndbuf, READ_ONCE(sock_net(sk)->ipv4.sysctl_tcp_wmem[1]));
	WRITE_ONCE(sk->sk_rcvbuf, READ_ONCE(sock_net(sk)->ipv4.sysctl_tcp_rmem[1]));

	sk_sockets_allocated_inc(sk);
}
EXPORT_SYMBOL(tcp_init_sock);

static void tcp_tx_timestamp(struct sock *sk, u16 tsflags)
{
	struct sk_buff *skb = tcp_write_queue_tail(sk);

	if (tsflags && skb) {
		struct skb_shared_info *shinfo = skb_shinfo(skb);
		struct tcp_skb_cb *tcb = TCP_SKB_CB(skb);

		sock_tx_timestamp(sk, tsflags, &shinfo->tx_flags);
		if (tsflags & SOF_TIMESTAMPING_TX_ACK)
			tcb->txstamp_ack = 1;
		if (tsflags & SOF_TIMESTAMPING_TX_RECORD_MASK)
			shinfo->tskey = TCP_SKB_CB(skb)->seq + skb->len - 1;
	}
}

static bool tcp_stream_is_readable(struct sock *sk, int target)
{
	if (tcp_epollin_ready(sk, target))
		return true;
	return sk_is_readable(sk);
}

/*
 *	Wait for a TCP event.
 *
 *	Note that we don't need to lock the socket, as the upper poll layers
 *	take care of normal races (between the test and the event) and we don't
 *	go look at any of the socket buffers directly.
 */
__poll_t tcp_poll(struct file *file, struct socket *sock, poll_table *wait)
{
	__poll_t mask;
	struct sock *sk = sock->sk;
	const struct tcp_sock *tp = tcp_sk(sk);
	int state;

	sock_poll_wait(file, sock, wait);

	state = inet_sk_state_load(sk);
	if (state == TCP_LISTEN)
		return inet_csk_listen_poll(sk);

	/* Socket is not locked. We are protected from async events
	 * by poll logic and correct handling of state changes
	 * made by other threads is impossible in any case.
	 */

	mask = 0;

	/*
	 * EPOLLHUP is certainly not done right. But poll() doesn't
	 * have a notion of HUP in just one direction, and for a
	 * socket the read side is more interesting.
	 *
	 * Some poll() documentation says that EPOLLHUP is incompatible
	 * with the EPOLLOUT/POLLWR flags, so somebody should check this
	 * all. But careful, it tends to be safer to return too many
	 * bits than too few, and you can easily break real applications
	 * if you don't tell them that something has hung up!
	 *
	 * Check-me.
	 *
	 * Check number 1. EPOLLHUP is _UNMASKABLE_ event (see UNIX98 and
	 * our fs/select.c). It means that after we received EOF,
	 * poll always returns immediately, making impossible poll() on write()
	 * in state CLOSE_WAIT. One solution is evident --- to set EPOLLHUP
	 * if and only if shutdown has been made in both directions.
	 * Actually, it is interesting to look how Solaris and DUX
	 * solve this dilemma. I would prefer, if EPOLLHUP were maskable,
	 * then we could set it on SND_SHUTDOWN. BTW examples given
	 * in Stevens' books assume exactly this behaviour, it explains
	 * why EPOLLHUP is incompatible with EPOLLOUT.	--ANK
	 *
	 * NOTE. Check for TCP_CLOSE is added. The goal is to prevent
	 * blocking on fresh not-connected or disconnected socket. --ANK
	 */
	if (sk->sk_shutdown == SHUTDOWN_MASK || state == TCP_CLOSE)
		mask |= EPOLLHUP;
	if (sk->sk_shutdown & RCV_SHUTDOWN)
		mask |= EPOLLIN | EPOLLRDNORM | EPOLLRDHUP;

	/* Connected or passive Fast Open socket? */
	if (state != TCP_SYN_SENT &&
	    (state != TCP_SYN_RECV || rcu_access_pointer(tp->fastopen_rsk))) {
		int target = sock_rcvlowat(sk, 0, INT_MAX);
		u16 urg_data = READ_ONCE(tp->urg_data);

		if (unlikely(urg_data) &&
		    READ_ONCE(tp->urg_seq) == READ_ONCE(tp->copied_seq) &&
		    !sock_flag(sk, SOCK_URGINLINE))
			target++;

		if (tcp_stream_is_readable(sk, target))
			mask |= EPOLLIN | EPOLLRDNORM;

		if (!(sk->sk_shutdown & SEND_SHUTDOWN)) {
			if (__sk_stream_is_writeable(sk, 1)) {
				mask |= EPOLLOUT | EPOLLWRNORM;
			} else {  /* send SIGIO later */
				sk_set_bit(SOCKWQ_ASYNC_NOSPACE, sk);
				set_bit(SOCK_NOSPACE, &sk->sk_socket->flags);

				/* Race breaker. If space is freed after
				 * wspace test but before the flags are set,
				 * IO signal will be lost. Memory barrier
				 * pairs with the input side.
				 */
				smp_mb__after_atomic();
				if (__sk_stream_is_writeable(sk, 1))
					mask |= EPOLLOUT | EPOLLWRNORM;
			}
		} else
			mask |= EPOLLOUT | EPOLLWRNORM;

		if (urg_data & TCP_URG_VALID)
			mask |= EPOLLPRI;
	} else if (state == TCP_SYN_SENT && inet_sk(sk)->defer_connect) {
		/* Active TCP fastopen socket with defer_connect
		 * Return EPOLLOUT so application can call write()
		 * in order for kernel to generate SYN+data
		 */
		mask |= EPOLLOUT | EPOLLWRNORM;
	}
	/* This barrier is coupled with smp_wmb() in tcp_reset() */
	smp_rmb();
	if (sk->sk_err || !skb_queue_empty_lockless(&sk->sk_error_queue))
		mask |= EPOLLERR;

	return mask;
}
EXPORT_SYMBOL(tcp_poll);

int tcp_ioctl(struct sock *sk, int cmd, unsigned long arg)
{
	struct tcp_sock *tp = tcp_sk(sk);
	int answ;
	bool slow;

	switch (cmd) {
	case SIOCINQ:
		if (sk->sk_state == TCP_LISTEN)
			return -EINVAL;

		slow = lock_sock_fast(sk);
		answ = tcp_inq(sk);
		unlock_sock_fast(sk, slow);
		break;
	case SIOCATMARK:
		answ = READ_ONCE(tp->urg_data) &&
		       READ_ONCE(tp->urg_seq) == READ_ONCE(tp->copied_seq);
		break;
	case SIOCOUTQ:
		if (sk->sk_state == TCP_LISTEN)
			return -EINVAL;

		if ((1 << sk->sk_state) & (TCPF_SYN_SENT | TCPF_SYN_RECV))
			answ = 0;
		else
			answ = READ_ONCE(tp->write_seq) - tp->snd_una;
		break;
	case SIOCOUTQNSD:
		if (sk->sk_state == TCP_LISTEN)
			return -EINVAL;

		if ((1 << sk->sk_state) & (TCPF_SYN_SENT | TCPF_SYN_RECV))
			answ = 0;
		else
			answ = READ_ONCE(tp->write_seq) -
			       READ_ONCE(tp->snd_nxt);
		break;
	default:
		return -ENOIOCTLCMD;
	}

	return put_user(answ, (int __user *)arg);
}
EXPORT_SYMBOL(tcp_ioctl);

void tcp_mark_push(struct tcp_sock *tp, struct sk_buff *skb)
{
	TCP_SKB_CB(skb)->tcp_flags |= TCPHDR_PSH;
	tp->pushed_seq = tp->write_seq;
}

static inline bool forced_push(const struct tcp_sock *tp)
{
	return after(tp->write_seq, tp->pushed_seq + (tp->max_window >> 1));
}

void tcp_skb_entail(struct sock *sk, struct sk_buff *skb)
{
	struct tcp_sock *tp = tcp_sk(sk);
	struct tcp_skb_cb *tcb = TCP_SKB_CB(skb);

	tcb->seq     = tcb->end_seq = tp->write_seq;
	tcb->tcp_flags = TCPHDR_ACK;
	__skb_header_release(skb);
	tcp_add_write_queue_tail(sk, skb);
	sk_wmem_queued_add(sk, skb->truesize);
	sk_mem_charge(sk, skb->truesize);
	if (tp->nonagle & TCP_NAGLE_PUSH)
		tp->nonagle &= ~TCP_NAGLE_PUSH;

	tcp_slow_start_after_idle_check(sk);
}

static inline void tcp_mark_urg(struct tcp_sock *tp, int flags)
{
	if (flags & MSG_OOB)
		tp->snd_up = tp->write_seq;
}

/* If a not yet filled skb is pushed, do not send it if
 * we have data packets in Qdisc or NIC queues :
 * Because TX completion will happen shortly, it gives a chance
 * to coalesce future sendmsg() payload into this skb, without
 * need for a timer, and with no latency trade off.
 * As packets containing data payload have a bigger truesize
 * than pure acks (dataless) packets, the last checks prevent
 * autocorking if we only have an ACK in Qdisc/NIC queues,
 * or if TX completion was delayed after we processed ACK packet.
 */
static bool tcp_should_autocork(struct sock *sk, struct sk_buff *skb,
				int size_goal)
{
	return skb->len < size_goal &&
	       READ_ONCE(sock_net(sk)->ipv4.sysctl_tcp_autocorking) &&
	       !tcp_rtx_queue_empty(sk) &&
	       refcount_read(&sk->sk_wmem_alloc) > skb->truesize &&
	       tcp_skb_can_collapse_to(skb);
}

void tcp_push(struct sock *sk, int flags, int mss_now,
	      int nonagle, int size_goal)
{
	struct tcp_sock *tp = tcp_sk(sk);
	struct sk_buff *skb;

	skb = tcp_write_queue_tail(sk);
	if (!skb)
		return;
	if (!(flags & MSG_MORE) || forced_push(tp))
		tcp_mark_push(tp, skb);

	tcp_mark_urg(tp, flags);

	if (tcp_should_autocork(sk, skb, size_goal)) {

		/* avoid atomic op if TSQ_THROTTLED bit is already set */
		if (!test_bit(TSQ_THROTTLED, &sk->sk_tsq_flags)) {
			NET_INC_STATS(sock_net(sk), LINUX_MIB_TCPAUTOCORKING);
			set_bit(TSQ_THROTTLED, &sk->sk_tsq_flags);
		}
		/* It is possible TX completion already happened
		 * before we set TSQ_THROTTLED.
		 */
		if (refcount_read(&sk->sk_wmem_alloc) > skb->truesize)
			return;
	}

	if (flags & MSG_MORE)
		nonagle = TCP_NAGLE_CORK;

	__tcp_push_pending_frames(sk, mss_now, nonagle);
}

static int tcp_splice_data_recv(read_descriptor_t *rd_desc, struct sk_buff *skb,
				unsigned int offset, size_t len)
{
	struct tcp_splice_state *tss = rd_desc->arg.data;
	int ret;

	ret = skb_splice_bits(skb, skb->sk, offset, tss->pipe,
			      min(rd_desc->count, len), tss->flags);
	if (ret > 0)
		rd_desc->count -= ret;
	return ret;
}

static int __tcp_splice_read(struct sock *sk, struct tcp_splice_state *tss)
{
	/* Store TCP splice context information in read_descriptor_t. */
	read_descriptor_t rd_desc = {
		.arg.data = tss,
		.count	  = tss->len,
	};

	return tcp_read_sock(sk, &rd_desc, tcp_splice_data_recv);
}

/**
 *  tcp_splice_read - splice data from TCP socket to a pipe
 * @sock:	socket to splice from
 * @ppos:	position (not valid)
 * @pipe:	pipe to splice to
 * @len:	number of bytes to splice
 * @flags:	splice modifier flags
 *
 * Description:
 *    Will read pages from given socket and fill them into a pipe.
 *
 **/
ssize_t tcp_splice_read(struct socket *sock, loff_t *ppos,
			struct pipe_inode_info *pipe, size_t len,
			unsigned int flags)
{
	struct sock *sk = sock->sk;
	struct tcp_splice_state tss = {
		.pipe = pipe,
		.len = len,
		.flags = flags,
	};
	long timeo;
	ssize_t spliced;
	int ret;

	sock_rps_record_flow(sk);
	/*
	 * We can't seek on a socket input
	 */
	if (unlikely(*ppos))
		return -ESPIPE;

	ret = spliced = 0;

	lock_sock(sk);

	timeo = sock_rcvtimeo(sk, sock->file->f_flags & O_NONBLOCK);
	while (tss.len) {
		ret = __tcp_splice_read(sk, &tss);
		if (ret < 0)
			break;
		else if (!ret) {
			if (spliced)
				break;
			if (sock_flag(sk, SOCK_DONE))
				break;
			if (sk->sk_err) {
				ret = sock_error(sk);
				break;
			}
			if (sk->sk_shutdown & RCV_SHUTDOWN)
				break;
			if (sk->sk_state == TCP_CLOSE) {
				/*
				 * This occurs when user tries to read
				 * from never connected socket.
				 */
				ret = -ENOTCONN;
				break;
			}
			if (!timeo) {
				ret = -EAGAIN;
				break;
			}
			/* if __tcp_splice_read() got nothing while we have
			 * an skb in receive queue, we do not want to loop.
			 * This might happen with URG data.
			 */
			if (!skb_queue_empty(&sk->sk_receive_queue))
				break;
			sk_wait_data(sk, &timeo, NULL);
			if (signal_pending(current)) {
				ret = sock_intr_errno(timeo);
				break;
			}
			continue;
		}
		tss.len -= ret;
		spliced += ret;

		if (!timeo)
			break;
		release_sock(sk);
		lock_sock(sk);

		if (sk->sk_err || sk->sk_state == TCP_CLOSE ||
		    (sk->sk_shutdown & RCV_SHUTDOWN) ||
		    signal_pending(current))
			break;
	}

	release_sock(sk);

	if (spliced)
		return spliced;

	return ret;
}
EXPORT_SYMBOL(tcp_splice_read);

struct sk_buff *tcp_stream_alloc_skb(struct sock *sk, int size, gfp_t gfp,
				     bool force_schedule)
{
	struct sk_buff *skb;

	skb = alloc_skb_fclone(size + MAX_TCP_HEADER, gfp);
	if (likely(skb)) {
		bool mem_scheduled;

		skb->truesize = SKB_TRUESIZE(skb_end_offset(skb));
		if (force_schedule) {
			mem_scheduled = true;
			sk_forced_mem_schedule(sk, skb->truesize);
		} else {
			mem_scheduled = sk_wmem_schedule(sk, skb->truesize);
		}
		if (likely(mem_scheduled)) {
			skb_reserve(skb, MAX_TCP_HEADER);
			skb->ip_summed = CHECKSUM_PARTIAL;
			INIT_LIST_HEAD(&skb->tcp_tsorted_anchor);
			return skb;
		}
		__kfree_skb(skb);
	} else {
		sk->sk_prot->enter_memory_pressure(sk);
		sk_stream_moderate_sndbuf(sk);
	}
	return NULL;
}

static unsigned int tcp_xmit_size_goal(struct sock *sk, u32 mss_now,
				       int large_allowed)
{
	struct tcp_sock *tp = tcp_sk(sk);
	u32 new_size_goal, size_goal;

	if (!large_allowed)
		return mss_now;

	/* Note : tcp_tso_autosize() will eventually split this later */
	new_size_goal = tcp_bound_to_half_wnd(tp, sk->sk_gso_max_size);

	/* We try hard to avoid divides here */
	size_goal = tp->gso_segs * mss_now;
	if (unlikely(new_size_goal < size_goal ||
		     new_size_goal >= size_goal + mss_now)) {
		tp->gso_segs = min_t(u16, new_size_goal / mss_now,
				     sk->sk_gso_max_segs);
		size_goal = tp->gso_segs * mss_now;
	}

	return max(size_goal, mss_now);
}

int tcp_send_mss(struct sock *sk, int *size_goal, int flags)
{
	int mss_now;

	mss_now = tcp_current_mss(sk);
	*size_goal = tcp_xmit_size_goal(sk, mss_now, !(flags & MSG_OOB));

	return mss_now;
}

/* In some cases, both sendpage() and sendmsg() could have added
 * an skb to the write queue, but failed adding payload on it.
 * We need to remove it to consume less memory, but more
 * importantly be able to generate EPOLLOUT for Edge Trigger epoll()
 * users.
 */
void tcp_remove_empty_skb(struct sock *sk)
{
	struct sk_buff *skb = tcp_write_queue_tail(sk);

	if (skb && TCP_SKB_CB(skb)->seq == TCP_SKB_CB(skb)->end_seq) {
		tcp_unlink_write_queue(skb, sk);
		if (tcp_write_queue_empty(sk))
			tcp_chrono_stop(sk, TCP_CHRONO_BUSY);
		tcp_wmem_free_skb(sk, skb);
	}
}

/* skb changing from pure zc to mixed, must charge zc */
static int tcp_downgrade_zcopy_pure(struct sock *sk, struct sk_buff *skb)
{
	if (unlikely(skb_zcopy_pure(skb))) {
		u32 extra = skb->truesize -
			    SKB_TRUESIZE(skb_end_offset(skb));

		if (!sk_wmem_schedule(sk, extra))
			return -ENOMEM;

		sk_mem_charge(sk, extra);
		skb_shinfo(skb)->flags &= ~SKBFL_PURE_ZEROCOPY;
	}
	return 0;
}


static int tcp_wmem_schedule(struct sock *sk, int copy)
{
	int left;

	if (likely(sk_wmem_schedule(sk, copy)))
		return copy;

	/* We could be in trouble if we have nothing queued.
	 * Use whatever is left in sk->sk_forward_alloc and tcp_wmem[0]
	 * to guarantee some progress.
	 */
	left = sock_net(sk)->ipv4.sysctl_tcp_wmem[0] - sk->sk_wmem_queued;
	if (left > 0)
		sk_forced_mem_schedule(sk, min(left, copy));
	return min(copy, sk->sk_forward_alloc);
}

static struct sk_buff *tcp_build_frag(struct sock *sk, int size_goal, int flags,
				      struct page *page, int offset, size_t *size)
{
	struct sk_buff *skb = tcp_write_queue_tail(sk);
	struct tcp_sock *tp = tcp_sk(sk);
	bool can_coalesce;
	int copy, i;

	if (!skb || (copy = size_goal - skb->len) <= 0 ||
	    !tcp_skb_can_collapse_to(skb)) {
new_segment:
		if (!sk_stream_memory_free(sk))
			return NULL;

		skb = tcp_stream_alloc_skb(sk, 0, sk->sk_allocation,
					   tcp_rtx_and_write_queues_empty(sk));
		if (!skb)
			return NULL;

#ifdef CONFIG_TLS_DEVICE
		skb->decrypted = !!(flags & MSG_SENDPAGE_DECRYPTED);
#endif
		tcp_skb_entail(sk, skb);
		copy = size_goal;
	}

	if (copy > *size)
		copy = *size;

	i = skb_shinfo(skb)->nr_frags;
	can_coalesce = skb_can_coalesce(skb, i, page, offset);
	if (!can_coalesce && i >= READ_ONCE(sysctl_max_skb_frags)) {
		tcp_mark_push(tp, skb);
		goto new_segment;
	}
	if (tcp_downgrade_zcopy_pure(sk, skb))
		return NULL;

	copy = tcp_wmem_schedule(sk, copy);
	if (!copy)
		return NULL;

	if (can_coalesce) {
		skb_frag_size_add(&skb_shinfo(skb)->frags[i - 1], copy);
	} else {
		get_page(page);
		skb_fill_page_desc_noacc(skb, i, page, offset, copy);
	}

	if (!(flags & MSG_NO_SHARED_FRAGS))
		skb_shinfo(skb)->flags |= SKBFL_SHARED_FRAG;

	skb->len += copy;
	skb->data_len += copy;
	skb->truesize += copy;
	sk_wmem_queued_add(sk, copy);
	sk_mem_charge(sk, copy);
	WRITE_ONCE(tp->write_seq, tp->write_seq + copy);
	TCP_SKB_CB(skb)->end_seq += copy;
	tcp_skb_pcount_set(skb, 0);

	*size = copy;
	return skb;
}

ssize_t do_tcp_sendpages(struct sock *sk, struct page *page, int offset,
			 size_t size, int flags)
{
	struct tcp_sock *tp = tcp_sk(sk);
	int mss_now, size_goal;
	int err;
	ssize_t copied;
	long timeo = sock_sndtimeo(sk, flags & MSG_DONTWAIT);

	if (IS_ENABLED(CONFIG_DEBUG_VM) &&
	    WARN_ONCE(!sendpage_ok(page),
		      "page must not be a Slab one and have page_count > 0"))
		return -EINVAL;

	/* Wait for a connection to finish. One exception is TCP Fast Open
	 * (passive side) where data is allowed to be sent before a connection
	 * is fully established.
	 */
	if (((1 << sk->sk_state) & ~(TCPF_ESTABLISHED | TCPF_CLOSE_WAIT)) &&
	    !tcp_passive_fastopen(sk)) {
		err = sk_stream_wait_connect(sk, &timeo);
		if (err != 0)
			goto out_err;
	}

	sk_clear_bit(SOCKWQ_ASYNC_NOSPACE, sk);

	mss_now = tcp_send_mss(sk, &size_goal, flags);
	copied = 0;

	err = -EPIPE;
	if (sk->sk_err || (sk->sk_shutdown & SEND_SHUTDOWN))
		goto out_err;

	while (size > 0) {
		struct sk_buff *skb;
		size_t copy = size;

		skb = tcp_build_frag(sk, size_goal, flags, page, offset, &copy);
		if (!skb)
			goto wait_for_space;

		if (!copied)
			TCP_SKB_CB(skb)->tcp_flags &= ~TCPHDR_PSH;

		copied += copy;
		offset += copy;
		size -= copy;
		if (!size)
			goto out;

		if (skb->len < size_goal || (flags & MSG_OOB))
			continue;

		if (forced_push(tp)) {
			tcp_mark_push(tp, skb);
			__tcp_push_pending_frames(sk, mss_now, TCP_NAGLE_PUSH);
		} else if (skb == tcp_send_head(sk))
			tcp_push_one(sk, mss_now);
		continue;

wait_for_space:
		set_bit(SOCK_NOSPACE, &sk->sk_socket->flags);
		tcp_push(sk, flags & ~MSG_MORE, mss_now,
			 TCP_NAGLE_PUSH, size_goal);

		err = sk_stream_wait_memory(sk, &timeo);
		if (err != 0)
			goto do_error;

		mss_now = tcp_send_mss(sk, &size_goal, flags);
	}

out:
	if (copied) {
		tcp_tx_timestamp(sk, sk->sk_tsflags);
		if (!(flags & MSG_SENDPAGE_NOTLAST))
			tcp_push(sk, flags, mss_now, tp->nonagle, size_goal);
	}
	return copied;

do_error:
	tcp_remove_empty_skb(sk);
	if (copied)
		goto out;
out_err:
	/* make sure we wake any epoll edge trigger waiter */
	if (unlikely(tcp_rtx_and_write_queues_empty(sk) && err == -EAGAIN)) {
		sk->sk_write_space(sk);
		tcp_chrono_stop(sk, TCP_CHRONO_SNDBUF_LIMITED);
	}
	return sk_stream_error(sk, flags, err);
}
EXPORT_SYMBOL_GPL(do_tcp_sendpages);

int tcp_sendpage_locked(struct sock *sk, struct page *page, int offset,
			size_t size, int flags)
{
	if (!(sk->sk_route_caps & NETIF_F_SG))
		return sock_no_sendpage_locked(sk, page, offset, size, flags);

	tcp_rate_check_app_limited(sk);  /* is sending application-limited? */

	return do_tcp_sendpages(sk, page, offset, size, flags);
}
EXPORT_SYMBOL_GPL(tcp_sendpage_locked);

int tcp_sendpage(struct sock *sk, struct page *page, int offset,
		 size_t size, int flags)
{
	int ret;

	lock_sock(sk);
	ret = tcp_sendpage_locked(sk, page, offset, size, flags);
	release_sock(sk);

	return ret;
}
EXPORT_SYMBOL(tcp_sendpage);

void tcp_free_fastopen_req(struct tcp_sock *tp)
{
	if (tp->fastopen_req) {
		kfree(tp->fastopen_req);
		tp->fastopen_req = NULL;
	}
}

int tcp_sendmsg_fastopen(struct sock *sk, struct msghdr *msg, int *copied,
			 size_t size, struct ubuf_info *uarg)
{
	struct tcp_sock *tp = tcp_sk(sk);
	struct inet_sock *inet = inet_sk(sk);
	struct sockaddr *uaddr = msg->msg_name;
	int err, flags;

	if (!(READ_ONCE(sock_net(sk)->ipv4.sysctl_tcp_fastopen) &
	      TFO_CLIENT_ENABLE) ||
	    (uaddr && msg->msg_namelen >= sizeof(uaddr->sa_family) &&
	     uaddr->sa_family == AF_UNSPEC))
		return -EOPNOTSUPP;
	if (tp->fastopen_req)
		return -EALREADY; /* Another Fast Open is in progress */

	tp->fastopen_req = kzalloc(sizeof(struct tcp_fastopen_request),
				   sk->sk_allocation);
	if (unlikely(!tp->fastopen_req))
		return -ENOBUFS;
	tp->fastopen_req->data = msg;
	tp->fastopen_req->size = size;
	tp->fastopen_req->uarg = uarg;

	if (inet->defer_connect) {
		err = tcp_connect(sk);
		/* Same failure procedure as in tcp_v4/6_connect */
		if (err) {
			tcp_set_state(sk, TCP_CLOSE);
			inet->inet_dport = 0;
			sk->sk_route_caps = 0;
		}
	}
	flags = (msg->msg_flags & MSG_DONTWAIT) ? O_NONBLOCK : 0;
	err = __inet_stream_connect(sk->sk_socket, uaddr,
				    msg->msg_namelen, flags, 1);
	/* fastopen_req could already be freed in __inet_stream_connect
	 * if the connection times out or gets rst
	 */
	if (tp->fastopen_req) {
		*copied = tp->fastopen_req->copied;
		tcp_free_fastopen_req(tp);
		inet->defer_connect = 0;
	}
	return err;
}

int tcp_sendmsg_locked(struct sock *sk, struct msghdr *msg, size_t size)
{
	struct tcp_sock *tp = tcp_sk(sk);
	struct ubuf_info *uarg = NULL;
	struct sk_buff *skb;
	struct sockcm_cookie sockc;
	int flags, err, copied = 0;
	int mss_now = 0, size_goal, copied_syn = 0;
	int process_backlog = 0;
	bool zc = false;
	long timeo;

	flags = msg->msg_flags;

	if ((flags & MSG_ZEROCOPY) && size) {
		skb = tcp_write_queue_tail(sk);

		if (msg->msg_ubuf) {
			uarg = msg->msg_ubuf;
			net_zcopy_get(uarg);
			zc = sk->sk_route_caps & NETIF_F_SG;
		} else if (sock_flag(sk, SOCK_ZEROCOPY)) {
			uarg = msg_zerocopy_realloc(sk, size, skb_zcopy(skb));
			if (!uarg) {
				err = -ENOBUFS;
				goto out_err;
			}
			zc = sk->sk_route_caps & NETIF_F_SG;
			if (!zc)
<<<<<<< HEAD
				uarg->zerocopy = 0;
=======
				uarg_to_msgzc(uarg)->zerocopy = 0;
>>>>>>> 7365df19
		}
	}

	if (unlikely(flags & MSG_FASTOPEN || inet_sk(sk)->defer_connect) &&
	    !tp->repair) {
		err = tcp_sendmsg_fastopen(sk, msg, &copied_syn, size, uarg);
		if (err == -EINPROGRESS && copied_syn > 0)
			goto out;
		else if (err)
			goto out_err;
	}

	timeo = sock_sndtimeo(sk, flags & MSG_DONTWAIT);

	tcp_rate_check_app_limited(sk);  /* is sending application-limited? */

	/* Wait for a connection to finish. One exception is TCP Fast Open
	 * (passive side) where data is allowed to be sent before a connection
	 * is fully established.
	 */
	if (((1 << sk->sk_state) & ~(TCPF_ESTABLISHED | TCPF_CLOSE_WAIT)) &&
	    !tcp_passive_fastopen(sk)) {
		err = sk_stream_wait_connect(sk, &timeo);
		if (err != 0)
			goto do_error;
	}

	if (unlikely(tp->repair)) {
		if (tp->repair_queue == TCP_RECV_QUEUE) {
			copied = tcp_send_rcvq(sk, msg, size);
			goto out_nopush;
		}

		err = -EINVAL;
		if (tp->repair_queue == TCP_NO_QUEUE)
			goto out_err;

		/* 'common' sending to sendq */
	}

	sockcm_init(&sockc, sk);
	if (msg->msg_controllen) {
		err = sock_cmsg_send(sk, msg, &sockc);
		if (unlikely(err)) {
			err = -EINVAL;
			goto out_err;
		}
	}

	/* This should be in poll */
	sk_clear_bit(SOCKWQ_ASYNC_NOSPACE, sk);

	/* Ok commence sending. */
	copied = 0;

restart:
	mss_now = tcp_send_mss(sk, &size_goal, flags);

	err = -EPIPE;
	if (sk->sk_err || (sk->sk_shutdown & SEND_SHUTDOWN))
		goto do_error;

	while (msg_data_left(msg)) {
		int copy = 0;

		skb = tcp_write_queue_tail(sk);
		if (skb)
			copy = size_goal - skb->len;

		if (copy <= 0 || !tcp_skb_can_collapse_to(skb)) {
			bool first_skb;

new_segment:
			if (!sk_stream_memory_free(sk))
				goto wait_for_space;

			if (unlikely(process_backlog >= 16)) {
				process_backlog = 0;
				if (sk_flush_backlog(sk))
					goto restart;
			}
			first_skb = tcp_rtx_and_write_queues_empty(sk);
			skb = tcp_stream_alloc_skb(sk, 0, sk->sk_allocation,
						   first_skb);
			if (!skb)
				goto wait_for_space;

			process_backlog++;

			tcp_skb_entail(sk, skb);
			copy = size_goal;

			/* All packets are restored as if they have
			 * already been sent. skb_mstamp_ns isn't set to
			 * avoid wrong rtt estimation.
			 */
			if (tp->repair)
				TCP_SKB_CB(skb)->sacked |= TCPCB_REPAIRED;
		}

		/* Try to append data to the end of skb. */
		if (copy > msg_data_left(msg))
			copy = msg_data_left(msg);

		if (!zc) {
			bool merge = true;
			int i = skb_shinfo(skb)->nr_frags;
			struct page_frag *pfrag = sk_page_frag(sk);

			if (!sk_page_frag_refill(sk, pfrag))
				goto wait_for_space;

			if (!skb_can_coalesce(skb, i, pfrag->page,
					      pfrag->offset)) {
				if (i >= READ_ONCE(sysctl_max_skb_frags)) {
					tcp_mark_push(tp, skb);
					goto new_segment;
				}
				merge = false;
			}

			copy = min_t(int, copy, pfrag->size - pfrag->offset);

			if (unlikely(skb_zcopy_pure(skb) || skb_zcopy_managed(skb))) {
				if (tcp_downgrade_zcopy_pure(sk, skb))
					goto wait_for_space;
				skb_zcopy_downgrade_managed(skb);
			}

			copy = tcp_wmem_schedule(sk, copy);
			if (!copy)
				goto wait_for_space;

			err = skb_copy_to_page_nocache(sk, &msg->msg_iter, skb,
						       pfrag->page,
						       pfrag->offset,
						       copy);
			if (err)
				goto do_error;

			/* Update the skb. */
			if (merge) {
				skb_frag_size_add(&skb_shinfo(skb)->frags[i - 1], copy);
			} else {
				skb_fill_page_desc(skb, i, pfrag->page,
						   pfrag->offset, copy);
				page_ref_inc(pfrag->page);
			}
			pfrag->offset += copy;
		} else {
			/* First append to a fragless skb builds initial
			 * pure zerocopy skb
			 */
			if (!skb->len)
				skb_shinfo(skb)->flags |= SKBFL_PURE_ZEROCOPY;

			if (!skb_zcopy_pure(skb)) {
				copy = tcp_wmem_schedule(sk, copy);
				if (!copy)
					goto wait_for_space;
			}

			err = skb_zerocopy_iter_stream(sk, skb, msg, copy, uarg);
			if (err == -EMSGSIZE || err == -EEXIST) {
				tcp_mark_push(tp, skb);
				goto new_segment;
			}
			if (err < 0)
				goto do_error;
			copy = err;
		}

		if (!copied)
			TCP_SKB_CB(skb)->tcp_flags &= ~TCPHDR_PSH;

		WRITE_ONCE(tp->write_seq, tp->write_seq + copy);
		TCP_SKB_CB(skb)->end_seq += copy;
		tcp_skb_pcount_set(skb, 0);

		copied += copy;
		if (!msg_data_left(msg)) {
			if (unlikely(flags & MSG_EOR))
				TCP_SKB_CB(skb)->eor = 1;
			goto out;
		}

		if (skb->len < size_goal || (flags & MSG_OOB) || unlikely(tp->repair))
			continue;

		if (forced_push(tp)) {
			tcp_mark_push(tp, skb);
			__tcp_push_pending_frames(sk, mss_now, TCP_NAGLE_PUSH);
		} else if (skb == tcp_send_head(sk))
			tcp_push_one(sk, mss_now);
		continue;

wait_for_space:
		set_bit(SOCK_NOSPACE, &sk->sk_socket->flags);
		if (copied)
			tcp_push(sk, flags & ~MSG_MORE, mss_now,
				 TCP_NAGLE_PUSH, size_goal);

		err = sk_stream_wait_memory(sk, &timeo);
		if (err != 0)
			goto do_error;

		mss_now = tcp_send_mss(sk, &size_goal, flags);
	}

out:
	if (copied) {
		tcp_tx_timestamp(sk, sockc.tsflags);
		tcp_push(sk, flags, mss_now, tp->nonagle, size_goal);
	}
out_nopush:
	net_zcopy_put(uarg);
	return copied + copied_syn;

do_error:
	tcp_remove_empty_skb(sk);

	if (copied + copied_syn)
		goto out;
out_err:
	net_zcopy_put_abort(uarg, true);
	err = sk_stream_error(sk, flags, err);
	/* make sure we wake any epoll edge trigger waiter */
	if (unlikely(tcp_rtx_and_write_queues_empty(sk) && err == -EAGAIN)) {
		sk->sk_write_space(sk);
		tcp_chrono_stop(sk, TCP_CHRONO_SNDBUF_LIMITED);
	}
	return err;
}
EXPORT_SYMBOL_GPL(tcp_sendmsg_locked);

int tcp_sendmsg(struct sock *sk, struct msghdr *msg, size_t size)
{
	int ret;

	lock_sock(sk);
	ret = tcp_sendmsg_locked(sk, msg, size);
	release_sock(sk);

	return ret;
}
EXPORT_SYMBOL(tcp_sendmsg);

/*
 *	Handle reading urgent data. BSD has very simple semantics for
 *	this, no blocking and very strange errors 8)
 */

static int tcp_recv_urg(struct sock *sk, struct msghdr *msg, int len, int flags)
{
	struct tcp_sock *tp = tcp_sk(sk);

	/* No URG data to read. */
	if (sock_flag(sk, SOCK_URGINLINE) || !tp->urg_data ||
	    tp->urg_data == TCP_URG_READ)
		return -EINVAL;	/* Yes this is right ! */

	if (sk->sk_state == TCP_CLOSE && !sock_flag(sk, SOCK_DONE))
		return -ENOTCONN;

	if (tp->urg_data & TCP_URG_VALID) {
		int err = 0;
		char c = tp->urg_data;

		if (!(flags & MSG_PEEK))
			WRITE_ONCE(tp->urg_data, TCP_URG_READ);

		/* Read urgent data. */
		msg->msg_flags |= MSG_OOB;

		if (len > 0) {
			if (!(flags & MSG_TRUNC))
				err = memcpy_to_msg(msg, &c, 1);
			len = 1;
		} else
			msg->msg_flags |= MSG_TRUNC;

		return err ? -EFAULT : len;
	}

	if (sk->sk_state == TCP_CLOSE || (sk->sk_shutdown & RCV_SHUTDOWN))
		return 0;

	/* Fixed the recv(..., MSG_OOB) behaviour.  BSD docs and
	 * the available implementations agree in this case:
	 * this call should never block, independent of the
	 * blocking state of the socket.
	 * Mike <pall@rz.uni-karlsruhe.de>
	 */
	return -EAGAIN;
}

static int tcp_peek_sndq(struct sock *sk, struct msghdr *msg, int len)
{
	struct sk_buff *skb;
	int copied = 0, err = 0;

	/* XXX -- need to support SO_PEEK_OFF */

	skb_rbtree_walk(skb, &sk->tcp_rtx_queue) {
		err = skb_copy_datagram_msg(skb, 0, msg, skb->len);
		if (err)
			return err;
		copied += skb->len;
	}

	skb_queue_walk(&sk->sk_write_queue, skb) {
		err = skb_copy_datagram_msg(skb, 0, msg, skb->len);
		if (err)
			break;

		copied += skb->len;
	}

	return err ?: copied;
}

/* Clean up the receive buffer for full frames taken by the user,
 * then send an ACK if necessary.  COPIED is the number of bytes
 * tcp_recvmsg has given to the user so far, it speeds up the
 * calculation of whether or not we must ACK for the sake of
 * a window update.
 */
static void __tcp_cleanup_rbuf(struct sock *sk, int copied)
{
	struct tcp_sock *tp = tcp_sk(sk);
	bool time_to_ack = false;

	if (inet_csk_ack_scheduled(sk)) {
		const struct inet_connection_sock *icsk = inet_csk(sk);

		if (/* Once-per-two-segments ACK was not sent by tcp_input.c */
		    tp->rcv_nxt - tp->rcv_wup > icsk->icsk_ack.rcv_mss ||
		    /*
		     * If this read emptied read buffer, we send ACK, if
		     * connection is not bidirectional, user drained
		     * receive buffer and there was a small segment
		     * in queue.
		     */
		    (copied > 0 &&
		     ((icsk->icsk_ack.pending & ICSK_ACK_PUSHED2) ||
		      ((icsk->icsk_ack.pending & ICSK_ACK_PUSHED) &&
		       !inet_csk_in_pingpong_mode(sk))) &&
		      !atomic_read(&sk->sk_rmem_alloc)))
			time_to_ack = true;
	}

	/* We send an ACK if we can now advertise a non-zero window
	 * which has been raised "significantly".
	 *
	 * Even if window raised up to infinity, do not send window open ACK
	 * in states, where we will not receive more. It is useless.
	 */
	if (copied > 0 && !time_to_ack && !(sk->sk_shutdown & RCV_SHUTDOWN)) {
		__u32 rcv_window_now = tcp_receive_window(tp);

		/* Optimize, __tcp_select_window() is not cheap. */
		if (2*rcv_window_now <= tp->window_clamp) {
			__u32 new_window = __tcp_select_window(sk);

			/* Send ACK now, if this read freed lots of space
			 * in our buffer. Certainly, new_window is new window.
			 * We can advertise it now, if it is not less than current one.
			 * "Lots" means "at least twice" here.
			 */
			if (new_window && new_window >= 2 * rcv_window_now)
				time_to_ack = true;
		}
	}
	if (time_to_ack)
		tcp_send_ack(sk);
}

<<<<<<< HEAD
=======
void tcp_cleanup_rbuf(struct sock *sk, int copied)
{
	struct sk_buff *skb = skb_peek(&sk->sk_receive_queue);
	struct tcp_sock *tp = tcp_sk(sk);

	WARN(skb && !before(tp->copied_seq, TCP_SKB_CB(skb)->end_seq),
	     "cleanup rbuf bug: copied %X seq %X rcvnxt %X\n",
	     tp->copied_seq, TCP_SKB_CB(skb)->end_seq, tp->rcv_nxt);
	__tcp_cleanup_rbuf(sk, copied);
}

>>>>>>> 7365df19
static void tcp_eat_recv_skb(struct sock *sk, struct sk_buff *skb)
{
	__skb_unlink(skb, &sk->sk_receive_queue);
	if (likely(skb->destructor == sock_rfree)) {
		sock_rfree(skb);
		skb->destructor = NULL;
		skb->sk = NULL;
		return skb_attempt_defer_free(skb);
	}
	__kfree_skb(skb);
}

struct sk_buff *tcp_recv_skb(struct sock *sk, u32 seq, u32 *off)
{
	struct sk_buff *skb;
	u32 offset;

	while ((skb = skb_peek(&sk->sk_receive_queue)) != NULL) {
		offset = seq - TCP_SKB_CB(skb)->seq;
		if (unlikely(TCP_SKB_CB(skb)->tcp_flags & TCPHDR_SYN)) {
			pr_err_once("%s: found a SYN, please report !\n", __func__);
			offset--;
		}
		if (offset < skb->len || (TCP_SKB_CB(skb)->tcp_flags & TCPHDR_FIN)) {
			*off = offset;
			return skb;
		}
		/* This looks weird, but this can happen if TCP collapsing
		 * splitted a fat GRO packet, while we released socket lock
		 * in skb_splice_bits()
		 */
		tcp_eat_recv_skb(sk, skb);
	}
	return NULL;
}
EXPORT_SYMBOL(tcp_recv_skb);

/*
 * This routine provides an alternative to tcp_recvmsg() for routines
 * that would like to handle copying from skbuffs directly in 'sendfile'
 * fashion.
 * Note:
 *	- It is assumed that the socket was locked by the caller.
 *	- The routine does not block.
 *	- At present, there is no support for reading OOB data
 *	  or for 'peeking' the socket using this routine
 *	  (although both would be easy to implement).
 */
int tcp_read_sock(struct sock *sk, read_descriptor_t *desc,
		  sk_read_actor_t recv_actor)
{
	struct sk_buff *skb;
	struct tcp_sock *tp = tcp_sk(sk);
	u32 seq = tp->copied_seq;
	u32 offset;
	int copied = 0;

	if (sk->sk_state == TCP_LISTEN)
		return -ENOTCONN;
	while ((skb = tcp_recv_skb(sk, seq, &offset)) != NULL) {
		if (offset < skb->len) {
			int used;
			size_t len;

			len = skb->len - offset;
			/* Stop reading if we hit a patch of urgent data */
			if (unlikely(tp->urg_data)) {
				u32 urg_offset = tp->urg_seq - seq;
				if (urg_offset < len)
					len = urg_offset;
				if (!len)
					break;
			}
			used = recv_actor(desc, skb, offset, len);
			if (used <= 0) {
				if (!copied)
					copied = used;
				break;
			}
			if (WARN_ON_ONCE(used > len))
				used = len;
			seq += used;
			copied += used;
			offset += used;

			/* If recv_actor drops the lock (e.g. TCP splice
			 * receive) the skb pointer might be invalid when
			 * getting here: tcp_collapse might have deleted it
			 * while aggregating skbs from the socket queue.
			 */
			skb = tcp_recv_skb(sk, seq - 1, &offset);
			if (!skb)
				break;
			/* TCP coalescing might have appended data to the skb.
			 * Try to splice more frags
			 */
			if (offset + 1 != skb->len)
				continue;
		}
		if (TCP_SKB_CB(skb)->tcp_flags & TCPHDR_FIN) {
			tcp_eat_recv_skb(sk, skb);
			++seq;
			break;
		}
		tcp_eat_recv_skb(sk, skb);
		if (!desc->count)
			break;
		WRITE_ONCE(tp->copied_seq, seq);
	}
	WRITE_ONCE(tp->copied_seq, seq);

	tcp_rcv_space_adjust(sk);

	/* Clean up data we have read: This will do ACK frames. */
	if (copied > 0) {
		tcp_recv_skb(sk, seq, &offset);
		tcp_cleanup_rbuf(sk, copied);
	}
	return copied;
}
EXPORT_SYMBOL(tcp_read_sock);

int tcp_read_skb(struct sock *sk, skb_read_actor_t recv_actor)
{
	struct tcp_sock *tp = tcp_sk(sk);
	u32 seq = tp->copied_seq;
	struct sk_buff *skb;
	int copied = 0;
	u32 offset;

	if (sk->sk_state == TCP_LISTEN)
		return -ENOTCONN;

	while ((skb = tcp_recv_skb(sk, seq, &offset)) != NULL) {
<<<<<<< HEAD
		int used;

		__skb_unlink(skb, &sk->sk_receive_queue);
		used = recv_actor(sk, skb);
		if (used <= 0) {
=======
		u8 tcp_flags;
		int used;

		__skb_unlink(skb, &sk->sk_receive_queue);
		WARN_ON_ONCE(!skb_set_owner_sk_safe(skb, sk));
		tcp_flags = TCP_SKB_CB(skb)->tcp_flags;
		used = recv_actor(sk, skb);
		consume_skb(skb);
		if (used < 0) {
>>>>>>> 7365df19
			if (!copied)
				copied = used;
			break;
		}
		seq += used;
		copied += used;

<<<<<<< HEAD
		if (TCP_SKB_CB(skb)->tcp_flags & TCPHDR_FIN) {
			consume_skb(skb);
			++seq;
			break;
		}
		consume_skb(skb);
		break;
=======
		if (tcp_flags & TCPHDR_FIN) {
			++seq;
			break;
		}
>>>>>>> 7365df19
	}
	WRITE_ONCE(tp->copied_seq, seq);

	tcp_rcv_space_adjust(sk);

	/* Clean up data we have read: This will do ACK frames. */
	if (copied > 0)
<<<<<<< HEAD
		tcp_cleanup_rbuf(sk, copied);
=======
		__tcp_cleanup_rbuf(sk, copied);
>>>>>>> 7365df19

	return copied;
}
EXPORT_SYMBOL(tcp_read_skb);

void tcp_read_done(struct sock *sk, size_t len)
{
	struct tcp_sock *tp = tcp_sk(sk);
	u32 seq = tp->copied_seq;
	struct sk_buff *skb;
	size_t left;
	u32 offset;

	if (sk->sk_state == TCP_LISTEN)
		return;

	left = len;
	while (left && (skb = tcp_recv_skb(sk, seq, &offset)) != NULL) {
		int used;

		used = min_t(size_t, skb->len - offset, left);
		seq += used;
		left -= used;

		if (skb->len > offset + used)
			break;

		if (TCP_SKB_CB(skb)->tcp_flags & TCPHDR_FIN) {
			tcp_eat_recv_skb(sk, skb);
			++seq;
			break;
		}
		tcp_eat_recv_skb(sk, skb);
	}
	WRITE_ONCE(tp->copied_seq, seq);

	tcp_rcv_space_adjust(sk);

	/* Clean up data we have read: This will do ACK frames. */
	if (left != len)
		tcp_cleanup_rbuf(sk, len - left);
}
EXPORT_SYMBOL(tcp_read_done);

int tcp_peek_len(struct socket *sock)
{
	return tcp_inq(sock->sk);
}
EXPORT_SYMBOL(tcp_peek_len);

/* Make sure sk_rcvbuf is big enough to satisfy SO_RCVLOWAT hint */
int tcp_set_rcvlowat(struct sock *sk, int val)
{
	int cap;

	if (sk->sk_userlocks & SOCK_RCVBUF_LOCK)
		cap = sk->sk_rcvbuf >> 1;
	else
		cap = READ_ONCE(sock_net(sk)->ipv4.sysctl_tcp_rmem[2]) >> 1;
	val = min(val, cap);
	WRITE_ONCE(sk->sk_rcvlowat, val ? : 1);

	/* Check if we need to signal EPOLLIN right now */
	tcp_data_ready(sk);

	if (sk->sk_userlocks & SOCK_RCVBUF_LOCK)
		return 0;

	val <<= 1;
	if (val > sk->sk_rcvbuf) {
		WRITE_ONCE(sk->sk_rcvbuf, val);
		tcp_sk(sk)->window_clamp = tcp_win_from_space(sk, val);
	}
	return 0;
}
EXPORT_SYMBOL(tcp_set_rcvlowat);

void tcp_update_recv_tstamps(struct sk_buff *skb,
			     struct scm_timestamping_internal *tss)
{
	if (skb->tstamp)
		tss->ts[0] = ktime_to_timespec64(skb->tstamp);
	else
		tss->ts[0] = (struct timespec64) {0};

	if (skb_hwtstamps(skb)->hwtstamp)
		tss->ts[2] = ktime_to_timespec64(skb_hwtstamps(skb)->hwtstamp);
	else
		tss->ts[2] = (struct timespec64) {0};
}

#ifdef CONFIG_MMU
static const struct vm_operations_struct tcp_vm_ops = {
};

int tcp_mmap(struct file *file, struct socket *sock,
	     struct vm_area_struct *vma)
{
	if (vma->vm_flags & (VM_WRITE | VM_EXEC))
		return -EPERM;
	vma->vm_flags &= ~(VM_MAYWRITE | VM_MAYEXEC);

	/* Instruct vm_insert_page() to not mmap_read_lock(mm) */
	vma->vm_flags |= VM_MIXEDMAP;

	vma->vm_ops = &tcp_vm_ops;
	return 0;
}
EXPORT_SYMBOL(tcp_mmap);

static skb_frag_t *skb_advance_to_frag(struct sk_buff *skb, u32 offset_skb,
				       u32 *offset_frag)
{
	skb_frag_t *frag;

	if (unlikely(offset_skb >= skb->len))
		return NULL;

	offset_skb -= skb_headlen(skb);
	if ((int)offset_skb < 0 || skb_has_frag_list(skb))
		return NULL;

	frag = skb_shinfo(skb)->frags;
	while (offset_skb) {
		if (skb_frag_size(frag) > offset_skb) {
			*offset_frag = offset_skb;
			return frag;
		}
		offset_skb -= skb_frag_size(frag);
		++frag;
	}
	*offset_frag = 0;
	return frag;
}

static bool can_map_frag(const skb_frag_t *frag)
{
	return skb_frag_size(frag) == PAGE_SIZE && !skb_frag_off(frag);
}

static int find_next_mappable_frag(const skb_frag_t *frag,
				   int remaining_in_skb)
{
	int offset = 0;

	if (likely(can_map_frag(frag)))
		return 0;

	while (offset < remaining_in_skb && !can_map_frag(frag)) {
		offset += skb_frag_size(frag);
		++frag;
	}
	return offset;
}

static void tcp_zerocopy_set_hint_for_skb(struct sock *sk,
					  struct tcp_zerocopy_receive *zc,
					  struct sk_buff *skb, u32 offset)
{
	u32 frag_offset, partial_frag_remainder = 0;
	int mappable_offset;
	skb_frag_t *frag;

	/* worst case: skip to next skb. try to improve on this case below */
	zc->recv_skip_hint = skb->len - offset;

	/* Find the frag containing this offset (and how far into that frag) */
	frag = skb_advance_to_frag(skb, offset, &frag_offset);
	if (!frag)
		return;

	if (frag_offset) {
		struct skb_shared_info *info = skb_shinfo(skb);

		/* We read part of the last frag, must recvmsg() rest of skb. */
		if (frag == &info->frags[info->nr_frags - 1])
			return;

		/* Else, we must at least read the remainder in this frag. */
		partial_frag_remainder = skb_frag_size(frag) - frag_offset;
		zc->recv_skip_hint -= partial_frag_remainder;
		++frag;
	}

	/* partial_frag_remainder: If part way through a frag, must read rest.
	 * mappable_offset: Bytes till next mappable frag, *not* counting bytes
	 * in partial_frag_remainder.
	 */
	mappable_offset = find_next_mappable_frag(frag, zc->recv_skip_hint);
	zc->recv_skip_hint = mappable_offset + partial_frag_remainder;
}

static int tcp_recvmsg_locked(struct sock *sk, struct msghdr *msg, size_t len,
			      int flags, struct scm_timestamping_internal *tss,
			      int *cmsg_flags);
static int receive_fallback_to_copy(struct sock *sk,
				    struct tcp_zerocopy_receive *zc, int inq,
				    struct scm_timestamping_internal *tss)
{
	unsigned long copy_address = (unsigned long)zc->copybuf_address;
	struct msghdr msg = {};
	struct iovec iov;
	int err;

	zc->length = 0;
	zc->recv_skip_hint = 0;

	if (copy_address != zc->copybuf_address)
		return -EINVAL;

	err = import_single_range(READ, (void __user *)copy_address,
				  inq, &iov, &msg.msg_iter);
	if (err)
		return err;

	err = tcp_recvmsg_locked(sk, &msg, inq, MSG_DONTWAIT,
				 tss, &zc->msg_flags);
	if (err < 0)
		return err;

	zc->copybuf_len = err;
	if (likely(zc->copybuf_len)) {
		struct sk_buff *skb;
		u32 offset;

		skb = tcp_recv_skb(sk, tcp_sk(sk)->copied_seq, &offset);
		if (skb)
			tcp_zerocopy_set_hint_for_skb(sk, zc, skb, offset);
	}
	return 0;
}

static int tcp_copy_straggler_data(struct tcp_zerocopy_receive *zc,
				   struct sk_buff *skb, u32 copylen,
				   u32 *offset, u32 *seq)
{
	unsigned long copy_address = (unsigned long)zc->copybuf_address;
	struct msghdr msg = {};
	struct iovec iov;
	int err;

	if (copy_address != zc->copybuf_address)
		return -EINVAL;

	err = import_single_range(READ, (void __user *)copy_address,
				  copylen, &iov, &msg.msg_iter);
	if (err)
		return err;
	err = skb_copy_datagram_msg(skb, *offset, &msg, copylen);
	if (err)
		return err;
	zc->recv_skip_hint -= copylen;
	*offset += copylen;
	*seq += copylen;
	return (__s32)copylen;
}

static int tcp_zc_handle_leftover(struct tcp_zerocopy_receive *zc,
				  struct sock *sk,
				  struct sk_buff *skb,
				  u32 *seq,
				  s32 copybuf_len,
				  struct scm_timestamping_internal *tss)
{
	u32 offset, copylen = min_t(u32, copybuf_len, zc->recv_skip_hint);

	if (!copylen)
		return 0;
	/* skb is null if inq < PAGE_SIZE. */
	if (skb) {
		offset = *seq - TCP_SKB_CB(skb)->seq;
	} else {
		skb = tcp_recv_skb(sk, *seq, &offset);
		if (TCP_SKB_CB(skb)->has_rxtstamp) {
			tcp_update_recv_tstamps(skb, tss);
			zc->msg_flags |= TCP_CMSG_TS;
		}
	}

	zc->copybuf_len = tcp_copy_straggler_data(zc, skb, copylen, &offset,
						  seq);
	return zc->copybuf_len < 0 ? 0 : copylen;
}

static int tcp_zerocopy_vm_insert_batch_error(struct vm_area_struct *vma,
					      struct page **pending_pages,
					      unsigned long pages_remaining,
					      unsigned long *address,
					      u32 *length,
					      u32 *seq,
					      struct tcp_zerocopy_receive *zc,
					      u32 total_bytes_to_map,
					      int err)
{
	/* At least one page did not map. Try zapping if we skipped earlier. */
	if (err == -EBUSY &&
	    zc->flags & TCP_RECEIVE_ZEROCOPY_FLAG_TLB_CLEAN_HINT) {
		u32 maybe_zap_len;

		maybe_zap_len = total_bytes_to_map -  /* All bytes to map */
				*length + /* Mapped or pending */
				(pages_remaining * PAGE_SIZE); /* Failed map. */
		zap_page_range(vma, *address, maybe_zap_len);
		err = 0;
	}

	if (!err) {
		unsigned long leftover_pages = pages_remaining;
		int bytes_mapped;

		/* We called zap_page_range, try to reinsert. */
		err = vm_insert_pages(vma, *address,
				      pending_pages,
				      &pages_remaining);
		bytes_mapped = PAGE_SIZE * (leftover_pages - pages_remaining);
		*seq += bytes_mapped;
		*address += bytes_mapped;
	}
	if (err) {
		/* Either we were unable to zap, OR we zapped, retried an
		 * insert, and still had an issue. Either ways, pages_remaining
		 * is the number of pages we were unable to map, and we unroll
		 * some state we speculatively touched before.
		 */
		const int bytes_not_mapped = PAGE_SIZE * pages_remaining;

		*length -= bytes_not_mapped;
		zc->recv_skip_hint += bytes_not_mapped;
	}
	return err;
}

static int tcp_zerocopy_vm_insert_batch(struct vm_area_struct *vma,
					struct page **pages,
					unsigned int pages_to_map,
					unsigned long *address,
					u32 *length,
					u32 *seq,
					struct tcp_zerocopy_receive *zc,
					u32 total_bytes_to_map)
{
	unsigned long pages_remaining = pages_to_map;
	unsigned int pages_mapped;
	unsigned int bytes_mapped;
	int err;

	err = vm_insert_pages(vma, *address, pages, &pages_remaining);
	pages_mapped = pages_to_map - (unsigned int)pages_remaining;
	bytes_mapped = PAGE_SIZE * pages_mapped;
	/* Even if vm_insert_pages fails, it may have partially succeeded in
	 * mapping (some but not all of the pages).
	 */
	*seq += bytes_mapped;
	*address += bytes_mapped;

	if (likely(!err))
		return 0;

	/* Error: maybe zap and retry + rollback state for failed inserts. */
	return tcp_zerocopy_vm_insert_batch_error(vma, pages + pages_mapped,
		pages_remaining, address, length, seq, zc, total_bytes_to_map,
		err);
}

#define TCP_VALID_ZC_MSG_FLAGS   (TCP_CMSG_TS)
static void tcp_zc_finalize_rx_tstamp(struct sock *sk,
				      struct tcp_zerocopy_receive *zc,
				      struct scm_timestamping_internal *tss)
{
	unsigned long msg_control_addr;
	struct msghdr cmsg_dummy;

	msg_control_addr = (unsigned long)zc->msg_control;
	cmsg_dummy.msg_control = (void *)msg_control_addr;
	cmsg_dummy.msg_controllen =
		(__kernel_size_t)zc->msg_controllen;
	cmsg_dummy.msg_flags = in_compat_syscall()
		? MSG_CMSG_COMPAT : 0;
	cmsg_dummy.msg_control_is_user = true;
	zc->msg_flags = 0;
	if (zc->msg_control == msg_control_addr &&
	    zc->msg_controllen == cmsg_dummy.msg_controllen) {
		tcp_recv_timestamp(&cmsg_dummy, sk, tss);
		zc->msg_control = (__u64)
			((uintptr_t)cmsg_dummy.msg_control);
		zc->msg_controllen =
			(__u64)cmsg_dummy.msg_controllen;
		zc->msg_flags = (__u32)cmsg_dummy.msg_flags;
	}
}

#define TCP_ZEROCOPY_PAGE_BATCH_SIZE 32
static int tcp_zerocopy_receive(struct sock *sk,
				struct tcp_zerocopy_receive *zc,
				struct scm_timestamping_internal *tss)
{
	u32 length = 0, offset, vma_len, avail_len, copylen = 0;
	unsigned long address = (unsigned long)zc->address;
	struct page *pages[TCP_ZEROCOPY_PAGE_BATCH_SIZE];
	s32 copybuf_len = zc->copybuf_len;
	struct tcp_sock *tp = tcp_sk(sk);
	const skb_frag_t *frags = NULL;
	unsigned int pages_to_map = 0;
	struct vm_area_struct *vma;
	struct sk_buff *skb = NULL;
	u32 seq = tp->copied_seq;
	u32 total_bytes_to_map;
	int inq = tcp_inq(sk);
	int ret;

	zc->copybuf_len = 0;
	zc->msg_flags = 0;

	if (address & (PAGE_SIZE - 1) || address != zc->address)
		return -EINVAL;

	if (sk->sk_state == TCP_LISTEN)
		return -ENOTCONN;

	sock_rps_record_flow(sk);

	if (inq && inq <= copybuf_len)
		return receive_fallback_to_copy(sk, zc, inq, tss);

	if (inq < PAGE_SIZE) {
		zc->length = 0;
		zc->recv_skip_hint = inq;
		if (!inq && sock_flag(sk, SOCK_DONE))
			return -EIO;
		return 0;
	}

	mmap_read_lock(current->mm);

	vma = vma_lookup(current->mm, address);
	if (!vma || vma->vm_ops != &tcp_vm_ops) {
		mmap_read_unlock(current->mm);
		return -EINVAL;
	}
	vma_len = min_t(unsigned long, zc->length, vma->vm_end - address);
	avail_len = min_t(u32, vma_len, inq);
	total_bytes_to_map = avail_len & ~(PAGE_SIZE - 1);
	if (total_bytes_to_map) {
		if (!(zc->flags & TCP_RECEIVE_ZEROCOPY_FLAG_TLB_CLEAN_HINT))
			zap_page_range(vma, address, total_bytes_to_map);
		zc->length = total_bytes_to_map;
		zc->recv_skip_hint = 0;
	} else {
		zc->length = avail_len;
		zc->recv_skip_hint = avail_len;
	}
	ret = 0;
	while (length + PAGE_SIZE <= zc->length) {
		int mappable_offset;
		struct page *page;

		if (zc->recv_skip_hint < PAGE_SIZE) {
			u32 offset_frag;

			if (skb) {
				if (zc->recv_skip_hint > 0)
					break;
				skb = skb->next;
				offset = seq - TCP_SKB_CB(skb)->seq;
			} else {
				skb = tcp_recv_skb(sk, seq, &offset);
			}

			if (TCP_SKB_CB(skb)->has_rxtstamp) {
				tcp_update_recv_tstamps(skb, tss);
				zc->msg_flags |= TCP_CMSG_TS;
			}
			zc->recv_skip_hint = skb->len - offset;
			frags = skb_advance_to_frag(skb, offset, &offset_frag);
			if (!frags || offset_frag)
				break;
		}

		mappable_offset = find_next_mappable_frag(frags,
							  zc->recv_skip_hint);
		if (mappable_offset) {
			zc->recv_skip_hint = mappable_offset;
			break;
		}
		page = skb_frag_page(frags);
		prefetchw(page);
		pages[pages_to_map++] = page;
		length += PAGE_SIZE;
		zc->recv_skip_hint -= PAGE_SIZE;
		frags++;
		if (pages_to_map == TCP_ZEROCOPY_PAGE_BATCH_SIZE ||
		    zc->recv_skip_hint < PAGE_SIZE) {
			/* Either full batch, or we're about to go to next skb
			 * (and we cannot unroll failed ops across skbs).
			 */
			ret = tcp_zerocopy_vm_insert_batch(vma, pages,
							   pages_to_map,
							   &address, &length,
							   &seq, zc,
							   total_bytes_to_map);
			if (ret)
				goto out;
			pages_to_map = 0;
		}
	}
	if (pages_to_map) {
		ret = tcp_zerocopy_vm_insert_batch(vma, pages, pages_to_map,
						   &address, &length, &seq,
						   zc, total_bytes_to_map);
	}
out:
	mmap_read_unlock(current->mm);
	/* Try to copy straggler data. */
	if (!ret)
		copylen = tcp_zc_handle_leftover(zc, sk, skb, &seq, copybuf_len, tss);

	if (length + copylen) {
		WRITE_ONCE(tp->copied_seq, seq);
		tcp_rcv_space_adjust(sk);

		/* Clean up data we have read: This will do ACK frames. */
		tcp_recv_skb(sk, seq, &offset);
		tcp_cleanup_rbuf(sk, length + copylen);
		ret = 0;
		if (length == zc->length)
			zc->recv_skip_hint = 0;
	} else {
		if (!zc->recv_skip_hint && sock_flag(sk, SOCK_DONE))
			ret = -EIO;
	}
	zc->length = length;
	return ret;
}
#endif

/* Similar to __sock_recv_timestamp, but does not require an skb */
void tcp_recv_timestamp(struct msghdr *msg, const struct sock *sk,
			struct scm_timestamping_internal *tss)
{
	int new_tstamp = sock_flag(sk, SOCK_TSTAMP_NEW);
	bool has_timestamping = false;

	if (tss->ts[0].tv_sec || tss->ts[0].tv_nsec) {
		if (sock_flag(sk, SOCK_RCVTSTAMP)) {
			if (sock_flag(sk, SOCK_RCVTSTAMPNS)) {
				if (new_tstamp) {
					struct __kernel_timespec kts = {
						.tv_sec = tss->ts[0].tv_sec,
						.tv_nsec = tss->ts[0].tv_nsec,
					};
					put_cmsg(msg, SOL_SOCKET, SO_TIMESTAMPNS_NEW,
						 sizeof(kts), &kts);
				} else {
					struct __kernel_old_timespec ts_old = {
						.tv_sec = tss->ts[0].tv_sec,
						.tv_nsec = tss->ts[0].tv_nsec,
					};
					put_cmsg(msg, SOL_SOCKET, SO_TIMESTAMPNS_OLD,
						 sizeof(ts_old), &ts_old);
				}
			} else {
				if (new_tstamp) {
					struct __kernel_sock_timeval stv = {
						.tv_sec = tss->ts[0].tv_sec,
						.tv_usec = tss->ts[0].tv_nsec / 1000,
					};
					put_cmsg(msg, SOL_SOCKET, SO_TIMESTAMP_NEW,
						 sizeof(stv), &stv);
				} else {
					struct __kernel_old_timeval tv = {
						.tv_sec = tss->ts[0].tv_sec,
						.tv_usec = tss->ts[0].tv_nsec / 1000,
					};
					put_cmsg(msg, SOL_SOCKET, SO_TIMESTAMP_OLD,
						 sizeof(tv), &tv);
				}
			}
		}

		if (sk->sk_tsflags & SOF_TIMESTAMPING_SOFTWARE)
			has_timestamping = true;
		else
			tss->ts[0] = (struct timespec64) {0};
	}

	if (tss->ts[2].tv_sec || tss->ts[2].tv_nsec) {
		if (sk->sk_tsflags & SOF_TIMESTAMPING_RAW_HARDWARE)
			has_timestamping = true;
		else
			tss->ts[2] = (struct timespec64) {0};
	}

	if (has_timestamping) {
		tss->ts[1] = (struct timespec64) {0};
		if (sock_flag(sk, SOCK_TSTAMP_NEW))
			put_cmsg_scm_timestamping64(msg, tss);
		else
			put_cmsg_scm_timestamping(msg, tss);
	}
}

static int tcp_inq_hint(struct sock *sk)
{
	const struct tcp_sock *tp = tcp_sk(sk);
	u32 copied_seq = READ_ONCE(tp->copied_seq);
	u32 rcv_nxt = READ_ONCE(tp->rcv_nxt);
	int inq;

	inq = rcv_nxt - copied_seq;
	if (unlikely(inq < 0 || copied_seq != READ_ONCE(tp->copied_seq))) {
		lock_sock(sk);
		inq = tp->rcv_nxt - tp->copied_seq;
		release_sock(sk);
	}
	/* After receiving a FIN, tell the user-space to continue reading
	 * by returning a non-zero inq.
	 */
	if (inq == 0 && sock_flag(sk, SOCK_DONE))
		inq = 1;
	return inq;
}

/*
 *	This routine copies from a sock struct into the user buffer.
 *
 *	Technical note: in 2.3 we work on _locked_ socket, so that
 *	tricks with *seq access order and skb->users are not required.
 *	Probably, code can be easily improved even more.
 */

static int tcp_recvmsg_locked(struct sock *sk, struct msghdr *msg, size_t len,
			      int flags, struct scm_timestamping_internal *tss,
			      int *cmsg_flags)
{
	struct tcp_sock *tp = tcp_sk(sk);
	int copied = 0;
	u32 peek_seq;
	u32 *seq;
	unsigned long used;
	int err;
	int target;		/* Read at least this many bytes */
	long timeo;
	struct sk_buff *skb, *last;
	u32 urg_hole = 0;

	err = -ENOTCONN;
	if (sk->sk_state == TCP_LISTEN)
		goto out;

	if (tp->recvmsg_inq) {
		*cmsg_flags = TCP_CMSG_INQ;
		msg->msg_get_inq = 1;
	}
	timeo = sock_rcvtimeo(sk, flags & MSG_DONTWAIT);

	/* Urgent data needs to be handled specially. */
	if (flags & MSG_OOB)
		goto recv_urg;

	if (unlikely(tp->repair)) {
		err = -EPERM;
		if (!(flags & MSG_PEEK))
			goto out;

		if (tp->repair_queue == TCP_SEND_QUEUE)
			goto recv_sndq;

		err = -EINVAL;
		if (tp->repair_queue == TCP_NO_QUEUE)
			goto out;

		/* 'common' recv queue MSG_PEEK-ing */
	}

	seq = &tp->copied_seq;
	if (flags & MSG_PEEK) {
		peek_seq = tp->copied_seq;
		seq = &peek_seq;
	}

	target = sock_rcvlowat(sk, flags & MSG_WAITALL, len);

	do {
		u32 offset;

		/* Are we at urgent data? Stop if we have read anything or have SIGURG pending. */
		if (unlikely(tp->urg_data) && tp->urg_seq == *seq) {
			if (copied)
				break;
			if (signal_pending(current)) {
				copied = timeo ? sock_intr_errno(timeo) : -EAGAIN;
				break;
			}
		}

		/* Next get a buffer. */

		last = skb_peek_tail(&sk->sk_receive_queue);
		skb_queue_walk(&sk->sk_receive_queue, skb) {
			last = skb;
			/* Now that we have two receive queues this
			 * shouldn't happen.
			 */
			if (WARN(before(*seq, TCP_SKB_CB(skb)->seq),
				 "TCP recvmsg seq # bug: copied %X, seq %X, rcvnxt %X, fl %X\n",
				 *seq, TCP_SKB_CB(skb)->seq, tp->rcv_nxt,
				 flags))
				break;

			offset = *seq - TCP_SKB_CB(skb)->seq;
			if (unlikely(TCP_SKB_CB(skb)->tcp_flags & TCPHDR_SYN)) {
				pr_err_once("%s: found a SYN, please report !\n", __func__);
				offset--;
			}
			if (offset < skb->len)
				goto found_ok_skb;
			if (TCP_SKB_CB(skb)->tcp_flags & TCPHDR_FIN)
				goto found_fin_ok;
			WARN(!(flags & MSG_PEEK),
			     "TCP recvmsg seq # bug 2: copied %X, seq %X, rcvnxt %X, fl %X\n",
			     *seq, TCP_SKB_CB(skb)->seq, tp->rcv_nxt, flags);
		}

		/* Well, if we have backlog, try to process it now yet. */

		if (copied >= target && !READ_ONCE(sk->sk_backlog.tail))
			break;

		if (copied) {
			if (!timeo ||
			    sk->sk_err ||
			    sk->sk_state == TCP_CLOSE ||
			    (sk->sk_shutdown & RCV_SHUTDOWN) ||
			    signal_pending(current))
				break;
		} else {
			if (sock_flag(sk, SOCK_DONE))
				break;

			if (sk->sk_err) {
				copied = sock_error(sk);
				break;
			}

			if (sk->sk_shutdown & RCV_SHUTDOWN)
				break;

			if (sk->sk_state == TCP_CLOSE) {
				/* This occurs when user tries to read
				 * from never connected socket.
				 */
				copied = -ENOTCONN;
				break;
			}

			if (!timeo) {
				copied = -EAGAIN;
				break;
			}

			if (signal_pending(current)) {
				copied = sock_intr_errno(timeo);
				break;
			}
		}

		if (copied >= target) {
			/* Do not sleep, just process backlog. */
			__sk_flush_backlog(sk);
		} else {
			tcp_cleanup_rbuf(sk, copied);
			sk_wait_data(sk, &timeo, last);
		}

		if ((flags & MSG_PEEK) &&
		    (peek_seq - copied - urg_hole != tp->copied_seq)) {
			net_dbg_ratelimited("TCP(%s:%d): Application bug, race in MSG_PEEK\n",
					    current->comm,
					    task_pid_nr(current));
			peek_seq = tp->copied_seq;
		}
		continue;

found_ok_skb:
		/* Ok so how much can we use? */
		used = skb->len - offset;
		if (len < used)
			used = len;

		/* Do we have urgent data here? */
		if (unlikely(tp->urg_data)) {
			u32 urg_offset = tp->urg_seq - *seq;
			if (urg_offset < used) {
				if (!urg_offset) {
					if (!sock_flag(sk, SOCK_URGINLINE)) {
						WRITE_ONCE(*seq, *seq + 1);
						urg_hole++;
						offset++;
						used--;
						if (!used)
							goto skip_copy;
					}
				} else
					used = urg_offset;
			}
		}

		if (!(flags & MSG_TRUNC)) {
			err = skb_copy_datagram_msg(skb, offset, msg, used);
			if (err) {
				/* Exception. Bailout! */
				if (!copied)
					copied = -EFAULT;
				break;
			}
		}

		WRITE_ONCE(*seq, *seq + used);
		copied += used;
		len -= used;

		tcp_rcv_space_adjust(sk);

skip_copy:
		if (unlikely(tp->urg_data) && after(tp->copied_seq, tp->urg_seq)) {
			WRITE_ONCE(tp->urg_data, 0);
			tcp_fast_path_check(sk);
		}

		if (TCP_SKB_CB(skb)->has_rxtstamp) {
			tcp_update_recv_tstamps(skb, tss);
			*cmsg_flags |= TCP_CMSG_TS;
		}

		if (used + offset < skb->len)
			continue;

		if (TCP_SKB_CB(skb)->tcp_flags & TCPHDR_FIN)
			goto found_fin_ok;
		if (!(flags & MSG_PEEK))
			tcp_eat_recv_skb(sk, skb);
		continue;

found_fin_ok:
		/* Process the FIN. */
		WRITE_ONCE(*seq, *seq + 1);
		if (!(flags & MSG_PEEK))
			tcp_eat_recv_skb(sk, skb);
		break;
	} while (len > 0);

	/* According to UNIX98, msg_name/msg_namelen are ignored
	 * on connected socket. I was just happy when found this 8) --ANK
	 */

	/* Clean up data we have read: This will do ACK frames. */
	tcp_cleanup_rbuf(sk, copied);
	return copied;

out:
	return err;

recv_urg:
	err = tcp_recv_urg(sk, msg, len, flags);
	goto out;

recv_sndq:
	err = tcp_peek_sndq(sk, msg, len);
	goto out;
}

int tcp_recvmsg(struct sock *sk, struct msghdr *msg, size_t len, int flags,
		int *addr_len)
{
	int cmsg_flags = 0, ret;
	struct scm_timestamping_internal tss;

	if (unlikely(flags & MSG_ERRQUEUE))
		return inet_recv_error(sk, msg, len, addr_len);

	if (sk_can_busy_loop(sk) &&
	    skb_queue_empty_lockless(&sk->sk_receive_queue) &&
	    sk->sk_state == TCP_ESTABLISHED)
		sk_busy_loop(sk, flags & MSG_DONTWAIT);

	lock_sock(sk);
	ret = tcp_recvmsg_locked(sk, msg, len, flags, &tss, &cmsg_flags);
	release_sock(sk);

	if ((cmsg_flags || msg->msg_get_inq) && ret >= 0) {
		if (cmsg_flags & TCP_CMSG_TS)
			tcp_recv_timestamp(msg, sk, &tss);
		if (msg->msg_get_inq) {
			msg->msg_inq = tcp_inq_hint(sk);
			if (cmsg_flags & TCP_CMSG_INQ)
				put_cmsg(msg, SOL_TCP, TCP_CM_INQ,
					 sizeof(msg->msg_inq), &msg->msg_inq);
		}
	}
	return ret;
}
EXPORT_SYMBOL(tcp_recvmsg);

void tcp_set_state(struct sock *sk, int state)
{
	int oldstate = sk->sk_state;

	/* We defined a new enum for TCP states that are exported in BPF
	 * so as not force the internal TCP states to be frozen. The
	 * following checks will detect if an internal state value ever
	 * differs from the BPF value. If this ever happens, then we will
	 * need to remap the internal value to the BPF value before calling
	 * tcp_call_bpf_2arg.
	 */
	BUILD_BUG_ON((int)BPF_TCP_ESTABLISHED != (int)TCP_ESTABLISHED);
	BUILD_BUG_ON((int)BPF_TCP_SYN_SENT != (int)TCP_SYN_SENT);
	BUILD_BUG_ON((int)BPF_TCP_SYN_RECV != (int)TCP_SYN_RECV);
	BUILD_BUG_ON((int)BPF_TCP_FIN_WAIT1 != (int)TCP_FIN_WAIT1);
	BUILD_BUG_ON((int)BPF_TCP_FIN_WAIT2 != (int)TCP_FIN_WAIT2);
	BUILD_BUG_ON((int)BPF_TCP_TIME_WAIT != (int)TCP_TIME_WAIT);
	BUILD_BUG_ON((int)BPF_TCP_CLOSE != (int)TCP_CLOSE);
	BUILD_BUG_ON((int)BPF_TCP_CLOSE_WAIT != (int)TCP_CLOSE_WAIT);
	BUILD_BUG_ON((int)BPF_TCP_LAST_ACK != (int)TCP_LAST_ACK);
	BUILD_BUG_ON((int)BPF_TCP_LISTEN != (int)TCP_LISTEN);
	BUILD_BUG_ON((int)BPF_TCP_CLOSING != (int)TCP_CLOSING);
	BUILD_BUG_ON((int)BPF_TCP_NEW_SYN_RECV != (int)TCP_NEW_SYN_RECV);
	BUILD_BUG_ON((int)BPF_TCP_MAX_STATES != (int)TCP_MAX_STATES);

	/* bpf uapi header bpf.h defines an anonymous enum with values
	 * BPF_TCP_* used by bpf programs. Currently gcc built vmlinux
	 * is able to emit this enum in DWARF due to the above BUILD_BUG_ON.
	 * But clang built vmlinux does not have this enum in DWARF
	 * since clang removes the above code before generating IR/debuginfo.
	 * Let us explicitly emit the type debuginfo to ensure the
	 * above-mentioned anonymous enum in the vmlinux DWARF and hence BTF
	 * regardless of which compiler is used.
	 */
	BTF_TYPE_EMIT_ENUM(BPF_TCP_ESTABLISHED);

	if (BPF_SOCK_OPS_TEST_FLAG(tcp_sk(sk), BPF_SOCK_OPS_STATE_CB_FLAG))
		tcp_call_bpf_2arg(sk, BPF_SOCK_OPS_STATE_CB, oldstate, state);

	switch (state) {
	case TCP_ESTABLISHED:
		if (oldstate != TCP_ESTABLISHED)
			TCP_INC_STATS(sock_net(sk), TCP_MIB_CURRESTAB);
		break;

	case TCP_CLOSE:
		if (oldstate == TCP_CLOSE_WAIT || oldstate == TCP_ESTABLISHED)
			TCP_INC_STATS(sock_net(sk), TCP_MIB_ESTABRESETS);

		sk->sk_prot->unhash(sk);
		if (inet_csk(sk)->icsk_bind_hash &&
		    !(sk->sk_userlocks & SOCK_BINDPORT_LOCK))
			inet_put_port(sk);
		fallthrough;
	default:
		if (oldstate == TCP_ESTABLISHED)
			TCP_DEC_STATS(sock_net(sk), TCP_MIB_CURRESTAB);
	}

	/* Change state AFTER socket is unhashed to avoid closed
	 * socket sitting in hash tables.
	 */
	inet_sk_state_store(sk, state);
}
EXPORT_SYMBOL_GPL(tcp_set_state);

/*
 *	State processing on a close. This implements the state shift for
 *	sending our FIN frame. Note that we only send a FIN for some
 *	states. A shutdown() may have already sent the FIN, or we may be
 *	closed.
 */

static const unsigned char new_state[16] = {
  /* current state:        new state:      action:	*/
  [0 /* (Invalid) */]	= TCP_CLOSE,
  [TCP_ESTABLISHED]	= TCP_FIN_WAIT1 | TCP_ACTION_FIN,
  [TCP_SYN_SENT]	= TCP_CLOSE,
  [TCP_SYN_RECV]	= TCP_FIN_WAIT1 | TCP_ACTION_FIN,
  [TCP_FIN_WAIT1]	= TCP_FIN_WAIT1,
  [TCP_FIN_WAIT2]	= TCP_FIN_WAIT2,
  [TCP_TIME_WAIT]	= TCP_CLOSE,
  [TCP_CLOSE]		= TCP_CLOSE,
  [TCP_CLOSE_WAIT]	= TCP_LAST_ACK  | TCP_ACTION_FIN,
  [TCP_LAST_ACK]	= TCP_LAST_ACK,
  [TCP_LISTEN]		= TCP_CLOSE,
  [TCP_CLOSING]		= TCP_CLOSING,
  [TCP_NEW_SYN_RECV]	= TCP_CLOSE,	/* should not happen ! */
};

static int tcp_close_state(struct sock *sk)
{
	int next = (int)new_state[sk->sk_state];
	int ns = next & TCP_STATE_MASK;

	tcp_set_state(sk, ns);

	return next & TCP_ACTION_FIN;
}

/*
 *	Shutdown the sending side of a connection. Much like close except
 *	that we don't receive shut down or sock_set_flag(sk, SOCK_DEAD).
 */

void tcp_shutdown(struct sock *sk, int how)
{
	/*	We need to grab some memory, and put together a FIN,
	 *	and then put it into the queue to be sent.
	 *		Tim MacKenzie(tym@dibbler.cs.monash.edu.au) 4 Dec '92.
	 */
	if (!(how & SEND_SHUTDOWN))
		return;

	/* If we've already sent a FIN, or it's a closed state, skip this. */
	if ((1 << sk->sk_state) &
	    (TCPF_ESTABLISHED | TCPF_SYN_SENT |
	     TCPF_SYN_RECV | TCPF_CLOSE_WAIT)) {
		/* Clear out any half completed packets.  FIN if needed. */
		if (tcp_close_state(sk))
			tcp_send_fin(sk);
	}
}
EXPORT_SYMBOL(tcp_shutdown);

int tcp_orphan_count_sum(void)
{
	int i, total = 0;

	for_each_possible_cpu(i)
		total += per_cpu(tcp_orphan_count, i);

	return max(total, 0);
}

static int tcp_orphan_cache;
static struct timer_list tcp_orphan_timer;
#define TCP_ORPHAN_TIMER_PERIOD msecs_to_jiffies(100)

static void tcp_orphan_update(struct timer_list *unused)
{
	WRITE_ONCE(tcp_orphan_cache, tcp_orphan_count_sum());
	mod_timer(&tcp_orphan_timer, jiffies + TCP_ORPHAN_TIMER_PERIOD);
}

static bool tcp_too_many_orphans(int shift)
{
	return READ_ONCE(tcp_orphan_cache) << shift >
		READ_ONCE(sysctl_tcp_max_orphans);
}

bool tcp_check_oom(struct sock *sk, int shift)
{
	bool too_many_orphans, out_of_socket_memory;

	too_many_orphans = tcp_too_many_orphans(shift);
	out_of_socket_memory = tcp_out_of_memory(sk);

	if (too_many_orphans)
		net_info_ratelimited("too many orphaned sockets\n");
	if (out_of_socket_memory)
		net_info_ratelimited("out of memory -- consider tuning tcp_mem\n");
	return too_many_orphans || out_of_socket_memory;
}

void __tcp_close(struct sock *sk, long timeout)
{
	struct sk_buff *skb;
	int data_was_unread = 0;
	int state;

	sk->sk_shutdown = SHUTDOWN_MASK;

	if (sk->sk_state == TCP_LISTEN) {
		tcp_set_state(sk, TCP_CLOSE);

		/* Special case. */
		inet_csk_listen_stop(sk);

		goto adjudge_to_death;
	}

	/*  We need to flush the recv. buffs.  We do this only on the
	 *  descriptor close, not protocol-sourced closes, because the
	 *  reader process may not have drained the data yet!
	 */
	while ((skb = __skb_dequeue(&sk->sk_receive_queue)) != NULL) {
		u32 len = TCP_SKB_CB(skb)->end_seq - TCP_SKB_CB(skb)->seq;

		if (TCP_SKB_CB(skb)->tcp_flags & TCPHDR_FIN)
			len--;
		data_was_unread += len;
		__kfree_skb(skb);
	}

	/* If socket has been already reset (e.g. in tcp_reset()) - kill it. */
	if (sk->sk_state == TCP_CLOSE)
		goto adjudge_to_death;

	/* As outlined in RFC 2525, section 2.17, we send a RST here because
	 * data was lost. To witness the awful effects of the old behavior of
	 * always doing a FIN, run an older 2.1.x kernel or 2.0.x, start a bulk
	 * GET in an FTP client, suspend the process, wait for the client to
	 * advertise a zero window, then kill -9 the FTP client, wheee...
	 * Note: timeout is always zero in such a case.
	 */
	if (unlikely(tcp_sk(sk)->repair)) {
		sk->sk_prot->disconnect(sk, 0);
	} else if (data_was_unread) {
		/* Unread data was tossed, zap the connection. */
		NET_INC_STATS(sock_net(sk), LINUX_MIB_TCPABORTONCLOSE);
		tcp_set_state(sk, TCP_CLOSE);
		tcp_send_active_reset(sk, sk->sk_allocation);
	} else if (sock_flag(sk, SOCK_LINGER) && !sk->sk_lingertime) {
		/* Check zero linger _after_ checking for unread data. */
		sk->sk_prot->disconnect(sk, 0);
		NET_INC_STATS(sock_net(sk), LINUX_MIB_TCPABORTONDATA);
	} else if (tcp_close_state(sk)) {
		/* We FIN if the application ate all the data before
		 * zapping the connection.
		 */

		/* RED-PEN. Formally speaking, we have broken TCP state
		 * machine. State transitions:
		 *
		 * TCP_ESTABLISHED -> TCP_FIN_WAIT1
		 * TCP_SYN_RECV	-> TCP_FIN_WAIT1 (forget it, it's impossible)
		 * TCP_CLOSE_WAIT -> TCP_LAST_ACK
		 *
		 * are legal only when FIN has been sent (i.e. in window),
		 * rather than queued out of window. Purists blame.
		 *
		 * F.e. "RFC state" is ESTABLISHED,
		 * if Linux state is FIN-WAIT-1, but FIN is still not sent.
		 *
		 * The visible declinations are that sometimes
		 * we enter time-wait state, when it is not required really
		 * (harmless), do not send active resets, when they are
		 * required by specs (TCP_ESTABLISHED, TCP_CLOSE_WAIT, when
		 * they look as CLOSING or LAST_ACK for Linux)
		 * Probably, I missed some more holelets.
		 * 						--ANK
		 * XXX (TFO) - To start off we don't support SYN+ACK+FIN
		 * in a single packet! (May consider it later but will
		 * probably need API support or TCP_CORK SYN-ACK until
		 * data is written and socket is closed.)
		 */
		tcp_send_fin(sk);
	}

	sk_stream_wait_close(sk, timeout);

adjudge_to_death:
	state = sk->sk_state;
	sock_hold(sk);
	sock_orphan(sk);

	local_bh_disable();
	bh_lock_sock(sk);
	/* remove backlog if any, without releasing ownership. */
	__release_sock(sk);

	this_cpu_inc(tcp_orphan_count);

	/* Have we already been destroyed by a softirq or backlog? */
	if (state != TCP_CLOSE && sk->sk_state == TCP_CLOSE)
		goto out;

	/*	This is a (useful) BSD violating of the RFC. There is a
	 *	problem with TCP as specified in that the other end could
	 *	keep a socket open forever with no application left this end.
	 *	We use a 1 minute timeout (about the same as BSD) then kill
	 *	our end. If they send after that then tough - BUT: long enough
	 *	that we won't make the old 4*rto = almost no time - whoops
	 *	reset mistake.
	 *
	 *	Nope, it was not mistake. It is really desired behaviour
	 *	f.e. on http servers, when such sockets are useless, but
	 *	consume significant resources. Let's do it with special
	 *	linger2	option.					--ANK
	 */

	if (sk->sk_state == TCP_FIN_WAIT2) {
		struct tcp_sock *tp = tcp_sk(sk);
		if (tp->linger2 < 0) {
			tcp_set_state(sk, TCP_CLOSE);
			tcp_send_active_reset(sk, GFP_ATOMIC);
			__NET_INC_STATS(sock_net(sk),
					LINUX_MIB_TCPABORTONLINGER);
		} else {
			const int tmo = tcp_fin_time(sk);

			if (tmo > TCP_TIMEWAIT_LEN) {
				inet_csk_reset_keepalive_timer(sk,
						tmo - TCP_TIMEWAIT_LEN);
			} else {
				tcp_time_wait(sk, TCP_FIN_WAIT2, tmo);
				goto out;
			}
		}
	}
	if (sk->sk_state != TCP_CLOSE) {
		if (tcp_check_oom(sk, 0)) {
			tcp_set_state(sk, TCP_CLOSE);
			tcp_send_active_reset(sk, GFP_ATOMIC);
			__NET_INC_STATS(sock_net(sk),
					LINUX_MIB_TCPABORTONMEMORY);
		} else if (!check_net(sock_net(sk))) {
			/* Not possible to send reset; just close */
			tcp_set_state(sk, TCP_CLOSE);
		}
	}

	if (sk->sk_state == TCP_CLOSE) {
		struct request_sock *req;

		req = rcu_dereference_protected(tcp_sk(sk)->fastopen_rsk,
						lockdep_sock_is_held(sk));
		/* We could get here with a non-NULL req if the socket is
		 * aborted (e.g., closed with unread data) before 3WHS
		 * finishes.
		 */
		if (req)
			reqsk_fastopen_remove(sk, req, false);
		inet_csk_destroy_sock(sk);
	}
	/* Otherwise, socket is reprieved until protocol close. */

out:
	bh_unlock_sock(sk);
	local_bh_enable();
}

void tcp_close(struct sock *sk, long timeout)
{
	lock_sock(sk);
	__tcp_close(sk, timeout);
	release_sock(sk);
	sock_put(sk);
}
EXPORT_SYMBOL(tcp_close);

/* These states need RST on ABORT according to RFC793 */

static inline bool tcp_need_reset(int state)
{
	return (1 << state) &
	       (TCPF_ESTABLISHED | TCPF_CLOSE_WAIT | TCPF_FIN_WAIT1 |
		TCPF_FIN_WAIT2 | TCPF_SYN_RECV);
}

static void tcp_rtx_queue_purge(struct sock *sk)
{
	struct rb_node *p = rb_first(&sk->tcp_rtx_queue);

	tcp_sk(sk)->highest_sack = NULL;
	while (p) {
		struct sk_buff *skb = rb_to_skb(p);

		p = rb_next(p);
		/* Since we are deleting whole queue, no need to
		 * list_del(&skb->tcp_tsorted_anchor)
		 */
		tcp_rtx_queue_unlink(skb, sk);
		tcp_wmem_free_skb(sk, skb);
	}
}

void tcp_write_queue_purge(struct sock *sk)
{
	struct sk_buff *skb;

	tcp_chrono_stop(sk, TCP_CHRONO_BUSY);
	while ((skb = __skb_dequeue(&sk->sk_write_queue)) != NULL) {
		tcp_skb_tsorted_anchor_cleanup(skb);
		tcp_wmem_free_skb(sk, skb);
	}
	tcp_rtx_queue_purge(sk);
	INIT_LIST_HEAD(&tcp_sk(sk)->tsorted_sent_queue);
	tcp_clear_all_retrans_hints(tcp_sk(sk));
	tcp_sk(sk)->packets_out = 0;
	inet_csk(sk)->icsk_backoff = 0;
}

int tcp_disconnect(struct sock *sk, int flags)
{
	struct inet_sock *inet = inet_sk(sk);
	struct inet_connection_sock *icsk = inet_csk(sk);
	struct tcp_sock *tp = tcp_sk(sk);
	int old_state = sk->sk_state;
	u32 seq;

	if (old_state != TCP_CLOSE)
		tcp_set_state(sk, TCP_CLOSE);

	/* ABORT function of RFC793 */
	if (old_state == TCP_LISTEN) {
		inet_csk_listen_stop(sk);
	} else if (unlikely(tp->repair)) {
		sk->sk_err = ECONNABORTED;
	} else if (tcp_need_reset(old_state) ||
		   (tp->snd_nxt != tp->write_seq &&
		    (1 << old_state) & (TCPF_CLOSING | TCPF_LAST_ACK))) {
		/* The last check adjusts for discrepancy of Linux wrt. RFC
		 * states
		 */
		tcp_send_active_reset(sk, gfp_any());
		sk->sk_err = ECONNRESET;
	} else if (old_state == TCP_SYN_SENT)
		sk->sk_err = ECONNRESET;

	tcp_clear_xmit_timers(sk);
	__skb_queue_purge(&sk->sk_receive_queue);
	WRITE_ONCE(tp->copied_seq, tp->rcv_nxt);
	WRITE_ONCE(tp->urg_data, 0);
	tcp_write_queue_purge(sk);
	tcp_fastopen_active_disable_ofo_check(sk);
	skb_rbtree_purge(&tp->out_of_order_queue);

	inet->inet_dport = 0;

	if (!(sk->sk_userlocks & SOCK_BINDADDR_LOCK))
		inet_reset_saddr(sk);

	sk->sk_shutdown = 0;
	sock_reset_flag(sk, SOCK_DONE);
	tp->srtt_us = 0;
	tp->mdev_us = jiffies_to_usecs(TCP_TIMEOUT_INIT);
	tp->rcv_rtt_last_tsecr = 0;

	seq = tp->write_seq + tp->max_window + 2;
	if (!seq)
		seq = 1;
	WRITE_ONCE(tp->write_seq, seq);

	icsk->icsk_backoff = 0;
	icsk->icsk_probes_out = 0;
	icsk->icsk_probes_tstamp = 0;
	icsk->icsk_rto = TCP_TIMEOUT_INIT;
	icsk->icsk_rto_min = TCP_RTO_MIN;
	icsk->icsk_delack_max = TCP_DELACK_MAX;
	tp->snd_ssthresh = TCP_INFINITE_SSTHRESH;
	tcp_snd_cwnd_set(tp, TCP_INIT_CWND);
	tp->snd_cwnd_cnt = 0;
	tp->is_cwnd_limited = 0;
	tp->max_packets_out = 0;
	tp->window_clamp = 0;
	tp->delivered = 0;
	tp->delivered_ce = 0;
	if (icsk->icsk_ca_ops->release)
		icsk->icsk_ca_ops->release(sk);
	memset(icsk->icsk_ca_priv, 0, sizeof(icsk->icsk_ca_priv));
	icsk->icsk_ca_initialized = 0;
	tcp_set_ca_state(sk, TCP_CA_Open);
	tp->is_sack_reneg = 0;
	tcp_clear_retrans(tp);
	tp->total_retrans = 0;
	inet_csk_delack_init(sk);
	/* Initialize rcv_mss to TCP_MIN_MSS to avoid division by 0
	 * issue in __tcp_select_window()
	 */
	icsk->icsk_ack.rcv_mss = TCP_MIN_MSS;
	memset(&tp->rx_opt, 0, sizeof(tp->rx_opt));
	__sk_dst_reset(sk);
	dst_release(xchg((__force struct dst_entry **)&sk->sk_rx_dst, NULL));
	tcp_saved_syn_free(tp);
	tp->compressed_ack = 0;
	tp->segs_in = 0;
	tp->segs_out = 0;
	tp->bytes_sent = 0;
	tp->bytes_acked = 0;
	tp->bytes_received = 0;
	tp->bytes_retrans = 0;
	tp->data_segs_in = 0;
	tp->data_segs_out = 0;
	tp->duplicate_sack[0].start_seq = 0;
	tp->duplicate_sack[0].end_seq = 0;
	tp->dsack_dups = 0;
	tp->reord_seen = 0;
	tp->retrans_out = 0;
	tp->sacked_out = 0;
	tp->tlp_high_seq = 0;
	tp->last_oow_ack_time = 0;
	/* There's a bubble in the pipe until at least the first ACK. */
	tp->app_limited = ~0U;
	tp->rack.mstamp = 0;
	tp->rack.advanced = 0;
	tp->rack.reo_wnd_steps = 1;
	tp->rack.last_delivered = 0;
	tp->rack.reo_wnd_persist = 0;
	tp->rack.dsack_seen = 0;
	tp->syn_data_acked = 0;
	tp->rx_opt.saw_tstamp = 0;
	tp->rx_opt.dsack = 0;
	tp->rx_opt.num_sacks = 0;
	tp->rcv_ooopack = 0;


	/* Clean up fastopen related fields */
	tcp_free_fastopen_req(tp);
	inet->defer_connect = 0;
	tp->fastopen_client_fail = 0;

	WARN_ON(inet->inet_num && !icsk->icsk_bind_hash);

	if (sk->sk_frag.page) {
		put_page(sk->sk_frag.page);
		sk->sk_frag.page = NULL;
		sk->sk_frag.offset = 0;
	}
	sk_error_report(sk);
	return 0;
}
EXPORT_SYMBOL(tcp_disconnect);

static inline bool tcp_can_repair_sock(const struct sock *sk)
{
	return sockopt_ns_capable(sock_net(sk)->user_ns, CAP_NET_ADMIN) &&
		(sk->sk_state != TCP_LISTEN);
}

static int tcp_repair_set_window(struct tcp_sock *tp, sockptr_t optbuf, int len)
{
	struct tcp_repair_window opt;

	if (!tp->repair)
		return -EPERM;

	if (len != sizeof(opt))
		return -EINVAL;

	if (copy_from_sockptr(&opt, optbuf, sizeof(opt)))
		return -EFAULT;

	if (opt.max_window < opt.snd_wnd)
		return -EINVAL;

	if (after(opt.snd_wl1, tp->rcv_nxt + opt.rcv_wnd))
		return -EINVAL;

	if (after(opt.rcv_wup, tp->rcv_nxt))
		return -EINVAL;

	tp->snd_wl1	= opt.snd_wl1;
	tp->snd_wnd	= opt.snd_wnd;
	tp->max_window	= opt.max_window;

	tp->rcv_wnd	= opt.rcv_wnd;
	tp->rcv_wup	= opt.rcv_wup;

	return 0;
}

static int tcp_repair_options_est(struct sock *sk, sockptr_t optbuf,
		unsigned int len)
{
	struct tcp_sock *tp = tcp_sk(sk);
	struct tcp_repair_opt opt;
	size_t offset = 0;

	while (len >= sizeof(opt)) {
		if (copy_from_sockptr_offset(&opt, optbuf, offset, sizeof(opt)))
			return -EFAULT;

		offset += sizeof(opt);
		len -= sizeof(opt);

		switch (opt.opt_code) {
		case TCPOPT_MSS:
			tp->rx_opt.mss_clamp = opt.opt_val;
			tcp_mtup_init(sk);
			break;
		case TCPOPT_WINDOW:
			{
				u16 snd_wscale = opt.opt_val & 0xFFFF;
				u16 rcv_wscale = opt.opt_val >> 16;

				if (snd_wscale > TCP_MAX_WSCALE || rcv_wscale > TCP_MAX_WSCALE)
					return -EFBIG;

				tp->rx_opt.snd_wscale = snd_wscale;
				tp->rx_opt.rcv_wscale = rcv_wscale;
				tp->rx_opt.wscale_ok = 1;
			}
			break;
		case TCPOPT_SACK_PERM:
			if (opt.opt_val != 0)
				return -EINVAL;

			tp->rx_opt.sack_ok |= TCP_SACK_SEEN;
			break;
		case TCPOPT_TIMESTAMP:
			if (opt.opt_val != 0)
				return -EINVAL;

			tp->rx_opt.tstamp_ok = 1;
			break;
		}
	}

	return 0;
}

DEFINE_STATIC_KEY_FALSE(tcp_tx_delay_enabled);
EXPORT_SYMBOL(tcp_tx_delay_enabled);

static void tcp_enable_tx_delay(void)
{
	if (!static_branch_unlikely(&tcp_tx_delay_enabled)) {
		static int __tcp_tx_delay_enabled = 0;

		if (cmpxchg(&__tcp_tx_delay_enabled, 0, 1) == 0) {
			static_branch_enable(&tcp_tx_delay_enabled);
			pr_info("TCP_TX_DELAY enabled\n");
		}
	}
}

/* When set indicates to always queue non-full frames.  Later the user clears
 * this option and we transmit any pending partial frames in the queue.  This is
 * meant to be used alongside sendfile() to get properly filled frames when the
 * user (for example) must write out headers with a write() call first and then
 * use sendfile to send out the data parts.
 *
 * TCP_CORK can be set together with TCP_NODELAY and it is stronger than
 * TCP_NODELAY.
 */
void __tcp_sock_set_cork(struct sock *sk, bool on)
{
	struct tcp_sock *tp = tcp_sk(sk);

	if (on) {
		tp->nonagle |= TCP_NAGLE_CORK;
	} else {
		tp->nonagle &= ~TCP_NAGLE_CORK;
		if (tp->nonagle & TCP_NAGLE_OFF)
			tp->nonagle |= TCP_NAGLE_PUSH;
		tcp_push_pending_frames(sk);
	}
}

void tcp_sock_set_cork(struct sock *sk, bool on)
{
	lock_sock(sk);
	__tcp_sock_set_cork(sk, on);
	release_sock(sk);
}
EXPORT_SYMBOL(tcp_sock_set_cork);

/* TCP_NODELAY is weaker than TCP_CORK, so that this option on corked socket is
 * remembered, but it is not activated until cork is cleared.
 *
 * However, when TCP_NODELAY is set we make an explicit push, which overrides
 * even TCP_CORK for currently queued segments.
 */
void __tcp_sock_set_nodelay(struct sock *sk, bool on)
{
	if (on) {
		tcp_sk(sk)->nonagle |= TCP_NAGLE_OFF|TCP_NAGLE_PUSH;
		tcp_push_pending_frames(sk);
	} else {
		tcp_sk(sk)->nonagle &= ~TCP_NAGLE_OFF;
	}
}

void tcp_sock_set_nodelay(struct sock *sk)
{
	lock_sock(sk);
	__tcp_sock_set_nodelay(sk, true);
	release_sock(sk);
}
EXPORT_SYMBOL(tcp_sock_set_nodelay);

static void __tcp_sock_set_quickack(struct sock *sk, int val)
{
	if (!val) {
		inet_csk_enter_pingpong_mode(sk);
		return;
	}

	inet_csk_exit_pingpong_mode(sk);
	if ((1 << sk->sk_state) & (TCPF_ESTABLISHED | TCPF_CLOSE_WAIT) &&
	    inet_csk_ack_scheduled(sk)) {
		inet_csk(sk)->icsk_ack.pending |= ICSK_ACK_PUSHED;
		tcp_cleanup_rbuf(sk, 1);
		if (!(val & 1))
			inet_csk_enter_pingpong_mode(sk);
	}
}

void tcp_sock_set_quickack(struct sock *sk, int val)
{
	lock_sock(sk);
	__tcp_sock_set_quickack(sk, val);
	release_sock(sk);
}
EXPORT_SYMBOL(tcp_sock_set_quickack);

int tcp_sock_set_syncnt(struct sock *sk, int val)
{
	if (val < 1 || val > MAX_TCP_SYNCNT)
		return -EINVAL;

	lock_sock(sk);
	inet_csk(sk)->icsk_syn_retries = val;
	release_sock(sk);
	return 0;
}
EXPORT_SYMBOL(tcp_sock_set_syncnt);

void tcp_sock_set_user_timeout(struct sock *sk, u32 val)
{
	lock_sock(sk);
	inet_csk(sk)->icsk_user_timeout = val;
	release_sock(sk);
}
EXPORT_SYMBOL(tcp_sock_set_user_timeout);

int tcp_sock_set_keepidle_locked(struct sock *sk, int val)
{
	struct tcp_sock *tp = tcp_sk(sk);

	if (val < 1 || val > MAX_TCP_KEEPIDLE)
		return -EINVAL;

	tp->keepalive_time = val * HZ;
	if (sock_flag(sk, SOCK_KEEPOPEN) &&
	    !((1 << sk->sk_state) & (TCPF_CLOSE | TCPF_LISTEN))) {
		u32 elapsed = keepalive_time_elapsed(tp);

		if (tp->keepalive_time > elapsed)
			elapsed = tp->keepalive_time - elapsed;
		else
			elapsed = 0;
		inet_csk_reset_keepalive_timer(sk, elapsed);
	}

	return 0;
}

int tcp_sock_set_keepidle(struct sock *sk, int val)
{
	int err;

	lock_sock(sk);
	err = tcp_sock_set_keepidle_locked(sk, val);
	release_sock(sk);
	return err;
}
EXPORT_SYMBOL(tcp_sock_set_keepidle);

int tcp_sock_set_keepintvl(struct sock *sk, int val)
{
	if (val < 1 || val > MAX_TCP_KEEPINTVL)
		return -EINVAL;

	lock_sock(sk);
	tcp_sk(sk)->keepalive_intvl = val * HZ;
	release_sock(sk);
	return 0;
}
EXPORT_SYMBOL(tcp_sock_set_keepintvl);

int tcp_sock_set_keepcnt(struct sock *sk, int val)
{
	if (val < 1 || val > MAX_TCP_KEEPCNT)
		return -EINVAL;

	lock_sock(sk);
	tcp_sk(sk)->keepalive_probes = val;
	release_sock(sk);
	return 0;
}
EXPORT_SYMBOL(tcp_sock_set_keepcnt);

int tcp_set_window_clamp(struct sock *sk, int val)
{
	struct tcp_sock *tp = tcp_sk(sk);

	if (!val) {
		if (sk->sk_state != TCP_CLOSE)
			return -EINVAL;
		tp->window_clamp = 0;
	} else {
		tp->window_clamp = val < SOCK_MIN_RCVBUF / 2 ?
			SOCK_MIN_RCVBUF / 2 : val;
		tp->rcv_ssthresh = min(tp->rcv_wnd, tp->window_clamp);
	}
	return 0;
}

/*
 *	Socket option code for TCP.
 */
int do_tcp_setsockopt(struct sock *sk, int level, int optname,
		      sockptr_t optval, unsigned int optlen)
{
	struct tcp_sock *tp = tcp_sk(sk);
	struct inet_connection_sock *icsk = inet_csk(sk);
	struct net *net = sock_net(sk);
	int val;
	int err = 0;

	/* These are data/string values, all the others are ints */
	switch (optname) {
	case TCP_CONGESTION: {
		char name[TCP_CA_NAME_MAX];

		if (optlen < 1)
			return -EINVAL;

		val = strncpy_from_sockptr(name, optval,
					min_t(long, TCP_CA_NAME_MAX-1, optlen));
		if (val < 0)
			return -EFAULT;
		name[val] = 0;

		sockopt_lock_sock(sk);
		err = tcp_set_congestion_control(sk, name, !has_current_bpf_ctx(),
						 sockopt_ns_capable(sock_net(sk)->user_ns,
								    CAP_NET_ADMIN));
		sockopt_release_sock(sk);
		return err;
	}
	case TCP_ULP: {
		char name[TCP_ULP_NAME_MAX];

		if (optlen < 1)
			return -EINVAL;

		val = strncpy_from_sockptr(name, optval,
					min_t(long, TCP_ULP_NAME_MAX - 1,
					      optlen));
		if (val < 0)
			return -EFAULT;
		name[val] = 0;

		sockopt_lock_sock(sk);
		err = tcp_set_ulp(sk, name);
		sockopt_release_sock(sk);
		return err;
	}
	case TCP_FASTOPEN_KEY: {
		__u8 key[TCP_FASTOPEN_KEY_BUF_LENGTH];
		__u8 *backup_key = NULL;

		/* Allow a backup key as well to facilitate key rotation
		 * First key is the active one.
		 */
		if (optlen != TCP_FASTOPEN_KEY_LENGTH &&
		    optlen != TCP_FASTOPEN_KEY_BUF_LENGTH)
			return -EINVAL;

		if (copy_from_sockptr(key, optval, optlen))
			return -EFAULT;

		if (optlen == TCP_FASTOPEN_KEY_BUF_LENGTH)
			backup_key = key + TCP_FASTOPEN_KEY_LENGTH;

		return tcp_fastopen_reset_cipher(net, sk, key, backup_key);
	}
	default:
		/* fallthru */
		break;
	}

	if (optlen < sizeof(int))
		return -EINVAL;

	if (copy_from_sockptr(&val, optval, sizeof(val)))
		return -EFAULT;

	sockopt_lock_sock(sk);

	switch (optname) {
	case TCP_MAXSEG:
		/* Values greater than interface MTU won't take effect. However
		 * at the point when this call is done we typically don't yet
		 * know which interface is going to be used
		 */
		if (val && (val < TCP_MIN_MSS || val > MAX_TCP_WINDOW)) {
			err = -EINVAL;
			break;
		}
		tp->rx_opt.user_mss = val;
		break;

	case TCP_NODELAY:
		__tcp_sock_set_nodelay(sk, val);
		break;

	case TCP_THIN_LINEAR_TIMEOUTS:
		if (val < 0 || val > 1)
			err = -EINVAL;
		else
			tp->thin_lto = val;
		break;

	case TCP_THIN_DUPACK:
		if (val < 0 || val > 1)
			err = -EINVAL;
		break;

	case TCP_REPAIR:
		if (!tcp_can_repair_sock(sk))
			err = -EPERM;
		else if (val == TCP_REPAIR_ON) {
			tp->repair = 1;
			sk->sk_reuse = SK_FORCE_REUSE;
			tp->repair_queue = TCP_NO_QUEUE;
		} else if (val == TCP_REPAIR_OFF) {
			tp->repair = 0;
			sk->sk_reuse = SK_NO_REUSE;
			tcp_send_window_probe(sk);
		} else if (val == TCP_REPAIR_OFF_NO_WP) {
			tp->repair = 0;
			sk->sk_reuse = SK_NO_REUSE;
		} else
			err = -EINVAL;

		break;

	case TCP_REPAIR_QUEUE:
		if (!tp->repair)
			err = -EPERM;
		else if ((unsigned int)val < TCP_QUEUES_NR)
			tp->repair_queue = val;
		else
			err = -EINVAL;
		break;

	case TCP_QUEUE_SEQ:
		if (sk->sk_state != TCP_CLOSE) {
			err = -EPERM;
		} else if (tp->repair_queue == TCP_SEND_QUEUE) {
			if (!tcp_rtx_queue_empty(sk))
				err = -EPERM;
			else
				WRITE_ONCE(tp->write_seq, val);
		} else if (tp->repair_queue == TCP_RECV_QUEUE) {
			if (tp->rcv_nxt != tp->copied_seq) {
				err = -EPERM;
			} else {
				WRITE_ONCE(tp->rcv_nxt, val);
				WRITE_ONCE(tp->copied_seq, val);
			}
		} else {
			err = -EINVAL;
		}
		break;

	case TCP_REPAIR_OPTIONS:
		if (!tp->repair)
			err = -EINVAL;
		else if (sk->sk_state == TCP_ESTABLISHED)
			err = tcp_repair_options_est(sk, optval, optlen);
		else
			err = -EPERM;
		break;

	case TCP_CORK:
		__tcp_sock_set_cork(sk, val);
		break;

	case TCP_KEEPIDLE:
		err = tcp_sock_set_keepidle_locked(sk, val);
		break;
	case TCP_KEEPINTVL:
		if (val < 1 || val > MAX_TCP_KEEPINTVL)
			err = -EINVAL;
		else
			tp->keepalive_intvl = val * HZ;
		break;
	case TCP_KEEPCNT:
		if (val < 1 || val > MAX_TCP_KEEPCNT)
			err = -EINVAL;
		else
			tp->keepalive_probes = val;
		break;
	case TCP_SYNCNT:
		if (val < 1 || val > MAX_TCP_SYNCNT)
			err = -EINVAL;
		else
			icsk->icsk_syn_retries = val;
		break;

	case TCP_SAVE_SYN:
		/* 0: disable, 1: enable, 2: start from ether_header */
		if (val < 0 || val > 2)
			err = -EINVAL;
		else
			tp->save_syn = val;
		break;

	case TCP_LINGER2:
		if (val < 0)
			tp->linger2 = -1;
		else if (val > TCP_FIN_TIMEOUT_MAX / HZ)
			tp->linger2 = TCP_FIN_TIMEOUT_MAX;
		else
			tp->linger2 = val * HZ;
		break;

	case TCP_DEFER_ACCEPT:
		/* Translate value in seconds to number of retransmits */
		icsk->icsk_accept_queue.rskq_defer_accept =
			secs_to_retrans(val, TCP_TIMEOUT_INIT / HZ,
					TCP_RTO_MAX / HZ);
		break;

	case TCP_WINDOW_CLAMP:
		err = tcp_set_window_clamp(sk, val);
		break;

	case TCP_QUICKACK:
		__tcp_sock_set_quickack(sk, val);
		break;

#ifdef CONFIG_TCP_MD5SIG
	case TCP_MD5SIG:
	case TCP_MD5SIG_EXT:
		err = tp->af_specific->md5_parse(sk, optname, optval, optlen);
		break;
#endif
	case TCP_USER_TIMEOUT:
		/* Cap the max time in ms TCP will retry or probe the window
		 * before giving up and aborting (ETIMEDOUT) a connection.
		 */
		if (val < 0)
			err = -EINVAL;
		else
			icsk->icsk_user_timeout = val;
		break;

	case TCP_FASTOPEN:
		if (val >= 0 && ((1 << sk->sk_state) & (TCPF_CLOSE |
		    TCPF_LISTEN))) {
			tcp_fastopen_init_key_once(net);

			fastopen_queue_tune(sk, val);
		} else {
			err = -EINVAL;
		}
		break;
	case TCP_FASTOPEN_CONNECT:
		if (val > 1 || val < 0) {
			err = -EINVAL;
		} else if (READ_ONCE(net->ipv4.sysctl_tcp_fastopen) &
			   TFO_CLIENT_ENABLE) {
			if (sk->sk_state == TCP_CLOSE)
				tp->fastopen_connect = val;
			else
				err = -EINVAL;
		} else {
			err = -EOPNOTSUPP;
		}
		break;
	case TCP_FASTOPEN_NO_COOKIE:
		if (val > 1 || val < 0)
			err = -EINVAL;
		else if (!((1 << sk->sk_state) & (TCPF_CLOSE | TCPF_LISTEN)))
			err = -EINVAL;
		else
			tp->fastopen_no_cookie = val;
		break;
	case TCP_TIMESTAMP:
		if (!tp->repair)
			err = -EPERM;
		else
			tp->tsoffset = val - tcp_time_stamp_raw();
		break;
	case TCP_REPAIR_WINDOW:
		err = tcp_repair_set_window(tp, optval, optlen);
		break;
	case TCP_NOTSENT_LOWAT:
		tp->notsent_lowat = val;
		sk->sk_write_space(sk);
		break;
	case TCP_INQ:
		if (val > 1 || val < 0)
			err = -EINVAL;
		else
			tp->recvmsg_inq = val;
		break;
	case TCP_TX_DELAY:
		if (val)
			tcp_enable_tx_delay();
		tp->tcp_tx_delay = val;
		break;
	default:
		err = -ENOPROTOOPT;
		break;
	}

	sockopt_release_sock(sk);
	return err;
}

int tcp_setsockopt(struct sock *sk, int level, int optname, sockptr_t optval,
		   unsigned int optlen)
{
	const struct inet_connection_sock *icsk = inet_csk(sk);

	if (level != SOL_TCP)
		return icsk->icsk_af_ops->setsockopt(sk, level, optname,
						     optval, optlen);
	return do_tcp_setsockopt(sk, level, optname, optval, optlen);
}
EXPORT_SYMBOL(tcp_setsockopt);

static void tcp_get_info_chrono_stats(const struct tcp_sock *tp,
				      struct tcp_info *info)
{
	u64 stats[__TCP_CHRONO_MAX], total = 0;
	enum tcp_chrono i;

	for (i = TCP_CHRONO_BUSY; i < __TCP_CHRONO_MAX; ++i) {
		stats[i] = tp->chrono_stat[i - 1];
		if (i == tp->chrono_type)
			stats[i] += tcp_jiffies32 - tp->chrono_start;
		stats[i] *= USEC_PER_SEC / HZ;
		total += stats[i];
	}

	info->tcpi_busy_time = total;
	info->tcpi_rwnd_limited = stats[TCP_CHRONO_RWND_LIMITED];
	info->tcpi_sndbuf_limited = stats[TCP_CHRONO_SNDBUF_LIMITED];
}

/* Return information about state of tcp endpoint in API format. */
void tcp_get_info(struct sock *sk, struct tcp_info *info)
{
	const struct tcp_sock *tp = tcp_sk(sk); /* iff sk_type == SOCK_STREAM */
	const struct inet_connection_sock *icsk = inet_csk(sk);
	unsigned long rate;
	u32 now;
	u64 rate64;
	bool slow;

	memset(info, 0, sizeof(*info));
	if (sk->sk_type != SOCK_STREAM)
		return;

	info->tcpi_state = inet_sk_state_load(sk);

	/* Report meaningful fields for all TCP states, including listeners */
	rate = READ_ONCE(sk->sk_pacing_rate);
	rate64 = (rate != ~0UL) ? rate : ~0ULL;
	info->tcpi_pacing_rate = rate64;

	rate = READ_ONCE(sk->sk_max_pacing_rate);
	rate64 = (rate != ~0UL) ? rate : ~0ULL;
	info->tcpi_max_pacing_rate = rate64;

	info->tcpi_reordering = tp->reordering;
	info->tcpi_snd_cwnd = tcp_snd_cwnd(tp);

	if (info->tcpi_state == TCP_LISTEN) {
		/* listeners aliased fields :
		 * tcpi_unacked -> Number of children ready for accept()
		 * tcpi_sacked  -> max backlog
		 */
		info->tcpi_unacked = READ_ONCE(sk->sk_ack_backlog);
		info->tcpi_sacked = READ_ONCE(sk->sk_max_ack_backlog);
		return;
	}

	slow = lock_sock_fast(sk);

	info->tcpi_ca_state = icsk->icsk_ca_state;
	info->tcpi_retransmits = icsk->icsk_retransmits;
	info->tcpi_probes = icsk->icsk_probes_out;
	info->tcpi_backoff = icsk->icsk_backoff;

	if (tp->rx_opt.tstamp_ok)
		info->tcpi_options |= TCPI_OPT_TIMESTAMPS;
	if (tcp_is_sack(tp))
		info->tcpi_options |= TCPI_OPT_SACK;
	if (tp->rx_opt.wscale_ok) {
		info->tcpi_options |= TCPI_OPT_WSCALE;
		info->tcpi_snd_wscale = tp->rx_opt.snd_wscale;
		info->tcpi_rcv_wscale = tp->rx_opt.rcv_wscale;
	}

	if (tp->ecn_flags & TCP_ECN_OK)
		info->tcpi_options |= TCPI_OPT_ECN;
	if (tp->ecn_flags & TCP_ECN_SEEN)
		info->tcpi_options |= TCPI_OPT_ECN_SEEN;
	if (tp->syn_data_acked)
		info->tcpi_options |= TCPI_OPT_SYN_DATA;

	info->tcpi_rto = jiffies_to_usecs(icsk->icsk_rto);
	info->tcpi_ato = jiffies_to_usecs(icsk->icsk_ack.ato);
	info->tcpi_snd_mss = tp->mss_cache;
	info->tcpi_rcv_mss = icsk->icsk_ack.rcv_mss;

	info->tcpi_unacked = tp->packets_out;
	info->tcpi_sacked = tp->sacked_out;

	info->tcpi_lost = tp->lost_out;
	info->tcpi_retrans = tp->retrans_out;

	now = tcp_jiffies32;
	info->tcpi_last_data_sent = jiffies_to_msecs(now - tp->lsndtime);
	info->tcpi_last_data_recv = jiffies_to_msecs(now - icsk->icsk_ack.lrcvtime);
	info->tcpi_last_ack_recv = jiffies_to_msecs(now - tp->rcv_tstamp);

	info->tcpi_pmtu = icsk->icsk_pmtu_cookie;
	info->tcpi_rcv_ssthresh = tp->rcv_ssthresh;
	info->tcpi_rtt = tp->srtt_us >> 3;
	info->tcpi_rttvar = tp->mdev_us >> 2;
	info->tcpi_snd_ssthresh = tp->snd_ssthresh;
	info->tcpi_advmss = tp->advmss;

	info->tcpi_rcv_rtt = tp->rcv_rtt_est.rtt_us >> 3;
	info->tcpi_rcv_space = tp->rcvq_space.space;

	info->tcpi_total_retrans = tp->total_retrans;

	info->tcpi_bytes_acked = tp->bytes_acked;
	info->tcpi_bytes_received = tp->bytes_received;
	info->tcpi_notsent_bytes = max_t(int, 0, tp->write_seq - tp->snd_nxt);
	tcp_get_info_chrono_stats(tp, info);

	info->tcpi_segs_out = tp->segs_out;

	/* segs_in and data_segs_in can be updated from tcp_segs_in() from BH */
	info->tcpi_segs_in = READ_ONCE(tp->segs_in);
	info->tcpi_data_segs_in = READ_ONCE(tp->data_segs_in);

	info->tcpi_min_rtt = tcp_min_rtt(tp);
	info->tcpi_data_segs_out = tp->data_segs_out;

	info->tcpi_delivery_rate_app_limited = tp->rate_app_limited ? 1 : 0;
	rate64 = tcp_compute_delivery_rate(tp);
	if (rate64)
		info->tcpi_delivery_rate = rate64;
	info->tcpi_delivered = tp->delivered;
	info->tcpi_delivered_ce = tp->delivered_ce;
	info->tcpi_bytes_sent = tp->bytes_sent;
	info->tcpi_bytes_retrans = tp->bytes_retrans;
	info->tcpi_dsack_dups = tp->dsack_dups;
	info->tcpi_reord_seen = tp->reord_seen;
	info->tcpi_rcv_ooopack = tp->rcv_ooopack;
	info->tcpi_snd_wnd = tp->snd_wnd;
	info->tcpi_fastopen_client_fail = tp->fastopen_client_fail;
	unlock_sock_fast(sk, slow);
}
EXPORT_SYMBOL_GPL(tcp_get_info);

static size_t tcp_opt_stats_get_size(void)
{
	return
		nla_total_size_64bit(sizeof(u64)) + /* TCP_NLA_BUSY */
		nla_total_size_64bit(sizeof(u64)) + /* TCP_NLA_RWND_LIMITED */
		nla_total_size_64bit(sizeof(u64)) + /* TCP_NLA_SNDBUF_LIMITED */
		nla_total_size_64bit(sizeof(u64)) + /* TCP_NLA_DATA_SEGS_OUT */
		nla_total_size_64bit(sizeof(u64)) + /* TCP_NLA_TOTAL_RETRANS */
		nla_total_size_64bit(sizeof(u64)) + /* TCP_NLA_PACING_RATE */
		nla_total_size_64bit(sizeof(u64)) + /* TCP_NLA_DELIVERY_RATE */
		nla_total_size(sizeof(u32)) + /* TCP_NLA_SND_CWND */
		nla_total_size(sizeof(u32)) + /* TCP_NLA_REORDERING */
		nla_total_size(sizeof(u32)) + /* TCP_NLA_MIN_RTT */
		nla_total_size(sizeof(u8)) + /* TCP_NLA_RECUR_RETRANS */
		nla_total_size(sizeof(u8)) + /* TCP_NLA_DELIVERY_RATE_APP_LMT */
		nla_total_size(sizeof(u32)) + /* TCP_NLA_SNDQ_SIZE */
		nla_total_size(sizeof(u8)) + /* TCP_NLA_CA_STATE */
		nla_total_size(sizeof(u32)) + /* TCP_NLA_SND_SSTHRESH */
		nla_total_size(sizeof(u32)) + /* TCP_NLA_DELIVERED */
		nla_total_size(sizeof(u32)) + /* TCP_NLA_DELIVERED_CE */
		nla_total_size_64bit(sizeof(u64)) + /* TCP_NLA_BYTES_SENT */
		nla_total_size_64bit(sizeof(u64)) + /* TCP_NLA_BYTES_RETRANS */
		nla_total_size(sizeof(u32)) + /* TCP_NLA_DSACK_DUPS */
		nla_total_size(sizeof(u32)) + /* TCP_NLA_REORD_SEEN */
		nla_total_size(sizeof(u32)) + /* TCP_NLA_SRTT */
		nla_total_size(sizeof(u16)) + /* TCP_NLA_TIMEOUT_REHASH */
		nla_total_size(sizeof(u32)) + /* TCP_NLA_BYTES_NOTSENT */
		nla_total_size_64bit(sizeof(u64)) + /* TCP_NLA_EDT */
		nla_total_size(sizeof(u8)) + /* TCP_NLA_TTL */
		0;
}

/* Returns TTL or hop limit of an incoming packet from skb. */
static u8 tcp_skb_ttl_or_hop_limit(const struct sk_buff *skb)
{
	if (skb->protocol == htons(ETH_P_IP))
		return ip_hdr(skb)->ttl;
	else if (skb->protocol == htons(ETH_P_IPV6))
		return ipv6_hdr(skb)->hop_limit;
	else
		return 0;
}

struct sk_buff *tcp_get_timestamping_opt_stats(const struct sock *sk,
					       const struct sk_buff *orig_skb,
					       const struct sk_buff *ack_skb)
{
	const struct tcp_sock *tp = tcp_sk(sk);
	struct sk_buff *stats;
	struct tcp_info info;
	unsigned long rate;
	u64 rate64;

	stats = alloc_skb(tcp_opt_stats_get_size(), GFP_ATOMIC);
	if (!stats)
		return NULL;

	tcp_get_info_chrono_stats(tp, &info);
	nla_put_u64_64bit(stats, TCP_NLA_BUSY,
			  info.tcpi_busy_time, TCP_NLA_PAD);
	nla_put_u64_64bit(stats, TCP_NLA_RWND_LIMITED,
			  info.tcpi_rwnd_limited, TCP_NLA_PAD);
	nla_put_u64_64bit(stats, TCP_NLA_SNDBUF_LIMITED,
			  info.tcpi_sndbuf_limited, TCP_NLA_PAD);
	nla_put_u64_64bit(stats, TCP_NLA_DATA_SEGS_OUT,
			  tp->data_segs_out, TCP_NLA_PAD);
	nla_put_u64_64bit(stats, TCP_NLA_TOTAL_RETRANS,
			  tp->total_retrans, TCP_NLA_PAD);

	rate = READ_ONCE(sk->sk_pacing_rate);
	rate64 = (rate != ~0UL) ? rate : ~0ULL;
	nla_put_u64_64bit(stats, TCP_NLA_PACING_RATE, rate64, TCP_NLA_PAD);

	rate64 = tcp_compute_delivery_rate(tp);
	nla_put_u64_64bit(stats, TCP_NLA_DELIVERY_RATE, rate64, TCP_NLA_PAD);

	nla_put_u32(stats, TCP_NLA_SND_CWND, tcp_snd_cwnd(tp));
	nla_put_u32(stats, TCP_NLA_REORDERING, tp->reordering);
	nla_put_u32(stats, TCP_NLA_MIN_RTT, tcp_min_rtt(tp));

	nla_put_u8(stats, TCP_NLA_RECUR_RETRANS, inet_csk(sk)->icsk_retransmits);
	nla_put_u8(stats, TCP_NLA_DELIVERY_RATE_APP_LMT, !!tp->rate_app_limited);
	nla_put_u32(stats, TCP_NLA_SND_SSTHRESH, tp->snd_ssthresh);
	nla_put_u32(stats, TCP_NLA_DELIVERED, tp->delivered);
	nla_put_u32(stats, TCP_NLA_DELIVERED_CE, tp->delivered_ce);

	nla_put_u32(stats, TCP_NLA_SNDQ_SIZE, tp->write_seq - tp->snd_una);
	nla_put_u8(stats, TCP_NLA_CA_STATE, inet_csk(sk)->icsk_ca_state);

	nla_put_u64_64bit(stats, TCP_NLA_BYTES_SENT, tp->bytes_sent,
			  TCP_NLA_PAD);
	nla_put_u64_64bit(stats, TCP_NLA_BYTES_RETRANS, tp->bytes_retrans,
			  TCP_NLA_PAD);
	nla_put_u32(stats, TCP_NLA_DSACK_DUPS, tp->dsack_dups);
	nla_put_u32(stats, TCP_NLA_REORD_SEEN, tp->reord_seen);
	nla_put_u32(stats, TCP_NLA_SRTT, tp->srtt_us >> 3);
	nla_put_u16(stats, TCP_NLA_TIMEOUT_REHASH, tp->timeout_rehash);
	nla_put_u32(stats, TCP_NLA_BYTES_NOTSENT,
		    max_t(int, 0, tp->write_seq - tp->snd_nxt));
	nla_put_u64_64bit(stats, TCP_NLA_EDT, orig_skb->skb_mstamp_ns,
			  TCP_NLA_PAD);
	if (ack_skb)
		nla_put_u8(stats, TCP_NLA_TTL,
			   tcp_skb_ttl_or_hop_limit(ack_skb));

	return stats;
}

int do_tcp_getsockopt(struct sock *sk, int level,
		      int optname, sockptr_t optval, sockptr_t optlen)
{
	struct inet_connection_sock *icsk = inet_csk(sk);
	struct tcp_sock *tp = tcp_sk(sk);
	struct net *net = sock_net(sk);
	int val, len;

	if (copy_from_sockptr(&len, optlen, sizeof(int)))
		return -EFAULT;

	len = min_t(unsigned int, len, sizeof(int));

	if (len < 0)
		return -EINVAL;

	switch (optname) {
	case TCP_MAXSEG:
		val = tp->mss_cache;
		if (!val && ((1 << sk->sk_state) & (TCPF_CLOSE | TCPF_LISTEN)))
			val = tp->rx_opt.user_mss;
		if (tp->repair)
			val = tp->rx_opt.mss_clamp;
		break;
	case TCP_NODELAY:
		val = !!(tp->nonagle&TCP_NAGLE_OFF);
		break;
	case TCP_CORK:
		val = !!(tp->nonagle&TCP_NAGLE_CORK);
		break;
	case TCP_KEEPIDLE:
		val = keepalive_time_when(tp) / HZ;
		break;
	case TCP_KEEPINTVL:
		val = keepalive_intvl_when(tp) / HZ;
		break;
	case TCP_KEEPCNT:
		val = keepalive_probes(tp);
		break;
	case TCP_SYNCNT:
		val = icsk->icsk_syn_retries ? :
			READ_ONCE(net->ipv4.sysctl_tcp_syn_retries);
		break;
	case TCP_LINGER2:
		val = tp->linger2;
		if (val >= 0)
			val = (val ? : READ_ONCE(net->ipv4.sysctl_tcp_fin_timeout)) / HZ;
		break;
	case TCP_DEFER_ACCEPT:
		val = retrans_to_secs(icsk->icsk_accept_queue.rskq_defer_accept,
				      TCP_TIMEOUT_INIT / HZ, TCP_RTO_MAX / HZ);
		break;
	case TCP_WINDOW_CLAMP:
		val = tp->window_clamp;
		break;
	case TCP_INFO: {
		struct tcp_info info;

		if (copy_from_sockptr(&len, optlen, sizeof(int)))
			return -EFAULT;

		tcp_get_info(sk, &info);

		len = min_t(unsigned int, len, sizeof(info));
		if (copy_to_sockptr(optlen, &len, sizeof(int)))
			return -EFAULT;
		if (copy_to_sockptr(optval, &info, len))
			return -EFAULT;
		return 0;
	}
	case TCP_CC_INFO: {
		const struct tcp_congestion_ops *ca_ops;
		union tcp_cc_info info;
		size_t sz = 0;
		int attr;

		if (copy_from_sockptr(&len, optlen, sizeof(int)))
			return -EFAULT;

		ca_ops = icsk->icsk_ca_ops;
		if (ca_ops && ca_ops->get_info)
			sz = ca_ops->get_info(sk, ~0U, &attr, &info);

		len = min_t(unsigned int, len, sz);
		if (copy_to_sockptr(optlen, &len, sizeof(int)))
			return -EFAULT;
		if (copy_to_sockptr(optval, &info, len))
			return -EFAULT;
		return 0;
	}
	case TCP_QUICKACK:
		val = !inet_csk_in_pingpong_mode(sk);
		break;

	case TCP_CONGESTION:
		if (copy_from_sockptr(&len, optlen, sizeof(int)))
			return -EFAULT;
		len = min_t(unsigned int, len, TCP_CA_NAME_MAX);
		if (copy_to_sockptr(optlen, &len, sizeof(int)))
			return -EFAULT;
		if (copy_to_sockptr(optval, icsk->icsk_ca_ops->name, len))
			return -EFAULT;
		return 0;

	case TCP_ULP:
		if (copy_from_sockptr(&len, optlen, sizeof(int)))
			return -EFAULT;
		len = min_t(unsigned int, len, TCP_ULP_NAME_MAX);
		if (!icsk->icsk_ulp_ops) {
			len = 0;
			if (copy_to_sockptr(optlen, &len, sizeof(int)))
				return -EFAULT;
			return 0;
		}
		if (copy_to_sockptr(optlen, &len, sizeof(int)))
			return -EFAULT;
		if (copy_to_sockptr(optval, icsk->icsk_ulp_ops->name, len))
			return -EFAULT;
		return 0;

	case TCP_FASTOPEN_KEY: {
		u64 key[TCP_FASTOPEN_KEY_BUF_LENGTH / sizeof(u64)];
		unsigned int key_len;

		if (copy_from_sockptr(&len, optlen, sizeof(int)))
			return -EFAULT;

		key_len = tcp_fastopen_get_cipher(net, icsk, key) *
				TCP_FASTOPEN_KEY_LENGTH;
		len = min_t(unsigned int, len, key_len);
		if (copy_to_sockptr(optlen, &len, sizeof(int)))
			return -EFAULT;
		if (copy_to_sockptr(optval, key, len))
			return -EFAULT;
		return 0;
	}
	case TCP_THIN_LINEAR_TIMEOUTS:
		val = tp->thin_lto;
		break;

	case TCP_THIN_DUPACK:
		val = 0;
		break;

	case TCP_REPAIR:
		val = tp->repair;
		break;

	case TCP_REPAIR_QUEUE:
		if (tp->repair)
			val = tp->repair_queue;
		else
			return -EINVAL;
		break;

	case TCP_REPAIR_WINDOW: {
		struct tcp_repair_window opt;

		if (copy_from_sockptr(&len, optlen, sizeof(int)))
			return -EFAULT;

		if (len != sizeof(opt))
			return -EINVAL;

		if (!tp->repair)
			return -EPERM;

		opt.snd_wl1	= tp->snd_wl1;
		opt.snd_wnd	= tp->snd_wnd;
		opt.max_window	= tp->max_window;
		opt.rcv_wnd	= tp->rcv_wnd;
		opt.rcv_wup	= tp->rcv_wup;

		if (copy_to_sockptr(optval, &opt, len))
			return -EFAULT;
		return 0;
	}
	case TCP_QUEUE_SEQ:
		if (tp->repair_queue == TCP_SEND_QUEUE)
			val = tp->write_seq;
		else if (tp->repair_queue == TCP_RECV_QUEUE)
			val = tp->rcv_nxt;
		else
			return -EINVAL;
		break;

	case TCP_USER_TIMEOUT:
		val = icsk->icsk_user_timeout;
		break;

	case TCP_FASTOPEN:
		val = icsk->icsk_accept_queue.fastopenq.max_qlen;
		break;

	case TCP_FASTOPEN_CONNECT:
		val = tp->fastopen_connect;
		break;

	case TCP_FASTOPEN_NO_COOKIE:
		val = tp->fastopen_no_cookie;
		break;

	case TCP_TX_DELAY:
		val = tp->tcp_tx_delay;
		break;

	case TCP_TIMESTAMP:
		val = tcp_time_stamp_raw() + tp->tsoffset;
		break;
	case TCP_NOTSENT_LOWAT:
		val = tp->notsent_lowat;
		break;
	case TCP_INQ:
		val = tp->recvmsg_inq;
		break;
	case TCP_SAVE_SYN:
		val = tp->save_syn;
		break;
	case TCP_SAVED_SYN: {
		if (copy_from_sockptr(&len, optlen, sizeof(int)))
			return -EFAULT;

		sockopt_lock_sock(sk);
		if (tp->saved_syn) {
			if (len < tcp_saved_syn_len(tp->saved_syn)) {
				len = tcp_saved_syn_len(tp->saved_syn);
				if (copy_to_sockptr(optlen, &len, sizeof(int))) {
					sockopt_release_sock(sk);
					return -EFAULT;
				}
				sockopt_release_sock(sk);
				return -EINVAL;
			}
			len = tcp_saved_syn_len(tp->saved_syn);
			if (copy_to_sockptr(optlen, &len, sizeof(int))) {
				sockopt_release_sock(sk);
				return -EFAULT;
			}
			if (copy_to_sockptr(optval, tp->saved_syn->data, len)) {
				sockopt_release_sock(sk);
				return -EFAULT;
			}
			tcp_saved_syn_free(tp);
			sockopt_release_sock(sk);
		} else {
			sockopt_release_sock(sk);
			len = 0;
			if (copy_to_sockptr(optlen, &len, sizeof(int)))
				return -EFAULT;
		}
		return 0;
	}
#ifdef CONFIG_MMU
	case TCP_ZEROCOPY_RECEIVE: {
		struct scm_timestamping_internal tss;
		struct tcp_zerocopy_receive zc = {};
		int err;

		if (copy_from_sockptr(&len, optlen, sizeof(int)))
			return -EFAULT;
		if (len < 0 ||
		    len < offsetofend(struct tcp_zerocopy_receive, length))
			return -EINVAL;
		if (unlikely(len > sizeof(zc))) {
			err = check_zeroed_sockptr(optval, sizeof(zc),
						   len - sizeof(zc));
			if (err < 1)
				return err == 0 ? -EINVAL : err;
			len = sizeof(zc);
			if (copy_to_sockptr(optlen, &len, sizeof(int)))
				return -EFAULT;
		}
		if (copy_from_sockptr(&zc, optval, len))
			return -EFAULT;
		if (zc.reserved)
			return -EINVAL;
		if (zc.msg_flags &  ~(TCP_VALID_ZC_MSG_FLAGS))
			return -EINVAL;
		sockopt_lock_sock(sk);
		err = tcp_zerocopy_receive(sk, &zc, &tss);
		err = BPF_CGROUP_RUN_PROG_GETSOCKOPT_KERN(sk, level, optname,
							  &zc, &len, err);
<<<<<<< HEAD
		release_sock(sk);
=======
		sockopt_release_sock(sk);
>>>>>>> 7365df19
		if (len >= offsetofend(struct tcp_zerocopy_receive, msg_flags))
			goto zerocopy_rcv_cmsg;
		switch (len) {
		case offsetofend(struct tcp_zerocopy_receive, msg_flags):
			goto zerocopy_rcv_cmsg;
		case offsetofend(struct tcp_zerocopy_receive, msg_controllen):
		case offsetofend(struct tcp_zerocopy_receive, msg_control):
		case offsetofend(struct tcp_zerocopy_receive, flags):
		case offsetofend(struct tcp_zerocopy_receive, copybuf_len):
		case offsetofend(struct tcp_zerocopy_receive, copybuf_address):
		case offsetofend(struct tcp_zerocopy_receive, err):
			goto zerocopy_rcv_sk_err;
		case offsetofend(struct tcp_zerocopy_receive, inq):
			goto zerocopy_rcv_inq;
		case offsetofend(struct tcp_zerocopy_receive, length):
		default:
			goto zerocopy_rcv_out;
		}
zerocopy_rcv_cmsg:
		if (zc.msg_flags & TCP_CMSG_TS)
			tcp_zc_finalize_rx_tstamp(sk, &zc, &tss);
		else
			zc.msg_flags = 0;
zerocopy_rcv_sk_err:
		if (!err)
			zc.err = sock_error(sk);
zerocopy_rcv_inq:
		zc.inq = tcp_inq_hint(sk);
zerocopy_rcv_out:
		if (!err && copy_to_sockptr(optval, &zc, len))
			err = -EFAULT;
		return err;
	}
#endif
	default:
		return -ENOPROTOOPT;
	}

	if (copy_to_sockptr(optlen, &len, sizeof(int)))
		return -EFAULT;
	if (copy_to_sockptr(optval, &val, len))
		return -EFAULT;
	return 0;
}

bool tcp_bpf_bypass_getsockopt(int level, int optname)
{
	/* TCP do_tcp_getsockopt has optimized getsockopt implementation
	 * to avoid extra socket lock for TCP_ZEROCOPY_RECEIVE.
	 */
	if (level == SOL_TCP && optname == TCP_ZEROCOPY_RECEIVE)
		return true;

	return false;
}
EXPORT_SYMBOL(tcp_bpf_bypass_getsockopt);

int tcp_getsockopt(struct sock *sk, int level, int optname, char __user *optval,
		   int __user *optlen)
{
	struct inet_connection_sock *icsk = inet_csk(sk);

	if (level != SOL_TCP)
		return icsk->icsk_af_ops->getsockopt(sk, level, optname,
						     optval, optlen);
	return do_tcp_getsockopt(sk, level, optname, USER_SOCKPTR(optval),
				 USER_SOCKPTR(optlen));
}
EXPORT_SYMBOL(tcp_getsockopt);

#ifdef CONFIG_TCP_MD5SIG
static DEFINE_PER_CPU(struct tcp_md5sig_pool, tcp_md5sig_pool);
static DEFINE_MUTEX(tcp_md5sig_mutex);
static bool tcp_md5sig_pool_populated = false;

static void __tcp_alloc_md5sig_pool(void)
{
	struct crypto_ahash *hash;
	int cpu;

	hash = crypto_alloc_ahash("md5", 0, CRYPTO_ALG_ASYNC);
	if (IS_ERR(hash))
		return;

	for_each_possible_cpu(cpu) {
		void *scratch = per_cpu(tcp_md5sig_pool, cpu).scratch;
		struct ahash_request *req;

		if (!scratch) {
			scratch = kmalloc_node(sizeof(union tcp_md5sum_block) +
					       sizeof(struct tcphdr),
					       GFP_KERNEL,
					       cpu_to_node(cpu));
			if (!scratch)
				return;
			per_cpu(tcp_md5sig_pool, cpu).scratch = scratch;
		}
		if (per_cpu(tcp_md5sig_pool, cpu).md5_req)
			continue;

		req = ahash_request_alloc(hash, GFP_KERNEL);
		if (!req)
			return;

		ahash_request_set_callback(req, 0, NULL, NULL);

		per_cpu(tcp_md5sig_pool, cpu).md5_req = req;
	}
	/* before setting tcp_md5sig_pool_populated, we must commit all writes
	 * to memory. See smp_rmb() in tcp_get_md5sig_pool()
	 */
	smp_wmb();
	/* Paired with READ_ONCE() from tcp_alloc_md5sig_pool()
	 * and tcp_get_md5sig_pool().
	*/
	WRITE_ONCE(tcp_md5sig_pool_populated, true);
}

bool tcp_alloc_md5sig_pool(void)
{
	/* Paired with WRITE_ONCE() from __tcp_alloc_md5sig_pool() */
	if (unlikely(!READ_ONCE(tcp_md5sig_pool_populated))) {
		mutex_lock(&tcp_md5sig_mutex);

		if (!tcp_md5sig_pool_populated) {
			__tcp_alloc_md5sig_pool();
			if (tcp_md5sig_pool_populated)
				static_branch_inc(&tcp_md5_needed);
		}

		mutex_unlock(&tcp_md5sig_mutex);
	}
	/* Paired with WRITE_ONCE() from __tcp_alloc_md5sig_pool() */
	return READ_ONCE(tcp_md5sig_pool_populated);
}
EXPORT_SYMBOL(tcp_alloc_md5sig_pool);


/**
 *	tcp_get_md5sig_pool - get md5sig_pool for this user
 *
 *	We use percpu structure, so if we succeed, we exit with preemption
 *	and BH disabled, to make sure another thread or softirq handling
 *	wont try to get same context.
 */
struct tcp_md5sig_pool *tcp_get_md5sig_pool(void)
{
	local_bh_disable();

	/* Paired with WRITE_ONCE() from __tcp_alloc_md5sig_pool() */
	if (READ_ONCE(tcp_md5sig_pool_populated)) {
		/* coupled with smp_wmb() in __tcp_alloc_md5sig_pool() */
		smp_rmb();
		return this_cpu_ptr(&tcp_md5sig_pool);
	}
	local_bh_enable();
	return NULL;
}
EXPORT_SYMBOL(tcp_get_md5sig_pool);

int tcp_md5_hash_skb_data(struct tcp_md5sig_pool *hp,
			  const struct sk_buff *skb, unsigned int header_len)
{
	struct scatterlist sg;
	const struct tcphdr *tp = tcp_hdr(skb);
	struct ahash_request *req = hp->md5_req;
	unsigned int i;
	const unsigned int head_data_len = skb_headlen(skb) > header_len ?
					   skb_headlen(skb) - header_len : 0;
	const struct skb_shared_info *shi = skb_shinfo(skb);
	struct sk_buff *frag_iter;

	sg_init_table(&sg, 1);

	sg_set_buf(&sg, ((u8 *) tp) + header_len, head_data_len);
	ahash_request_set_crypt(req, &sg, NULL, head_data_len);
	if (crypto_ahash_update(req))
		return 1;

	for (i = 0; i < shi->nr_frags; ++i) {
		const skb_frag_t *f = &shi->frags[i];
		unsigned int offset = skb_frag_off(f);
		struct page *page = skb_frag_page(f) + (offset >> PAGE_SHIFT);

		sg_set_page(&sg, page, skb_frag_size(f),
			    offset_in_page(offset));
		ahash_request_set_crypt(req, &sg, NULL, skb_frag_size(f));
		if (crypto_ahash_update(req))
			return 1;
	}

	skb_walk_frags(skb, frag_iter)
		if (tcp_md5_hash_skb_data(hp, frag_iter, 0))
			return 1;

	return 0;
}
EXPORT_SYMBOL(tcp_md5_hash_skb_data);

int tcp_md5_hash_key(struct tcp_md5sig_pool *hp, const struct tcp_md5sig_key *key)
{
	u8 keylen = READ_ONCE(key->keylen); /* paired with WRITE_ONCE() in tcp_md5_do_add */
	struct scatterlist sg;

	sg_init_one(&sg, key->key, keylen);
	ahash_request_set_crypt(hp->md5_req, &sg, NULL, keylen);

	/* We use data_race() because tcp_md5_do_add() might change key->key under us */
	return data_race(crypto_ahash_update(hp->md5_req));
}
EXPORT_SYMBOL(tcp_md5_hash_key);

/* Called with rcu_read_lock() */
enum skb_drop_reason
tcp_inbound_md5_hash(const struct sock *sk, const struct sk_buff *skb,
		     const void *saddr, const void *daddr,
		     int family, int dif, int sdif)
{
	/*
	 * This gets called for each TCP segment that arrives
	 * so we want to be efficient.
	 * We have 3 drop cases:
	 * o No MD5 hash and one expected.
	 * o MD5 hash and we're not expecting one.
	 * o MD5 hash and its wrong.
	 */
	const __u8 *hash_location = NULL;
	struct tcp_md5sig_key *hash_expected;
	const struct tcphdr *th = tcp_hdr(skb);
	struct tcp_sock *tp = tcp_sk(sk);
	int genhash, l3index;
	u8 newhash[16];

	/* sdif set, means packet ingressed via a device
	 * in an L3 domain and dif is set to the l3mdev
	 */
	l3index = sdif ? dif : 0;

	hash_expected = tcp_md5_do_lookup(sk, l3index, saddr, family);
	hash_location = tcp_parse_md5sig_option(th);

	/* We've parsed the options - do we have a hash? */
	if (!hash_expected && !hash_location)
		return SKB_NOT_DROPPED_YET;

	if (hash_expected && !hash_location) {
		NET_INC_STATS(sock_net(sk), LINUX_MIB_TCPMD5NOTFOUND);
		return SKB_DROP_REASON_TCP_MD5NOTFOUND;
	}

	if (!hash_expected && hash_location) {
		NET_INC_STATS(sock_net(sk), LINUX_MIB_TCPMD5UNEXPECTED);
		return SKB_DROP_REASON_TCP_MD5UNEXPECTED;
	}

	/* Check the signature.
	 * To support dual stack listeners, we need to handle
	 * IPv4-mapped case.
	 */
	if (family == AF_INET)
		genhash = tcp_v4_md5_hash_skb(newhash,
					      hash_expected,
					      NULL, skb);
	else
		genhash = tp->af_specific->calc_md5_hash(newhash,
							 hash_expected,
							 NULL, skb);

	if (genhash || memcmp(hash_location, newhash, 16) != 0) {
		NET_INC_STATS(sock_net(sk), LINUX_MIB_TCPMD5FAILURE);
		if (family == AF_INET) {
			net_info_ratelimited("MD5 Hash failed for (%pI4, %d)->(%pI4, %d)%s L3 index %d\n",
					saddr, ntohs(th->source),
					daddr, ntohs(th->dest),
					genhash ? " tcp_v4_calc_md5_hash failed"
					: "", l3index);
		} else {
			net_info_ratelimited("MD5 Hash %s for [%pI6c]:%u->[%pI6c]:%u L3 index %d\n",
					genhash ? "failed" : "mismatch",
					saddr, ntohs(th->source),
					daddr, ntohs(th->dest), l3index);
		}
		return SKB_DROP_REASON_TCP_MD5FAILURE;
	}
	return SKB_NOT_DROPPED_YET;
}
EXPORT_SYMBOL(tcp_inbound_md5_hash);

#endif

void tcp_done(struct sock *sk)
{
	struct request_sock *req;

	/* We might be called with a new socket, after
	 * inet_csk_prepare_forced_close() has been called
	 * so we can not use lockdep_sock_is_held(sk)
	 */
	req = rcu_dereference_protected(tcp_sk(sk)->fastopen_rsk, 1);

	if (sk->sk_state == TCP_SYN_SENT || sk->sk_state == TCP_SYN_RECV)
		TCP_INC_STATS(sock_net(sk), TCP_MIB_ATTEMPTFAILS);

	tcp_set_state(sk, TCP_CLOSE);
	tcp_clear_xmit_timers(sk);
	if (req)
		reqsk_fastopen_remove(sk, req, false);

	sk->sk_shutdown = SHUTDOWN_MASK;

	if (!sock_flag(sk, SOCK_DEAD))
		sk->sk_state_change(sk);
	else
		inet_csk_destroy_sock(sk);
}
EXPORT_SYMBOL_GPL(tcp_done);

int tcp_abort(struct sock *sk, int err)
{
	int state = inet_sk_state_load(sk);

	if (state == TCP_NEW_SYN_RECV) {
		struct request_sock *req = inet_reqsk(sk);

		local_bh_disable();
		inet_csk_reqsk_queue_drop(req->rsk_listener, req);
		local_bh_enable();
		return 0;
	}
	if (state == TCP_TIME_WAIT) {
		struct inet_timewait_sock *tw = inet_twsk(sk);

		refcount_inc(&tw->tw_refcnt);
		local_bh_disable();
		inet_twsk_deschedule_put(tw);
		local_bh_enable();
		return 0;
	}

	/* Don't race with userspace socket closes such as tcp_close. */
	lock_sock(sk);

	if (sk->sk_state == TCP_LISTEN) {
		tcp_set_state(sk, TCP_CLOSE);
		inet_csk_listen_stop(sk);
	}

	/* Don't race with BH socket closes such as inet_csk_listen_stop. */
	local_bh_disable();
	bh_lock_sock(sk);

	if (!sock_flag(sk, SOCK_DEAD)) {
		sk->sk_err = err;
		/* This barrier is coupled with smp_rmb() in tcp_poll() */
		smp_wmb();
		sk_error_report(sk);
		if (tcp_need_reset(sk->sk_state))
			tcp_send_active_reset(sk, GFP_ATOMIC);
		tcp_done(sk);
	}

	bh_unlock_sock(sk);
	local_bh_enable();
	tcp_write_queue_purge(sk);
	release_sock(sk);
	return 0;
}
EXPORT_SYMBOL_GPL(tcp_abort);

extern struct tcp_congestion_ops tcp_reno;

static __initdata unsigned long thash_entries;
static int __init set_thash_entries(char *str)
{
	ssize_t ret;

	if (!str)
		return 0;

	ret = kstrtoul(str, 0, &thash_entries);
	if (ret)
		return 0;

	return 1;
}
__setup("thash_entries=", set_thash_entries);

static void __init tcp_init_mem(void)
{
	unsigned long limit = nr_free_buffer_pages() / 16;

	limit = max(limit, 128UL);
	sysctl_tcp_mem[0] = limit / 4 * 3;		/* 4.68 % */
	sysctl_tcp_mem[1] = limit;			/* 6.25 % */
	sysctl_tcp_mem[2] = sysctl_tcp_mem[0] * 2;	/* 9.37 % */
}

void __init tcp_init(void)
{
	int max_rshare, max_wshare, cnt;
	unsigned long limit;
	unsigned int i;

	BUILD_BUG_ON(TCP_MIN_SND_MSS <= MAX_TCP_OPTION_SPACE);
	BUILD_BUG_ON(sizeof(struct tcp_skb_cb) >
		     sizeof_field(struct sk_buff, cb));

	percpu_counter_init(&tcp_sockets_allocated, 0, GFP_KERNEL);

	timer_setup(&tcp_orphan_timer, tcp_orphan_update, TIMER_DEFERRABLE);
	mod_timer(&tcp_orphan_timer, jiffies + TCP_ORPHAN_TIMER_PERIOD);

	inet_hashinfo2_init(&tcp_hashinfo, "tcp_listen_portaddr_hash",
			    thash_entries, 21,  /* one slot per 2 MB*/
			    0, 64 * 1024);
	tcp_hashinfo.bind_bucket_cachep =
		kmem_cache_create("tcp_bind_bucket",
				  sizeof(struct inet_bind_bucket), 0,
				  SLAB_HWCACHE_ALIGN | SLAB_PANIC |
				  SLAB_ACCOUNT,
				  NULL);
	tcp_hashinfo.bind2_bucket_cachep =
		kmem_cache_create("tcp_bind2_bucket",
				  sizeof(struct inet_bind2_bucket), 0,
				  SLAB_HWCACHE_ALIGN | SLAB_PANIC |
				  SLAB_ACCOUNT,
				  NULL);

	/* Size and allocate the main established and bind bucket
	 * hash tables.
	 *
	 * The methodology is similar to that of the buffer cache.
	 */
	tcp_hashinfo.ehash =
		alloc_large_system_hash("TCP established",
					sizeof(struct inet_ehash_bucket),
					thash_entries,
					17, /* one slot per 128 KB of memory */
					0,
					NULL,
					&tcp_hashinfo.ehash_mask,
					0,
					thash_entries ? 0 : 512 * 1024);
	for (i = 0; i <= tcp_hashinfo.ehash_mask; i++)
		INIT_HLIST_NULLS_HEAD(&tcp_hashinfo.ehash[i].chain, i);

	if (inet_ehash_locks_alloc(&tcp_hashinfo))
		panic("TCP: failed to alloc ehash_locks");
	tcp_hashinfo.bhash =
		alloc_large_system_hash("TCP bind",
					2 * sizeof(struct inet_bind_hashbucket),
					tcp_hashinfo.ehash_mask + 1,
					17, /* one slot per 128 KB of memory */
					0,
					&tcp_hashinfo.bhash_size,
					NULL,
					0,
					64 * 1024);
	tcp_hashinfo.bhash_size = 1U << tcp_hashinfo.bhash_size;
	tcp_hashinfo.bhash2 = tcp_hashinfo.bhash + tcp_hashinfo.bhash_size;
	for (i = 0; i < tcp_hashinfo.bhash_size; i++) {
		spin_lock_init(&tcp_hashinfo.bhash[i].lock);
		INIT_HLIST_HEAD(&tcp_hashinfo.bhash[i].chain);
		spin_lock_init(&tcp_hashinfo.bhash2[i].lock);
		INIT_HLIST_HEAD(&tcp_hashinfo.bhash2[i].chain);
	}

	tcp_hashinfo.pernet = false;

	cnt = tcp_hashinfo.ehash_mask + 1;
	sysctl_tcp_max_orphans = cnt / 2;

	tcp_init_mem();
	/* Set per-socket limits to no more than 1/128 the pressure threshold */
	limit = nr_free_buffer_pages() << (PAGE_SHIFT - 7);
	max_wshare = min(4UL*1024*1024, limit);
	max_rshare = min(6UL*1024*1024, limit);

	init_net.ipv4.sysctl_tcp_wmem[0] = PAGE_SIZE;
	init_net.ipv4.sysctl_tcp_wmem[1] = 16*1024;
	init_net.ipv4.sysctl_tcp_wmem[2] = max(64*1024, max_wshare);

	init_net.ipv4.sysctl_tcp_rmem[0] = PAGE_SIZE;
	init_net.ipv4.sysctl_tcp_rmem[1] = 131072;
	init_net.ipv4.sysctl_tcp_rmem[2] = max(131072, max_rshare);

	pr_info("Hash tables configured (established %u bind %u)\n",
		tcp_hashinfo.ehash_mask + 1, tcp_hashinfo.bhash_size);

	tcp_v4_init();
	tcp_metrics_init();
	BUG_ON(tcp_register_congestion_control(&tcp_reno) != 0);
	tcp_tasklet_init();
	mptcp_init();
}<|MERGE_RESOLUTION|>--- conflicted
+++ resolved
@@ -1238,11 +1238,7 @@
 			}
 			zc = sk->sk_route_caps & NETIF_F_SG;
 			if (!zc)
-<<<<<<< HEAD
-				uarg->zerocopy = 0;
-=======
 				uarg_to_msgzc(uarg)->zerocopy = 0;
->>>>>>> 7365df19
 		}
 	}
 
@@ -1620,8 +1616,6 @@
 		tcp_send_ack(sk);
 }
 
-<<<<<<< HEAD
-=======
 void tcp_cleanup_rbuf(struct sock *sk, int copied)
 {
 	struct sk_buff *skb = skb_peek(&sk->sk_receive_queue);
@@ -1633,7 +1627,6 @@
 	__tcp_cleanup_rbuf(sk, copied);
 }
 
->>>>>>> 7365df19
 static void tcp_eat_recv_skb(struct sock *sk, struct sk_buff *skb)
 {
 	__skb_unlink(skb, &sk->sk_receive_queue);
@@ -1768,13 +1761,6 @@
 		return -ENOTCONN;
 
 	while ((skb = tcp_recv_skb(sk, seq, &offset)) != NULL) {
-<<<<<<< HEAD
-		int used;
-
-		__skb_unlink(skb, &sk->sk_receive_queue);
-		used = recv_actor(sk, skb);
-		if (used <= 0) {
-=======
 		u8 tcp_flags;
 		int used;
 
@@ -1784,7 +1770,6 @@
 		used = recv_actor(sk, skb);
 		consume_skb(skb);
 		if (used < 0) {
->>>>>>> 7365df19
 			if (!copied)
 				copied = used;
 			break;
@@ -1792,20 +1777,10 @@
 		seq += used;
 		copied += used;
 
-<<<<<<< HEAD
-		if (TCP_SKB_CB(skb)->tcp_flags & TCPHDR_FIN) {
-			consume_skb(skb);
-			++seq;
-			break;
-		}
-		consume_skb(skb);
-		break;
-=======
 		if (tcp_flags & TCPHDR_FIN) {
 			++seq;
 			break;
 		}
->>>>>>> 7365df19
 	}
 	WRITE_ONCE(tp->copied_seq, seq);
 
@@ -1813,11 +1788,7 @@
 
 	/* Clean up data we have read: This will do ACK frames. */
 	if (copied > 0)
-<<<<<<< HEAD
-		tcp_cleanup_rbuf(sk, copied);
-=======
 		__tcp_cleanup_rbuf(sk, copied);
->>>>>>> 7365df19
 
 	return copied;
 }
@@ -4361,11 +4332,7 @@
 		err = tcp_zerocopy_receive(sk, &zc, &tss);
 		err = BPF_CGROUP_RUN_PROG_GETSOCKOPT_KERN(sk, level, optname,
 							  &zc, &len, err);
-<<<<<<< HEAD
-		release_sock(sk);
-=======
 		sockopt_release_sock(sk);
->>>>>>> 7365df19
 		if (len >= offsetofend(struct tcp_zerocopy_receive, msg_flags))
 			goto zerocopy_rcv_cmsg;
 		switch (len) {
