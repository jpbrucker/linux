--- conflicted
+++ resolved
@@ -66,13 +66,9 @@
 
 ifeq ($(KBUILD_EXTMOD),)
 
-<<<<<<< HEAD
 input-symdump := $(mixed-build-prefix)vmlinux.symvers
-output-symdump := Module.symvers
+output-symdump := modules-only.symvers
 module_srcpath := $(srctree)
-=======
-input-symdump := vmlinux.symvers
-output-symdump := modules-only.symvers
 
 quiet_cmd_cat = GEN     $@
       cmd_cat = cat $(real-prereqs) > $@
@@ -86,7 +82,6 @@
 targets += Module.symvers
 
 endif
->>>>>>> 8ca5297e
 
 else
 
