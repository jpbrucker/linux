--- conflicted
+++ resolved
@@ -150,15 +150,12 @@
     // `llvm-target`s are taken from `scripts/Makefile.clang`.
     if cfg.has("ARM64") {
         panic!("arm64 uses the builtin rustc aarch64-unknown-none target");
-<<<<<<< HEAD
-=======
     } else if cfg.has("RISCV") {
         if cfg.has("64BIT") {
             panic!("64-bit RISC-V uses the builtin rustc riscv64-unknown-none-elf target");
         } else {
             panic!("32-bit RISC-V is an unsupported architecture");
         }
->>>>>>> 92cce919
     } else if cfg.has("X86_64") {
         ts.push("arch", "x86_64");
         ts.push(
