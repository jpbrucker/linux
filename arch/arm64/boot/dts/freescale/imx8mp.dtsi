// SPDX-License-Identifier: (GPL-2.0+ OR MIT)
/*
 * Copyright 2019 NXP
 */

#include <dt-bindings/clock/imx8mp-clock.h>
#include <dt-bindings/power/imx8mp-power.h>
<<<<<<< HEAD
=======
#include <dt-bindings/reset/imx8mp-reset.h>
>>>>>>> 7365df19
#include <dt-bindings/gpio/gpio.h>
#include <dt-bindings/input/input.h>
#include <dt-bindings/interconnect/fsl,imx8mp.h>
#include <dt-bindings/interrupt-controller/arm-gic.h>
#include <dt-bindings/thermal/thermal.h>

#include "imx8mp-pinfunc.h"

/ {
	interrupt-parent = <&gic>;
	#address-cells = <2>;
	#size-cells = <2>;

	aliases {
		ethernet0 = &fec;
		ethernet1 = &eqos;
		gpio0 = &gpio1;
		gpio1 = &gpio2;
		gpio2 = &gpio3;
		gpio3 = &gpio4;
		gpio4 = &gpio5;
		i2c0 = &i2c1;
		i2c1 = &i2c2;
		i2c2 = &i2c3;
		i2c3 = &i2c4;
		i2c4 = &i2c5;
		i2c5 = &i2c6;
		mmc0 = &usdhc1;
		mmc1 = &usdhc2;
		mmc2 = &usdhc3;
		serial0 = &uart1;
		serial1 = &uart2;
		serial2 = &uart3;
		serial3 = &uart4;
		spi0 = &flexspi;
	};

	cpus {
		#address-cells = <1>;
		#size-cells = <0>;

		A53_0: cpu@0 {
			device_type = "cpu";
			compatible = "arm,cortex-a53";
			reg = <0x0>;
			clock-latency = <61036>;
			clocks = <&clk IMX8MP_CLK_ARM>;
			enable-method = "psci";
			i-cache-size = <0x8000>;
			i-cache-line-size = <64>;
			i-cache-sets = <256>;
			d-cache-size = <0x8000>;
			d-cache-line-size = <64>;
			d-cache-sets = <128>;
			next-level-cache = <&A53_L2>;
			nvmem-cells = <&cpu_speed_grade>;
			nvmem-cell-names = "speed_grade";
			operating-points-v2 = <&a53_opp_table>;
			#cooling-cells = <2>;
		};

		A53_1: cpu@1 {
			device_type = "cpu";
			compatible = "arm,cortex-a53";
			reg = <0x1>;
			clock-latency = <61036>;
			clocks = <&clk IMX8MP_CLK_ARM>;
			enable-method = "psci";
			i-cache-size = <0x8000>;
			i-cache-line-size = <64>;
			i-cache-sets = <256>;
			d-cache-size = <0x8000>;
			d-cache-line-size = <64>;
			d-cache-sets = <128>;
			next-level-cache = <&A53_L2>;
			operating-points-v2 = <&a53_opp_table>;
			#cooling-cells = <2>;
		};

		A53_2: cpu@2 {
			device_type = "cpu";
			compatible = "arm,cortex-a53";
			reg = <0x2>;
			clock-latency = <61036>;
			clocks = <&clk IMX8MP_CLK_ARM>;
			enable-method = "psci";
			i-cache-size = <0x8000>;
			i-cache-line-size = <64>;
			i-cache-sets = <256>;
			d-cache-size = <0x8000>;
			d-cache-line-size = <64>;
			d-cache-sets = <128>;
			next-level-cache = <&A53_L2>;
			operating-points-v2 = <&a53_opp_table>;
			#cooling-cells = <2>;
		};

		A53_3: cpu@3 {
			device_type = "cpu";
			compatible = "arm,cortex-a53";
			reg = <0x3>;
			clock-latency = <61036>;
			clocks = <&clk IMX8MP_CLK_ARM>;
			enable-method = "psci";
			i-cache-size = <0x8000>;
			i-cache-line-size = <64>;
			i-cache-sets = <256>;
			d-cache-size = <0x8000>;
			d-cache-line-size = <64>;
			d-cache-sets = <128>;
			next-level-cache = <&A53_L2>;
			operating-points-v2 = <&a53_opp_table>;
			#cooling-cells = <2>;
		};

		A53_L2: l2-cache0 {
			compatible = "cache";
			cache-level = <2>;
			cache-size = <0x80000>;
			cache-line-size = <64>;
			cache-sets = <512>;
		};
	};

	a53_opp_table: opp-table {
		compatible = "operating-points-v2";
		opp-shared;

		opp-1200000000 {
			opp-hz = /bits/ 64 <1200000000>;
			opp-microvolt = <850000>;
			opp-supported-hw = <0x8a0>, <0x7>;
			clock-latency-ns = <150000>;
			opp-suspend;
		};

		opp-1600000000 {
			opp-hz = /bits/ 64 <1600000000>;
			opp-microvolt = <950000>;
			opp-supported-hw = <0xa0>, <0x7>;
			clock-latency-ns = <150000>;
			opp-suspend;
		};

		opp-1800000000 {
			opp-hz = /bits/ 64 <1800000000>;
			opp-microvolt = <1000000>;
			opp-supported-hw = <0x20>, <0x3>;
			clock-latency-ns = <150000>;
			opp-suspend;
		};
	};

	osc_32k: clock-osc-32k {
		compatible = "fixed-clock";
		#clock-cells = <0>;
		clock-frequency = <32768>;
		clock-output-names = "osc_32k";
	};

	osc_24m: clock-osc-24m {
		compatible = "fixed-clock";
		#clock-cells = <0>;
		clock-frequency = <24000000>;
		clock-output-names = "osc_24m";
	};

	clk_ext1: clock-ext1 {
		compatible = "fixed-clock";
		#clock-cells = <0>;
		clock-frequency = <133000000>;
		clock-output-names = "clk_ext1";
	};

	clk_ext2: clock-ext2 {
		compatible = "fixed-clock";
		#clock-cells = <0>;
		clock-frequency = <133000000>;
		clock-output-names = "clk_ext2";
	};

	clk_ext3: clock-ext3 {
		compatible = "fixed-clock";
		#clock-cells = <0>;
		clock-frequency = <133000000>;
		clock-output-names = "clk_ext3";
	};

	clk_ext4: clock-ext4 {
		compatible = "fixed-clock";
		#clock-cells = <0>;
		clock-frequency = <133000000>;
		clock-output-names = "clk_ext4";
	};

	reserved-memory {
		#address-cells = <2>;
		#size-cells = <2>;
		ranges;

		dsp_reserved: dsp@92400000 {
			reg = <0 0x92400000 0 0x2000000>;
			no-map;
		};
	};

	pmu {
		compatible = "arm,cortex-a53-pmu";
		interrupts = <GIC_PPI 7
			     (GIC_CPU_MASK_SIMPLE(4) | IRQ_TYPE_LEVEL_HIGH)>;
	};

	psci {
		compatible = "arm,psci-1.0";
		method = "smc";
	};

	thermal-zones {
		cpu-thermal {
			polling-delay-passive = <250>;
			polling-delay = <2000>;
			thermal-sensors = <&tmu 0>;
			trips {
				cpu_alert0: trip0 {
					temperature = <85000>;
					hysteresis = <2000>;
					type = "passive";
				};

				cpu_crit0: trip1 {
					temperature = <95000>;
					hysteresis = <2000>;
					type = "critical";
				};
			};

			cooling-maps {
				map0 {
					trip = <&cpu_alert0>;
					cooling-device =
						<&A53_0 THERMAL_NO_LIMIT THERMAL_NO_LIMIT>,
						<&A53_1 THERMAL_NO_LIMIT THERMAL_NO_LIMIT>,
						<&A53_2 THERMAL_NO_LIMIT THERMAL_NO_LIMIT>,
						<&A53_3 THERMAL_NO_LIMIT THERMAL_NO_LIMIT>;
				};
			};
		};

		soc-thermal {
			polling-delay-passive = <250>;
			polling-delay = <2000>;
			thermal-sensors = <&tmu 1>;
			trips {
				soc_alert0: trip0 {
					temperature = <85000>;
					hysteresis = <2000>;
					type = "passive";
				};

				soc_crit0: trip1 {
					temperature = <95000>;
					hysteresis = <2000>;
					type = "critical";
				};
			};

			cooling-maps {
				map0 {
					trip = <&soc_alert0>;
					cooling-device =
						<&A53_0 THERMAL_NO_LIMIT THERMAL_NO_LIMIT>,
						<&A53_1 THERMAL_NO_LIMIT THERMAL_NO_LIMIT>,
						<&A53_2 THERMAL_NO_LIMIT THERMAL_NO_LIMIT>,
						<&A53_3 THERMAL_NO_LIMIT THERMAL_NO_LIMIT>;
				};
			};
		};
	};

	timer {
		compatible = "arm,armv8-timer";
		interrupts = <GIC_PPI 13 (GIC_CPU_MASK_SIMPLE(4) | IRQ_TYPE_LEVEL_LOW)>,
			     <GIC_PPI 14 (GIC_CPU_MASK_SIMPLE(4) | IRQ_TYPE_LEVEL_LOW)>,
			     <GIC_PPI 11 (GIC_CPU_MASK_SIMPLE(4) | IRQ_TYPE_LEVEL_LOW)>,
			     <GIC_PPI 10 (GIC_CPU_MASK_SIMPLE(4) | IRQ_TYPE_LEVEL_LOW)>;
		clock-frequency = <8000000>;
		arm,no-tick-in-suspend;
	};

	soc: soc@0 {
		compatible = "fsl,imx8mp-soc", "simple-bus";
		#address-cells = <1>;
		#size-cells = <1>;
		ranges = <0x0 0x0 0x0 0x3e000000>;
		nvmem-cells = <&imx8mp_uid>;
		nvmem-cell-names = "soc_unique_id";

		aips1: bus@30000000 {
			compatible = "fsl,aips-bus", "simple-bus";
			reg = <0x30000000 0x400000>;
			#address-cells = <1>;
			#size-cells = <1>;
			ranges;

			gpio1: gpio@30200000 {
				compatible = "fsl,imx8mp-gpio", "fsl,imx35-gpio";
				reg = <0x30200000 0x10000>;
				interrupts = <GIC_SPI 64 IRQ_TYPE_LEVEL_HIGH>,
					     <GIC_SPI 65 IRQ_TYPE_LEVEL_HIGH>;
				clocks = <&clk IMX8MP_CLK_GPIO1_ROOT>;
				gpio-controller;
				#gpio-cells = <2>;
				interrupt-controller;
				#interrupt-cells = <2>;
				gpio-ranges = <&iomuxc 0 5 30>;
			};

			gpio2: gpio@30210000 {
				compatible = "fsl,imx8mp-gpio", "fsl,imx35-gpio";
				reg = <0x30210000 0x10000>;
				interrupts = <GIC_SPI 66 IRQ_TYPE_LEVEL_HIGH>,
					     <GIC_SPI 67 IRQ_TYPE_LEVEL_HIGH>;
				clocks = <&clk IMX8MP_CLK_GPIO2_ROOT>;
				gpio-controller;
				#gpio-cells = <2>;
				interrupt-controller;
				#interrupt-cells = <2>;
				gpio-ranges = <&iomuxc 0 35 21>;
			};

			gpio3: gpio@30220000 {
				compatible = "fsl,imx8mp-gpio", "fsl,imx35-gpio";
				reg = <0x30220000 0x10000>;
				interrupts = <GIC_SPI 68 IRQ_TYPE_LEVEL_HIGH>,
					     <GIC_SPI 69 IRQ_TYPE_LEVEL_HIGH>;
				clocks = <&clk IMX8MP_CLK_GPIO3_ROOT>;
				gpio-controller;
				#gpio-cells = <2>;
				interrupt-controller;
				#interrupt-cells = <2>;
				gpio-ranges = <&iomuxc 0 56 26>, <&iomuxc 26 144 4>;
			};

			gpio4: gpio@30230000 {
				compatible = "fsl,imx8mp-gpio", "fsl,imx35-gpio";
				reg = <0x30230000 0x10000>;
				interrupts = <GIC_SPI 70 IRQ_TYPE_LEVEL_HIGH>,
					     <GIC_SPI 71 IRQ_TYPE_LEVEL_HIGH>;
				clocks = <&clk IMX8MP_CLK_GPIO4_ROOT>;
				gpio-controller;
				#gpio-cells = <2>;
				interrupt-controller;
				#interrupt-cells = <2>;
				gpio-ranges = <&iomuxc 0 82 32>;
			};

			gpio5: gpio@30240000 {
				compatible = "fsl,imx8mp-gpio", "fsl,imx35-gpio";
				reg = <0x30240000 0x10000>;
				interrupts = <GIC_SPI 72 IRQ_TYPE_LEVEL_HIGH>,
					     <GIC_SPI 73 IRQ_TYPE_LEVEL_HIGH>;
				clocks = <&clk IMX8MP_CLK_GPIO5_ROOT>;
				gpio-controller;
				#gpio-cells = <2>;
				interrupt-controller;
				#interrupt-cells = <2>;
				gpio-ranges = <&iomuxc 0 114 30>;
			};

			tmu: tmu@30260000 {
				compatible = "fsl,imx8mp-tmu";
				reg = <0x30260000 0x10000>;
				clocks = <&clk IMX8MP_CLK_TSENSOR_ROOT>;
				#thermal-sensor-cells = <1>;
			};

			wdog1: watchdog@30280000 {
				compatible = "fsl,imx8mp-wdt", "fsl,imx21-wdt";
				reg = <0x30280000 0x10000>;
				interrupts = <GIC_SPI 78 IRQ_TYPE_LEVEL_HIGH>;
				clocks = <&clk IMX8MP_CLK_WDOG1_ROOT>;
				status = "disabled";
			};

			wdog2: watchdog@30290000 {
				compatible = "fsl,imx8mp-wdt", "fsl,imx21-wdt";
				reg = <0x30290000 0x10000>;
				interrupts = <GIC_SPI 79 IRQ_TYPE_LEVEL_HIGH>;
				clocks = <&clk IMX8MP_CLK_WDOG2_ROOT>;
				status = "disabled";
			};

			wdog3: watchdog@302a0000 {
				compatible = "fsl,imx8mp-wdt", "fsl,imx21-wdt";
				reg = <0x302a0000 0x10000>;
				interrupts = <GIC_SPI 10 IRQ_TYPE_LEVEL_HIGH>;
				clocks = <&clk IMX8MP_CLK_WDOG3_ROOT>;
				status = "disabled";
			};

			iomuxc: pinctrl@30330000 {
				compatible = "fsl,imx8mp-iomuxc";
				reg = <0x30330000 0x10000>;
			};

			gpr: iomuxc-gpr@30340000 {
				compatible = "fsl,imx8mp-iomuxc-gpr", "syscon";
				reg = <0x30340000 0x10000>;
			};

			ocotp: efuse@30350000 {
				compatible = "fsl,imx8mp-ocotp", "fsl,imx8mm-ocotp", "syscon";
				reg = <0x30350000 0x10000>;
				clocks = <&clk IMX8MP_CLK_OCOTP_ROOT>;
				/* For nvmem subnodes */
				#address-cells = <1>;
				#size-cells = <1>;

				imx8mp_uid: unique-id@420 {
					reg = <0x8 0x8>;
				};

				cpu_speed_grade: speed-grade@10 {
					reg = <0x10 4>;
				};

				eth_mac1: mac-address@90 {
					reg = <0x90 6>;
				};

				eth_mac2: mac-address@96 {
					reg = <0x96 6>;
				};
			};

			anatop: anatop@30360000 {
				compatible = "fsl,imx8mp-anatop", "fsl,imx8mm-anatop",
					     "syscon";
				reg = <0x30360000 0x10000>;
			};

			snvs: snvs@30370000 {
				compatible = "fsl,sec-v4.0-mon","syscon", "simple-mfd";
				reg = <0x30370000 0x10000>;

				snvs_rtc: snvs-rtc-lp {
					compatible = "fsl,sec-v4.0-mon-rtc-lp";
					regmap =<&snvs>;
					offset = <0x34>;
					interrupts = <GIC_SPI 19 IRQ_TYPE_LEVEL_HIGH>,
						     <GIC_SPI 20 IRQ_TYPE_LEVEL_HIGH>;
					clocks = <&clk IMX8MP_CLK_SNVS_ROOT>;
					clock-names = "snvs-rtc";
				};

				snvs_pwrkey: snvs-powerkey {
					compatible = "fsl,sec-v4.0-pwrkey";
					regmap = <&snvs>;
					interrupts = <GIC_SPI 4 IRQ_TYPE_LEVEL_HIGH>;
					clocks = <&clk IMX8MP_CLK_SNVS_ROOT>;
					clock-names = "snvs-pwrkey";
					linux,keycode = <KEY_POWER>;
					wakeup-source;
					status = "disabled";
				};

				snvs_lpgpr: snvs-lpgpr {
					compatible = "fsl,imx8mp-snvs-lpgpr",
						     "fsl,imx7d-snvs-lpgpr";
				};
			};

			clk: clock-controller@30380000 {
				compatible = "fsl,imx8mp-ccm";
				reg = <0x30380000 0x10000>;
				#clock-cells = <1>;
				clocks = <&osc_32k>, <&osc_24m>, <&clk_ext1>, <&clk_ext2>,
					 <&clk_ext3>, <&clk_ext4>;
				clock-names = "osc_32k", "osc_24m", "clk_ext1", "clk_ext2",
					      "clk_ext3", "clk_ext4";
				assigned-clocks = <&clk IMX8MP_CLK_A53_SRC>,
						  <&clk IMX8MP_CLK_A53_CORE>,
						  <&clk IMX8MP_CLK_NOC>,
						  <&clk IMX8MP_CLK_NOC_IO>,
						  <&clk IMX8MP_CLK_GIC>,
						  <&clk IMX8MP_CLK_AUDIO_AHB>,
						  <&clk IMX8MP_CLK_AUDIO_AXI_SRC>,
						  <&clk IMX8MP_AUDIO_PLL1>,
						  <&clk IMX8MP_AUDIO_PLL2>;
				assigned-clock-parents = <&clk IMX8MP_SYS_PLL1_800M>,
							 <&clk IMX8MP_ARM_PLL_OUT>,
							 <&clk IMX8MP_SYS_PLL2_1000M>,
							 <&clk IMX8MP_SYS_PLL1_800M>,
							 <&clk IMX8MP_SYS_PLL2_500M>,
							 <&clk IMX8MP_SYS_PLL1_800M>,
							 <&clk IMX8MP_SYS_PLL1_800M>;
				assigned-clock-rates = <0>, <0>,
						       <1000000000>,
						       <800000000>,
						       <500000000>,
						       <400000000>,
						       <800000000>,
						       <393216000>,
						       <361267200>;
			};

			src: reset-controller@30390000 {
				compatible = "fsl,imx8mp-src", "syscon";
				reg = <0x30390000 0x10000>;
				interrupts = <GIC_SPI 89 IRQ_TYPE_LEVEL_HIGH>;
				#reset-cells = <1>;
			};

			gpc: gpc@303a0000 {
				compatible = "fsl,imx8mp-gpc";
				reg = <0x303a0000 0x1000>;
				interrupt-parent = <&gic>;
				interrupt-controller;
				#interrupt-cells = <3>;

				pgc {
					#address-cells = <1>;
					#size-cells = <0>;

					pgc_mipi_phy1: power-domain@0 {
						#power-domain-cells = <0>;
						reg = <IMX8MP_POWER_DOMAIN_MIPI_PHY1>;
					};

					pgc_pcie_phy: power-domain@1 {
						#power-domain-cells = <0>;
						reg = <IMX8MP_POWER_DOMAIN_PCIE_PHY>;
					};

					pgc_usb1_phy: power-domain@2 {
						#power-domain-cells = <0>;
						reg = <IMX8MP_POWER_DOMAIN_USB1_PHY>;
					};

					pgc_usb2_phy: power-domain@3 {
						#power-domain-cells = <0>;
						reg = <IMX8MP_POWER_DOMAIN_USB2_PHY>;
					};

					pgc_gpu2d: power-domain@6 {
						#power-domain-cells = <0>;
						reg = <IMX8MP_POWER_DOMAIN_GPU2D>;
						clocks = <&clk IMX8MP_CLK_GPU2D_ROOT>;
						power-domains = <&pgc_gpumix>;
					};

					pgc_gpumix: power-domain@7 {
						#power-domain-cells = <0>;
						reg = <IMX8MP_POWER_DOMAIN_GPUMIX>;
						clocks = <&clk IMX8MP_CLK_GPU_ROOT>,
							 <&clk IMX8MP_CLK_GPU_AHB>;
						assigned-clocks = <&clk IMX8MP_CLK_GPU_AXI>,
								  <&clk IMX8MP_CLK_GPU_AHB>;
						assigned-clock-parents = <&clk IMX8MP_SYS_PLL1_800M>,
									 <&clk IMX8MP_SYS_PLL1_800M>;
						assigned-clock-rates = <800000000>, <400000000>;
					};

					pgc_gpu3d: power-domain@9 {
						#power-domain-cells = <0>;
						reg = <IMX8MP_POWER_DOMAIN_GPU3D>;
						clocks = <&clk IMX8MP_CLK_GPU3D_ROOT>,
							 <&clk IMX8MP_CLK_GPU3D_SHADER_CORE>;
						power-domains = <&pgc_gpumix>;
					};

					pgc_mediamix: power-domain@10 {
						#power-domain-cells = <0>;
						reg = <IMX8MP_POWER_DOMAIN_MEDIAMIX>;
						clocks = <&clk IMX8MP_CLK_MEDIA_AXI_ROOT>,
							 <&clk IMX8MP_CLK_MEDIA_APB_ROOT>;
					};

					pgc_mipi_phy2: power-domain@16 {
						#power-domain-cells = <0>;
						reg = <IMX8MP_POWER_DOMAIN_MIPI_PHY2>;
					};

					pgc_hsiomix: power-domains@17 {
						#power-domain-cells = <0>;
						reg = <IMX8MP_POWER_DOMAIN_HSIOMIX>;
						clocks = <&clk IMX8MP_CLK_HSIO_AXI>,
							 <&clk IMX8MP_CLK_HSIO_ROOT>;
						assigned-clocks = <&clk IMX8MP_CLK_HSIO_AXI>;
						assigned-clock-parents = <&clk IMX8MP_SYS_PLL2_500M>;
						assigned-clock-rates = <500000000>;
					};

					pgc_ispdwp: power-domain@18 {
						#power-domain-cells = <0>;
						reg = <IMX8MP_POWER_DOMAIN_MEDIAMIX_ISPDWP>;
						clocks = <&clk IMX8MP_CLK_MEDIA_ISP_ROOT>;
					};
<<<<<<< HEAD
=======

					pgc_vpumix: power-domain@19 {
						#power-domain-cells = <0>;
						reg = <IMX8MP_POWER_DOMAIN_VPUMIX>;
						clocks =<&clk IMX8MP_CLK_VPU_ROOT>;
					};

					pgc_vpu_g1: power-domain@20 {
						#power-domain-cells = <0>;
						power-domains = <&pgc_vpumix>;
						reg = <IMX8MP_POWER_DOMAIN_VPU_G1>;
						clocks = <&clk IMX8MP_CLK_VPU_G1_ROOT>;
					};

					pgc_vpu_g2: power-domain@21 {
						#power-domain-cells = <0>;
						power-domains = <&pgc_vpumix>;
						reg = <IMX8MP_POWER_DOMAIN_VPU_G2>;
						clocks = <&clk IMX8MP_CLK_VPU_G2_ROOT>;
					};

					pgc_vpu_vc8000e: power-domain@22 {
						#power-domain-cells = <0>;
						power-domains = <&pgc_vpumix>;
						reg = <IMX8MP_POWER_DOMAIN_VPU_VC8000E>;
						clocks = <&clk IMX8MP_CLK_VPU_VC8KE_ROOT>;
					};
>>>>>>> 7365df19
				};
			};
		};

		aips2: bus@30400000 {
			compatible = "fsl,aips-bus", "simple-bus";
			reg = <0x30400000 0x400000>;
			#address-cells = <1>;
			#size-cells = <1>;
			ranges;

			pwm1: pwm@30660000 {
				compatible = "fsl,imx8mp-pwm", "fsl,imx27-pwm";
				reg = <0x30660000 0x10000>;
				interrupts = <GIC_SPI 81 IRQ_TYPE_LEVEL_HIGH>;
				clocks = <&clk IMX8MP_CLK_PWM1_ROOT>,
					 <&clk IMX8MP_CLK_PWM1_ROOT>;
				clock-names = "ipg", "per";
				#pwm-cells = <3>;
				status = "disabled";
			};

			pwm2: pwm@30670000 {
				compatible = "fsl,imx8mp-pwm", "fsl,imx27-pwm";
				reg = <0x30670000 0x10000>;
				interrupts = <GIC_SPI 82 IRQ_TYPE_LEVEL_HIGH>;
				clocks = <&clk IMX8MP_CLK_PWM2_ROOT>,
					 <&clk IMX8MP_CLK_PWM2_ROOT>;
				clock-names = "ipg", "per";
				#pwm-cells = <3>;
				status = "disabled";
			};

			pwm3: pwm@30680000 {
				compatible = "fsl,imx8mp-pwm", "fsl,imx27-pwm";
				reg = <0x30680000 0x10000>;
				interrupts = <GIC_SPI 83 IRQ_TYPE_LEVEL_HIGH>;
				clocks = <&clk IMX8MP_CLK_PWM3_ROOT>,
					 <&clk IMX8MP_CLK_PWM3_ROOT>;
				clock-names = "ipg", "per";
				#pwm-cells = <3>;
				status = "disabled";
			};

			pwm4: pwm@30690000 {
				compatible = "fsl,imx8mp-pwm", "fsl,imx27-pwm";
				reg = <0x30690000 0x10000>;
				interrupts = <GIC_SPI 84 IRQ_TYPE_LEVEL_HIGH>;
				clocks = <&clk IMX8MP_CLK_PWM4_ROOT>,
					 <&clk IMX8MP_CLK_PWM4_ROOT>;
				clock-names = "ipg", "per";
				#pwm-cells = <3>;
				status = "disabled";
			};

			system_counter: timer@306a0000 {
				compatible = "nxp,sysctr-timer";
				reg = <0x306a0000 0x20000>;
				interrupts = <GIC_SPI 47 IRQ_TYPE_LEVEL_HIGH>;
				clocks = <&osc_24m>;
				clock-names = "per";
			};
		};

		aips3: bus@30800000 {
			compatible = "fsl,aips-bus", "simple-bus";
			reg = <0x30800000 0x400000>;
			#address-cells = <1>;
			#size-cells = <1>;
			ranges;

			ecspi1: spi@30820000 {
				#address-cells = <1>;
				#size-cells = <0>;
				compatible = "fsl,imx8mp-ecspi", "fsl,imx51-ecspi";
				reg = <0x30820000 0x10000>;
				interrupts = <GIC_SPI 31 IRQ_TYPE_LEVEL_HIGH>;
				clocks = <&clk IMX8MP_CLK_ECSPI1_ROOT>,
					 <&clk IMX8MP_CLK_ECSPI1_ROOT>;
				clock-names = "ipg", "per";
				dmas = <&sdma1 0 7 1>, <&sdma1 1 7 2>;
				dma-names = "rx", "tx";
				status = "disabled";
			};

			ecspi2: spi@30830000 {
				#address-cells = <1>;
				#size-cells = <0>;
				compatible = "fsl,imx8mp-ecspi", "fsl,imx51-ecspi";
				reg = <0x30830000 0x10000>;
				interrupts = <GIC_SPI 32 IRQ_TYPE_LEVEL_HIGH>;
				clocks = <&clk IMX8MP_CLK_ECSPI2_ROOT>,
					 <&clk IMX8MP_CLK_ECSPI2_ROOT>;
				clock-names = "ipg", "per";
				dmas = <&sdma1 2 7 1>, <&sdma1 3 7 2>;
				dma-names = "rx", "tx";
				status = "disabled";
			};

			ecspi3: spi@30840000 {
				#address-cells = <1>;
				#size-cells = <0>;
				compatible = "fsl,imx8mp-ecspi", "fsl,imx51-ecspi";
				reg = <0x30840000 0x10000>;
				interrupts = <GIC_SPI 33 IRQ_TYPE_LEVEL_HIGH>;
				clocks = <&clk IMX8MP_CLK_ECSPI3_ROOT>,
					 <&clk IMX8MP_CLK_ECSPI3_ROOT>;
				clock-names = "ipg", "per";
				dmas = <&sdma1 4 7 1>, <&sdma1 5 7 2>;
				dma-names = "rx", "tx";
				status = "disabled";
			};

			uart1: serial@30860000 {
				compatible = "fsl,imx8mp-uart", "fsl,imx6q-uart";
				reg = <0x30860000 0x10000>;
				interrupts = <GIC_SPI 26 IRQ_TYPE_LEVEL_HIGH>;
				clocks = <&clk IMX8MP_CLK_UART1_ROOT>,
					 <&clk IMX8MP_CLK_UART1_ROOT>;
				clock-names = "ipg", "per";
				dmas = <&sdma1 22 4 0>, <&sdma1 23 4 0>;
				dma-names = "rx", "tx";
				status = "disabled";
			};

			uart3: serial@30880000 {
				compatible = "fsl,imx8mp-uart", "fsl,imx6q-uart";
				reg = <0x30880000 0x10000>;
				interrupts = <GIC_SPI 28 IRQ_TYPE_LEVEL_HIGH>;
				clocks = <&clk IMX8MP_CLK_UART3_ROOT>,
					 <&clk IMX8MP_CLK_UART3_ROOT>;
				clock-names = "ipg", "per";
				dmas = <&sdma1 26 4 0>, <&sdma1 27 4 0>;
				dma-names = "rx", "tx";
				status = "disabled";
			};

			uart2: serial@30890000 {
				compatible = "fsl,imx8mp-uart", "fsl,imx6q-uart";
				reg = <0x30890000 0x10000>;
				interrupts = <GIC_SPI 27 IRQ_TYPE_LEVEL_HIGH>;
				clocks = <&clk IMX8MP_CLK_UART2_ROOT>,
					 <&clk IMX8MP_CLK_UART2_ROOT>;
				clock-names = "ipg", "per";
				dmas = <&sdma1 24 4 0>, <&sdma1 25 4 0>;
				dma-names = "rx", "tx";
				status = "disabled";
			};

			flexcan1: can@308c0000 {
				compatible = "fsl,imx8mp-flexcan";
				reg = <0x308c0000 0x10000>;
				interrupts = <GIC_SPI 142 IRQ_TYPE_LEVEL_HIGH>;
				clocks = <&clk IMX8MP_CLK_IPG_ROOT>,
					 <&clk IMX8MP_CLK_CAN1_ROOT>;
				clock-names = "ipg", "per";
				assigned-clocks = <&clk IMX8MP_CLK_CAN1>;
				assigned-clock-parents = <&clk IMX8MP_SYS_PLL1_40M>;
				assigned-clock-rates = <40000000>;
				fsl,clk-source = /bits/ 8 <0>;
				fsl,stop-mode = <&gpr 0x10 4>;
				status = "disabled";
			};

			flexcan2: can@308d0000 {
				compatible = "fsl,imx8mp-flexcan";
				reg = <0x308d0000 0x10000>;
				interrupts = <GIC_SPI 144 IRQ_TYPE_LEVEL_HIGH>;
				clocks = <&clk IMX8MP_CLK_IPG_ROOT>,
					 <&clk IMX8MP_CLK_CAN2_ROOT>;
				clock-names = "ipg", "per";
				assigned-clocks = <&clk IMX8MP_CLK_CAN2>;
				assigned-clock-parents = <&clk IMX8MP_SYS_PLL1_40M>;
				assigned-clock-rates = <40000000>;
				fsl,clk-source = /bits/ 8 <0>;
				fsl,stop-mode = <&gpr 0x10 5>;
				status = "disabled";
			};

			crypto: crypto@30900000 {
				compatible = "fsl,sec-v4.0";
				#address-cells = <1>;
				#size-cells = <1>;
				reg = <0x30900000 0x40000>;
				ranges = <0 0x30900000 0x40000>;
				interrupts = <GIC_SPI 91 IRQ_TYPE_LEVEL_HIGH>;
				clocks = <&clk IMX8MP_CLK_AHB>,
					 <&clk IMX8MP_CLK_IPG_ROOT>;
				clock-names = "aclk", "ipg";

				sec_jr0: jr@1000 {
					compatible = "fsl,sec-v4.0-job-ring";
					reg = <0x1000 0x1000>;
					interrupts = <GIC_SPI 105 IRQ_TYPE_LEVEL_HIGH>;
					status = "disabled";
				};

				sec_jr1: jr@2000 {
					compatible = "fsl,sec-v4.0-job-ring";
					reg = <0x2000 0x1000>;
					interrupts = <GIC_SPI 106 IRQ_TYPE_LEVEL_HIGH>;
				};

				sec_jr2: jr@3000 {
					compatible = "fsl,sec-v4.0-job-ring";
					reg = <0x3000 0x1000>;
					interrupts = <GIC_SPI 114 IRQ_TYPE_LEVEL_HIGH>;
				};
			};

			i2c1: i2c@30a20000 {
				compatible = "fsl,imx8mp-i2c", "fsl,imx21-i2c";
				#address-cells = <1>;
				#size-cells = <0>;
				reg = <0x30a20000 0x10000>;
				interrupts = <GIC_SPI 35 IRQ_TYPE_LEVEL_HIGH>;
				clocks = <&clk IMX8MP_CLK_I2C1_ROOT>;
				status = "disabled";
			};

			i2c2: i2c@30a30000 {
				compatible = "fsl,imx8mp-i2c", "fsl,imx21-i2c";
				#address-cells = <1>;
				#size-cells = <0>;
				reg = <0x30a30000 0x10000>;
				interrupts = <GIC_SPI 36 IRQ_TYPE_LEVEL_HIGH>;
				clocks = <&clk IMX8MP_CLK_I2C2_ROOT>;
				status = "disabled";
			};

			i2c3: i2c@30a40000 {
				compatible = "fsl,imx8mp-i2c", "fsl,imx21-i2c";
				#address-cells = <1>;
				#size-cells = <0>;
				reg = <0x30a40000 0x10000>;
				interrupts = <GIC_SPI 37 IRQ_TYPE_LEVEL_HIGH>;
				clocks = <&clk IMX8MP_CLK_I2C3_ROOT>;
				status = "disabled";
			};

			i2c4: i2c@30a50000 {
				compatible = "fsl,imx8mp-i2c", "fsl,imx21-i2c";
				#address-cells = <1>;
				#size-cells = <0>;
				reg = <0x30a50000 0x10000>;
				interrupts = <GIC_SPI 38 IRQ_TYPE_LEVEL_HIGH>;
				clocks = <&clk IMX8MP_CLK_I2C4_ROOT>;
				status = "disabled";
			};

			uart4: serial@30a60000 {
				compatible = "fsl,imx8mp-uart", "fsl,imx6q-uart";
				reg = <0x30a60000 0x10000>;
				interrupts = <GIC_SPI 29 IRQ_TYPE_LEVEL_HIGH>;
				clocks = <&clk IMX8MP_CLK_UART4_ROOT>,
					 <&clk IMX8MP_CLK_UART4_ROOT>;
				clock-names = "ipg", "per";
				dmas = <&sdma1 28 4 0>, <&sdma1 29 4 0>;
				dma-names = "rx", "tx";
				status = "disabled";
			};

			mu: mailbox@30aa0000 {
				compatible = "fsl,imx8mp-mu", "fsl,imx6sx-mu";
				reg = <0x30aa0000 0x10000>;
				interrupts = <GIC_SPI 88 IRQ_TYPE_LEVEL_HIGH>;
				clocks = <&clk IMX8MP_CLK_MU_ROOT>;
				#mbox-cells = <2>;
			};

			mu2: mailbox@30e60000 {
				compatible = "fsl,imx8mp-mu", "fsl,imx6sx-mu";
				reg = <0x30e60000 0x10000>;
				interrupts = <GIC_SPI 136 IRQ_TYPE_LEVEL_HIGH>;
				#mbox-cells = <2>;
				status = "disabled";
			};

			i2c5: i2c@30ad0000 {
				compatible = "fsl,imx8mp-i2c", "fsl,imx21-i2c";
				#address-cells = <1>;
				#size-cells = <0>;
				reg = <0x30ad0000 0x10000>;
				interrupts = <GIC_SPI 76 IRQ_TYPE_LEVEL_HIGH>;
				clocks = <&clk IMX8MP_CLK_I2C5_ROOT>;
				status = "disabled";
			};

			i2c6: i2c@30ae0000 {
				compatible = "fsl,imx8mp-i2c", "fsl,imx21-i2c";
				#address-cells = <1>;
				#size-cells = <0>;
				reg = <0x30ae0000 0x10000>;
				interrupts = <GIC_SPI 77 IRQ_TYPE_LEVEL_HIGH>;
				clocks = <&clk IMX8MP_CLK_I2C6_ROOT>;
				status = "disabled";
			};

			usdhc1: mmc@30b40000 {
				compatible = "fsl,imx8mp-usdhc", "fsl,imx8mm-usdhc", "fsl,imx7d-usdhc";
				reg = <0x30b40000 0x10000>;
				interrupts = <GIC_SPI 22 IRQ_TYPE_LEVEL_HIGH>;
				clocks = <&clk IMX8MP_CLK_DUMMY>,
					 <&clk IMX8MP_CLK_NAND_USDHC_BUS>,
					 <&clk IMX8MP_CLK_USDHC1_ROOT>;
				clock-names = "ipg", "ahb", "per";
				fsl,tuning-start-tap = <20>;
				fsl,tuning-step = <2>;
				bus-width = <4>;
				status = "disabled";
			};

			usdhc2: mmc@30b50000 {
				compatible = "fsl,imx8mp-usdhc", "fsl,imx8mm-usdhc", "fsl,imx7d-usdhc";
				reg = <0x30b50000 0x10000>;
				interrupts = <GIC_SPI 23 IRQ_TYPE_LEVEL_HIGH>;
				clocks = <&clk IMX8MP_CLK_DUMMY>,
					 <&clk IMX8MP_CLK_NAND_USDHC_BUS>,
					 <&clk IMX8MP_CLK_USDHC2_ROOT>;
				clock-names = "ipg", "ahb", "per";
				fsl,tuning-start-tap = <20>;
				fsl,tuning-step = <2>;
				bus-width = <4>;
				status = "disabled";
			};

			usdhc3: mmc@30b60000 {
				compatible = "fsl,imx8mp-usdhc", "fsl,imx8mm-usdhc", "fsl,imx7d-usdhc";
				reg = <0x30b60000 0x10000>;
				interrupts = <GIC_SPI 24 IRQ_TYPE_LEVEL_HIGH>;
				clocks = <&clk IMX8MP_CLK_DUMMY>,
					 <&clk IMX8MP_CLK_NAND_USDHC_BUS>,
					 <&clk IMX8MP_CLK_USDHC3_ROOT>;
				clock-names = "ipg", "ahb", "per";
				fsl,tuning-start-tap = <20>;
				fsl,tuning-step = <2>;
				bus-width = <4>;
				status = "disabled";
			};

			flexspi: spi@30bb0000 {
				compatible = "nxp,imx8mp-fspi";
				reg = <0x30bb0000 0x10000>, <0x8000000 0x10000000>;
				reg-names = "fspi_base", "fspi_mmap";
				interrupts = <GIC_SPI 107 IRQ_TYPE_LEVEL_HIGH>;
				clocks = <&clk IMX8MP_CLK_QSPI_ROOT>,
					 <&clk IMX8MP_CLK_QSPI_ROOT>;
				clock-names = "fspi_en", "fspi";
				assigned-clock-rates = <80000000>;
				assigned-clocks = <&clk IMX8MP_CLK_QSPI>;
				#address-cells = <1>;
				#size-cells = <0>;
				status = "disabled";
			};

			sdma1: dma-controller@30bd0000 {
				compatible = "fsl,imx8mp-sdma", "fsl,imx8mq-sdma";
				reg = <0x30bd0000 0x10000>;
				interrupts = <GIC_SPI 2 IRQ_TYPE_LEVEL_HIGH>;
				clocks = <&clk IMX8MP_CLK_SDMA1_ROOT>,
					 <&clk IMX8MP_CLK_AHB>;
				clock-names = "ipg", "ahb";
				#dma-cells = <3>;
				fsl,sdma-ram-script-name = "imx/sdma/sdma-imx7d.bin";
			};

			fec: ethernet@30be0000 {
				compatible = "fsl,imx8mp-fec", "fsl,imx8mq-fec", "fsl,imx6sx-fec";
				reg = <0x30be0000 0x10000>;
				interrupts = <GIC_SPI 118 IRQ_TYPE_LEVEL_HIGH>,
					     <GIC_SPI 119 IRQ_TYPE_LEVEL_HIGH>,
					     <GIC_SPI 120 IRQ_TYPE_LEVEL_HIGH>,
					     <GIC_SPI 121 IRQ_TYPE_LEVEL_HIGH>;
				clocks = <&clk IMX8MP_CLK_ENET1_ROOT>,
					 <&clk IMX8MP_CLK_SIM_ENET_ROOT>,
					 <&clk IMX8MP_CLK_ENET_TIMER>,
					 <&clk IMX8MP_CLK_ENET_REF>,
					 <&clk IMX8MP_CLK_ENET_PHY_REF>;
				clock-names = "ipg", "ahb", "ptp",
					      "enet_clk_ref", "enet_out";
				assigned-clocks = <&clk IMX8MP_CLK_ENET_AXI>,
						  <&clk IMX8MP_CLK_ENET_TIMER>,
						  <&clk IMX8MP_CLK_ENET_REF>,
						  <&clk IMX8MP_CLK_ENET_PHY_REF>;
				assigned-clock-parents = <&clk IMX8MP_SYS_PLL1_266M>,
							 <&clk IMX8MP_SYS_PLL2_100M>,
							 <&clk IMX8MP_SYS_PLL2_125M>,
							 <&clk IMX8MP_SYS_PLL2_50M>;
				assigned-clock-rates = <0>, <100000000>, <125000000>, <0>;
				fsl,num-tx-queues = <3>;
				fsl,num-rx-queues = <3>;
				nvmem-cells = <&eth_mac1>;
				nvmem-cell-names = "mac-address";
				fsl,stop-mode = <&gpr 0x10 3>;
				status = "disabled";
			};

			eqos: ethernet@30bf0000 {
				compatible = "nxp,imx8mp-dwmac-eqos", "snps,dwmac-5.10a";
				reg = <0x30bf0000 0x10000>;
				interrupts = <GIC_SPI 135 IRQ_TYPE_LEVEL_HIGH>,
					     <GIC_SPI 134 IRQ_TYPE_LEVEL_HIGH>;
				interrupt-names = "macirq", "eth_wake_irq";
				clocks = <&clk IMX8MP_CLK_ENET_QOS_ROOT>,
					 <&clk IMX8MP_CLK_QOS_ENET_ROOT>,
					 <&clk IMX8MP_CLK_ENET_QOS_TIMER>,
					 <&clk IMX8MP_CLK_ENET_QOS>;
				clock-names = "stmmaceth", "pclk", "ptp_ref", "tx";
				assigned-clocks = <&clk IMX8MP_CLK_ENET_AXI>,
						  <&clk IMX8MP_CLK_ENET_QOS_TIMER>,
						  <&clk IMX8MP_CLK_ENET_QOS>;
				assigned-clock-parents = <&clk IMX8MP_SYS_PLL1_266M>,
							 <&clk IMX8MP_SYS_PLL2_100M>,
							 <&clk IMX8MP_SYS_PLL2_125M>;
				assigned-clock-rates = <0>, <100000000>, <125000000>;
				nvmem-cells = <&eth_mac2>;
				nvmem-cell-names = "mac-address";
				intf_mode = <&gpr 0x4>;
				status = "disabled";
			};
		};

		noc: interconnect@32700000 {
			compatible = "fsl,imx8mp-noc", "fsl,imx8m-noc";
			reg = <0x32700000 0x100000>;
			clocks = <&clk IMX8MP_CLK_NOC>;
			#interconnect-cells = <1>;
			operating-points-v2 = <&noc_opp_table>;

			noc_opp_table: opp-table {
				compatible = "operating-points-v2";

				opp-200M {
					opp-hz = /bits/ 64 <200000000>;
				};

				opp-1000M {
					opp-hz = /bits/ 64 <1000000000>;
				};
			};
		};

		aips4: bus@32c00000 {
			compatible = "fsl,aips-bus", "simple-bus";
			reg = <0x32c00000 0x400000>;
			#address-cells = <1>;
			#size-cells = <1>;
			ranges;

			media_blk_ctrl: blk-ctrl@32ec0000 {
				compatible = "fsl,imx8mp-media-blk-ctrl",
					     "syscon";
				reg = <0x32ec0000 0x10000>;
				power-domains = <&pgc_mediamix>,
						<&pgc_mipi_phy1>,
						<&pgc_mipi_phy1>,
						<&pgc_mediamix>,
						<&pgc_mediamix>,
						<&pgc_mipi_phy2>,
						<&pgc_mediamix>,
						<&pgc_ispdwp>,
						<&pgc_ispdwp>,
						<&pgc_mipi_phy2>;
				power-domain-names = "bus", "mipi-dsi1", "mipi-csi1",
						     "lcdif1", "isi", "mipi-csi2",
						     "lcdif2", "isp", "dwe",
						     "mipi-dsi2";
<<<<<<< HEAD
=======
				interconnects =
					<&noc IMX8MP_ICM_LCDIF_RD &noc IMX8MP_ICN_MEDIA>,
					<&noc IMX8MP_ICM_LCDIF_WR &noc IMX8MP_ICN_MEDIA>,
					<&noc IMX8MP_ICM_ISI0 &noc IMX8MP_ICN_MEDIA>,
					<&noc IMX8MP_ICM_ISI1 &noc IMX8MP_ICN_MEDIA>,
					<&noc IMX8MP_ICM_ISI2 &noc IMX8MP_ICN_MEDIA>,
					<&noc IMX8MP_ICM_ISP0 &noc IMX8MP_ICN_MEDIA>,
					<&noc IMX8MP_ICM_ISP1 &noc IMX8MP_ICN_MEDIA>,
					<&noc IMX8MP_ICM_DWE &noc IMX8MP_ICN_MEDIA>;
				interconnect-names = "lcdif-rd", "lcdif-wr", "isi0",
						     "isi1", "isi2", "isp0", "isp1",
						     "dwe";
>>>>>>> 7365df19
				clocks = <&clk IMX8MP_CLK_MEDIA_APB_ROOT>,
					 <&clk IMX8MP_CLK_MEDIA_AXI_ROOT>,
					 <&clk IMX8MP_CLK_MEDIA_CAM1_PIX_ROOT>,
					 <&clk IMX8MP_CLK_MEDIA_CAM2_PIX_ROOT>,
					 <&clk IMX8MP_CLK_MEDIA_DISP1_PIX_ROOT>,
					 <&clk IMX8MP_CLK_MEDIA_DISP2_PIX_ROOT>,
					 <&clk IMX8MP_CLK_MEDIA_ISP_ROOT>,
					 <&clk IMX8MP_CLK_MEDIA_MIPI_PHY1_REF_ROOT>;
				clock-names = "apb", "axi", "cam1", "cam2",
					      "disp1", "disp2", "isp", "phy";

				assigned-clocks = <&clk IMX8MP_CLK_MEDIA_AXI>,
						  <&clk IMX8MP_CLK_MEDIA_APB>;
				assigned-clock-parents = <&clk IMX8MP_SYS_PLL2_1000M>,
							 <&clk IMX8MP_SYS_PLL1_800M>;
				assigned-clock-rates = <500000000>, <200000000>;

				#power-domain-cells = <1>;
			};

<<<<<<< HEAD
=======
			pcie_phy: pcie-phy@32f00000 {
				compatible = "fsl,imx8mp-pcie-phy";
				reg = <0x32f00000 0x10000>;
				resets = <&src IMX8MP_RESET_PCIEPHY>,
					 <&src IMX8MP_RESET_PCIEPHY_PERST>;
				reset-names = "pciephy", "perst";
				power-domains = <&hsio_blk_ctrl IMX8MP_HSIOBLK_PD_PCIE_PHY>;
				#phy-cells = <0>;
				status = "disabled";
			};

>>>>>>> 7365df19
			hsio_blk_ctrl: blk-ctrl@32f10000 {
				compatible = "fsl,imx8mp-hsio-blk-ctrl", "syscon";
				reg = <0x32f10000 0x24>;
				clocks = <&clk IMX8MP_CLK_USB_ROOT>,
					 <&clk IMX8MP_CLK_PCIE_ROOT>;
				clock-names = "usb", "pcie";
				power-domains = <&pgc_hsiomix>, <&pgc_hsiomix>,
						<&pgc_usb1_phy>, <&pgc_usb2_phy>,
						<&pgc_hsiomix>, <&pgc_pcie_phy>;
				power-domain-names = "bus", "usb", "usb-phy1",
						     "usb-phy2", "pcie", "pcie-phy";
<<<<<<< HEAD
=======
				interconnects = <&noc IMX8MP_ICM_NOC_PCIE &noc IMX8MP_ICN_HSIO>,
						<&noc IMX8MP_ICM_USB1 &noc IMX8MP_ICN_HSIO>,
						<&noc IMX8MP_ICM_USB2 &noc IMX8MP_ICN_HSIO>,
						<&noc IMX8MP_ICM_PCIE &noc IMX8MP_ICN_HSIO>;
				interconnect-names = "noc-pcie", "usb1", "usb2", "pcie";
>>>>>>> 7365df19
				#power-domain-cells = <1>;
			};
		};

<<<<<<< HEAD
=======
		pcie: pcie@33800000 {
			compatible = "fsl,imx8mp-pcie";
			reg = <0x33800000 0x400000>, <0x1ff00000 0x80000>;
			reg-names = "dbi", "config";
			#address-cells = <3>;
			#size-cells = <2>;
			device_type = "pci";
			bus-range = <0x00 0xff>;
			ranges =  <0x81000000 0 0x00000000 0x1ff80000 0 0x00010000>, /* downstream I/O 64KB */
				  <0x82000000 0 0x18000000 0x18000000 0 0x07f00000>; /* non-prefetchable memory */
			num-lanes = <1>;
			num-viewport = <4>;
			interrupts = <GIC_SPI 140 IRQ_TYPE_LEVEL_HIGH>;
			interrupt-names = "msi";
			#interrupt-cells = <1>;
			interrupt-map-mask = <0 0 0 0x7>;
			interrupt-map = <0 0 0 1 &gic GIC_SPI 126 IRQ_TYPE_LEVEL_HIGH>,
					<0 0 0 2 &gic GIC_SPI 125 IRQ_TYPE_LEVEL_HIGH>,
					<0 0 0 3 &gic GIC_SPI 124 IRQ_TYPE_LEVEL_HIGH>,
					<0 0 0 4 &gic GIC_SPI 123 IRQ_TYPE_LEVEL_HIGH>;
			fsl,max-link-speed = <3>;
			linux,pci-domain = <0>;
			power-domains = <&hsio_blk_ctrl IMX8MP_HSIOBLK_PD_PCIE>;
			resets = <&src IMX8MP_RESET_PCIE_CTRL_APPS_EN>,
				 <&src IMX8MP_RESET_PCIE_CTRL_APPS_TURNOFF>;
			reset-names = "apps", "turnoff";
			phys = <&pcie_phy>;
			phy-names = "pcie-phy";
			status = "disabled";
		};

>>>>>>> 7365df19
		gpu3d: gpu@38000000 {
			compatible = "vivante,gc";
			reg = <0x38000000 0x8000>;
			interrupts = <GIC_SPI 3 IRQ_TYPE_LEVEL_HIGH>;
			clocks = <&clk IMX8MP_CLK_GPU3D_ROOT>,
				 <&clk IMX8MP_CLK_GPU3D_SHADER_CORE>,
				 <&clk IMX8MP_CLK_GPU_ROOT>,
				 <&clk IMX8MP_CLK_GPU_AHB>;
			clock-names = "core", "shader", "bus", "reg";
			assigned-clocks = <&clk IMX8MP_CLK_GPU3D_CORE>,
					  <&clk IMX8MP_CLK_GPU3D_SHADER_CORE>;
			assigned-clock-parents = <&clk IMX8MP_SYS_PLL1_800M>,
						 <&clk IMX8MP_SYS_PLL1_800M>;
			assigned-clock-rates = <800000000>, <800000000>;
			power-domains = <&pgc_gpu3d>;
		};

		gpu2d: gpu@38008000 {
			compatible = "vivante,gc";
			reg = <0x38008000 0x8000>;
			interrupts = <GIC_SPI 25 IRQ_TYPE_LEVEL_HIGH>;
			clocks = <&clk IMX8MP_CLK_GPU2D_ROOT>,
				 <&clk IMX8MP_CLK_GPU_ROOT>,
				 <&clk IMX8MP_CLK_GPU_AHB>;
			clock-names = "core", "bus", "reg";
			assigned-clocks = <&clk IMX8MP_CLK_GPU2D_CORE>;
			assigned-clock-parents = <&clk IMX8MP_SYS_PLL1_800M>;
			assigned-clock-rates = <800000000>;
			power-domains = <&pgc_gpu2d>;
		};

<<<<<<< HEAD
=======
		vpumix_blk_ctrl: blk-ctrl@38330000 {
			compatible = "fsl,imx8mp-vpu-blk-ctrl", "syscon";
			reg = <0x38330000 0x100>;
			#power-domain-cells = <1>;
			power-domains = <&pgc_vpumix>, <&pgc_vpu_g1>,
					<&pgc_vpu_g2>, <&pgc_vpu_vc8000e>;
			power-domain-names = "bus", "g1", "g2", "vc8000e";
			clocks = <&clk IMX8MP_CLK_VPU_G1_ROOT>,
				 <&clk IMX8MP_CLK_VPU_G2_ROOT>,
				 <&clk IMX8MP_CLK_VPU_VC8KE_ROOT>;
			clock-names = "g1", "g2", "vc8000e";
			interconnects = <&noc IMX8MP_ICM_VPU_G1 &noc IMX8MP_ICN_VIDEO>,
					<&noc IMX8MP_ICM_VPU_G2 &noc IMX8MP_ICN_VIDEO>,
					<&noc IMX8MP_ICM_VPU_H1 &noc IMX8MP_ICN_VIDEO>;
			interconnect-names = "g1", "g2", "vc8000e";
		};

>>>>>>> 7365df19
		gic: interrupt-controller@38800000 {
			compatible = "arm,gic-v3";
			reg = <0x38800000 0x10000>,
			      <0x38880000 0xc0000>;
			#interrupt-cells = <3>;
			interrupt-controller;
			interrupts = <GIC_PPI 9 IRQ_TYPE_LEVEL_HIGH>;
			interrupt-parent = <&gic>;
		};

		edacmc: memory-controller@3d400000 {
			compatible = "snps,ddrc-3.80a";
			reg = <0x3d400000 0x400000>;
			interrupts = <GIC_SPI 147 IRQ_TYPE_LEVEL_HIGH>;
		};

		ddr-pmu@3d800000 {
			compatible = "fsl,imx8mp-ddr-pmu", "fsl,imx8m-ddr-pmu";
			reg = <0x3d800000 0x400000>;
			interrupts = <GIC_SPI 98 IRQ_TYPE_LEVEL_HIGH>;
		};

		usb3_phy0: usb-phy@381f0040 {
			compatible = "fsl,imx8mp-usb-phy";
			reg = <0x381f0040 0x40>;
			clocks = <&clk IMX8MP_CLK_USB_PHY_ROOT>;
			clock-names = "phy";
			assigned-clocks = <&clk IMX8MP_CLK_USB_PHY_REF>;
			assigned-clock-parents = <&clk IMX8MP_CLK_24M>;
			power-domains = <&hsio_blk_ctrl IMX8MP_HSIOBLK_PD_USB_PHY1>;
			#phy-cells = <0>;
			status = "disabled";
		};

		usb3_0: usb@32f10100 {
			compatible = "fsl,imx8mp-dwc3";
			reg = <0x32f10100 0x8>,
			      <0x381f0000 0x20>;
			clocks = <&clk IMX8MP_CLK_HSIO_ROOT>,
				 <&clk IMX8MP_CLK_USB_ROOT>;
			clock-names = "hsio", "suspend";
			interrupts = <GIC_SPI 148 IRQ_TYPE_LEVEL_HIGH>;
			power-domains = <&hsio_blk_ctrl IMX8MP_HSIOBLK_PD_USB>;
			#address-cells = <1>;
			#size-cells = <1>;
			dma-ranges = <0x40000000 0x40000000 0xc0000000>;
			ranges;
			status = "disabled";

			usb_dwc3_0: usb@38100000 {
				compatible = "snps,dwc3";
				reg = <0x38100000 0x10000>;
				clocks = <&clk IMX8MP_CLK_HSIO_AXI>,
					 <&clk IMX8MP_CLK_USB_CORE_REF>,
					 <&clk IMX8MP_CLK_USB_ROOT>;
				clock-names = "bus_early", "ref", "suspend";
				interrupts = <GIC_SPI 40 IRQ_TYPE_LEVEL_HIGH>;
				phys = <&usb3_phy0>, <&usb3_phy0>;
				phy-names = "usb2-phy", "usb3-phy";
				snps,gfladj-refclk-lpm-sel-quirk;
			};

		};

		usb3_phy1: usb-phy@382f0040 {
			compatible = "fsl,imx8mp-usb-phy";
			reg = <0x382f0040 0x40>;
			clocks = <&clk IMX8MP_CLK_USB_PHY_ROOT>;
			clock-names = "phy";
			assigned-clocks = <&clk IMX8MP_CLK_USB_PHY_REF>;
			assigned-clock-parents = <&clk IMX8MP_CLK_24M>;
			power-domains = <&hsio_blk_ctrl IMX8MP_HSIOBLK_PD_USB_PHY2>;
			#phy-cells = <0>;
			status = "disabled";
		};

		usb3_1: usb@32f10108 {
			compatible = "fsl,imx8mp-dwc3";
			reg = <0x32f10108 0x8>,
			      <0x382f0000 0x20>;
			clocks = <&clk IMX8MP_CLK_HSIO_ROOT>,
				 <&clk IMX8MP_CLK_USB_ROOT>;
			clock-names = "hsio", "suspend";
			interrupts = <GIC_SPI 149 IRQ_TYPE_LEVEL_HIGH>;
			power-domains = <&hsio_blk_ctrl IMX8MP_HSIOBLK_PD_USB>;
			#address-cells = <1>;
			#size-cells = <1>;
			dma-ranges = <0x40000000 0x40000000 0xc0000000>;
			ranges;
			status = "disabled";

			usb_dwc3_1: usb@38200000 {
				compatible = "snps,dwc3";
				reg = <0x38200000 0x10000>;
				clocks = <&clk IMX8MP_CLK_HSIO_AXI>,
					 <&clk IMX8MP_CLK_USB_CORE_REF>,
					 <&clk IMX8MP_CLK_USB_ROOT>;
				clock-names = "bus_early", "ref", "suspend";
				interrupts = <GIC_SPI 41 IRQ_TYPE_LEVEL_HIGH>;
				phys = <&usb3_phy1>, <&usb3_phy1>;
				phy-names = "usb2-phy", "usb3-phy";
				snps,gfladj-refclk-lpm-sel-quirk;
			};
		};

		dsp: dsp@3b6e8000 {
			compatible = "fsl,imx8mp-dsp";
			reg = <0x3b6e8000 0x88000>;
			mbox-names = "txdb0", "txdb1",
				"rxdb0", "rxdb1";
			mboxes = <&mu2 2 0>, <&mu2 2 1>,
				<&mu2 3 0>, <&mu2 3 1>;
			memory-region = <&dsp_reserved>;
			status = "disabled";
		};
	};
};<|MERGE_RESOLUTION|>--- conflicted
+++ resolved
@@ -5,10 +5,7 @@
 
 #include <dt-bindings/clock/imx8mp-clock.h>
 #include <dt-bindings/power/imx8mp-power.h>
-<<<<<<< HEAD
-=======
 #include <dt-bindings/reset/imx8mp-reset.h>
->>>>>>> 7365df19
 #include <dt-bindings/gpio/gpio.h>
 #include <dt-bindings/input/input.h>
 #include <dt-bindings/interconnect/fsl,imx8mp.h>
@@ -607,8 +604,6 @@
 						reg = <IMX8MP_POWER_DOMAIN_MEDIAMIX_ISPDWP>;
 						clocks = <&clk IMX8MP_CLK_MEDIA_ISP_ROOT>;
 					};
-<<<<<<< HEAD
-=======
 
 					pgc_vpumix: power-domain@19 {
 						#power-domain-cells = <0>;
@@ -636,7 +631,6 @@
 						reg = <IMX8MP_POWER_DOMAIN_VPU_VC8000E>;
 						clocks = <&clk IMX8MP_CLK_VPU_VC8KE_ROOT>;
 					};
->>>>>>> 7365df19
 				};
 			};
 		};
@@ -1104,8 +1098,6 @@
 						     "lcdif1", "isi", "mipi-csi2",
 						     "lcdif2", "isp", "dwe",
 						     "mipi-dsi2";
-<<<<<<< HEAD
-=======
 				interconnects =
 					<&noc IMX8MP_ICM_LCDIF_RD &noc IMX8MP_ICN_MEDIA>,
 					<&noc IMX8MP_ICM_LCDIF_WR &noc IMX8MP_ICN_MEDIA>,
@@ -1118,7 +1110,6 @@
 				interconnect-names = "lcdif-rd", "lcdif-wr", "isi0",
 						     "isi1", "isi2", "isp0", "isp1",
 						     "dwe";
->>>>>>> 7365df19
 				clocks = <&clk IMX8MP_CLK_MEDIA_APB_ROOT>,
 					 <&clk IMX8MP_CLK_MEDIA_AXI_ROOT>,
 					 <&clk IMX8MP_CLK_MEDIA_CAM1_PIX_ROOT>,
@@ -1139,8 +1130,6 @@
 				#power-domain-cells = <1>;
 			};
 
-<<<<<<< HEAD
-=======
 			pcie_phy: pcie-phy@32f00000 {
 				compatible = "fsl,imx8mp-pcie-phy";
 				reg = <0x32f00000 0x10000>;
@@ -1152,7 +1141,6 @@
 				status = "disabled";
 			};
 
->>>>>>> 7365df19
 			hsio_blk_ctrl: blk-ctrl@32f10000 {
 				compatible = "fsl,imx8mp-hsio-blk-ctrl", "syscon";
 				reg = <0x32f10000 0x24>;
@@ -1164,20 +1152,15 @@
 						<&pgc_hsiomix>, <&pgc_pcie_phy>;
 				power-domain-names = "bus", "usb", "usb-phy1",
 						     "usb-phy2", "pcie", "pcie-phy";
-<<<<<<< HEAD
-=======
 				interconnects = <&noc IMX8MP_ICM_NOC_PCIE &noc IMX8MP_ICN_HSIO>,
 						<&noc IMX8MP_ICM_USB1 &noc IMX8MP_ICN_HSIO>,
 						<&noc IMX8MP_ICM_USB2 &noc IMX8MP_ICN_HSIO>,
 						<&noc IMX8MP_ICM_PCIE &noc IMX8MP_ICN_HSIO>;
 				interconnect-names = "noc-pcie", "usb1", "usb2", "pcie";
->>>>>>> 7365df19
 				#power-domain-cells = <1>;
 			};
 		};
 
-<<<<<<< HEAD
-=======
 		pcie: pcie@33800000 {
 			compatible = "fsl,imx8mp-pcie";
 			reg = <0x33800000 0x400000>, <0x1ff00000 0x80000>;
@@ -1209,7 +1192,6 @@
 			status = "disabled";
 		};
 
->>>>>>> 7365df19
 		gpu3d: gpu@38000000 {
 			compatible = "vivante,gc";
 			reg = <0x38000000 0x8000>;
@@ -1241,8 +1223,6 @@
 			power-domains = <&pgc_gpu2d>;
 		};
 
-<<<<<<< HEAD
-=======
 		vpumix_blk_ctrl: blk-ctrl@38330000 {
 			compatible = "fsl,imx8mp-vpu-blk-ctrl", "syscon";
 			reg = <0x38330000 0x100>;
@@ -1260,7 +1240,6 @@
 			interconnect-names = "g1", "g2", "vc8000e";
 		};
 
->>>>>>> 7365df19
 		gic: interrupt-controller@38800000 {
 			compatible = "arm,gic-v3";
 			reg = <0x38800000 0x10000>,
