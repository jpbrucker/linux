/* SPDX-License-Identifier: GPL-2.0 */
/*
 * ld script to make ARM Linux kernel
 * taken from the i386 version by Russell King
 * Written by Martin Mares <mj@atrey.karlin.mff.cuni.cz>
 */

#include <asm/hyp_image.h>
#ifdef CONFIG_KVM
#define HYPERVISOR_EXTABLE					\
	. = ALIGN(SZ_8);					\
	__start___kvm_ex_table = .;				\
	*(__kvm_ex_table)					\
	__stop___kvm_ex_table = .;

<<<<<<< HEAD
#define HYPERVISOR_RODATA_SECTIONS				\
=======
#ifdef CONFIG_TRACING
#define HYPERVISOR_EVENT_IDS 					\
	. = ALIGN(PAGE_SIZE);					\
	__hyp_event_ids_start = .;				\
	*(HYP_SECTION_NAME(.event_ids))				\
	__hyp_event_ids_end = .;

/* TODO: Hide behind NVHE_DEBUG */
#define HYPERVISOR_PRINTK_FMTS					\
	__hyp_printk_fmts_start = .;				\
	*(HYP_SECTION_NAME(.printk_fmts))			\
	__hyp_printk_fmts_end = .;
#else
#define HYPERVISOR_EVENT_IDS
#define HYPERVISOR_PRINTK_FMTS
#endif

#define HYPERVISOR_DATA_SECTIONS				\
>>>>>>> 061e4011
	HYP_SECTION_NAME(.rodata) : {				\
		. = ALIGN(PAGE_SIZE);				\
		__hyp_rodata_start = .;				\
		*(HYP_SECTION_NAME(.data..ro_after_init))	\
		*(HYP_SECTION_NAME(.rodata))			\
		HYPERVISOR_EVENT_IDS				\
		HYPERVISOR_PRINTK_FMTS				\
		. = ALIGN(PAGE_SIZE);				\
		__hyp_rodata_end = .;				\
	}

#define HYPERVISOR_DATA_SECTION					\
	HYP_SECTION_NAME(.data) : {				\
		. = ALIGN(PAGE_SIZE);				\
		__hyp_data_start = .;				\
		*(HYP_SECTION_NAME(.data))			\
		. = ALIGN(PAGE_SIZE);				\
		__hyp_data_end = .;				\
	}

#define HYPERVISOR_PERCPU_SECTION				\
	. = ALIGN(PAGE_SIZE);					\
	HYP_SECTION_NAME(.data..percpu) : {			\
		*(HYP_SECTION_NAME(.data..percpu))		\
	}

#define HYPERVISOR_RELOC_SECTION				\
	.hyp.reloc : ALIGN(4) {					\
		__hyp_reloc_begin = .;				\
		*(.hyp.reloc)					\
		__hyp_reloc_end = .;				\
	}

#define BSS_FIRST_SECTIONS					\
	__hyp_bss_start = .;					\
	*(HYP_SECTION_NAME(.bss))				\
	. = ALIGN(PAGE_SIZE);					\
	__hyp_bss_end = .;

/*
 * We require that __hyp_bss_start and __bss_start are aligned, and enforce it
 * with an assertion. But the BSS_SECTION macro places an empty .sbss section
 * between them, which can in some cases cause the linker to misalign them. To
 * work around the issue, force a page alignment for __bss_start.
 */
#define SBSS_ALIGN			PAGE_SIZE
#else /* CONFIG_KVM */
#define HYPERVISOR_EXTABLE
#define HYPERVISOR_RODATA_SECTIONS
#define HYPERVISOR_DATA_SECTION
#define HYPERVISOR_PERCPU_SECTION
#define HYPERVISOR_RELOC_SECTION
#define SBSS_ALIGN			0
#endif

#define RO_EXCEPTION_TABLE_ALIGN	4
#define RUNTIME_DISCARD_EXIT

#include <asm-generic/vmlinux.lds.h>
#include <asm/cache.h>
#include <asm/kernel-pgtable.h>
#include <asm/kexec.h>
#include <asm/memory.h>
#include <asm/page.h>

#include "image.h"

OUTPUT_ARCH(aarch64)
ENTRY(_text)

jiffies = jiffies_64;

#define HYPERVISOR_TEXT					\
	. = ALIGN(PAGE_SIZE);				\
	__hyp_idmap_text_start = .;			\
	*(.hyp.idmap.text)				\
	__hyp_idmap_text_end = .;			\
	__hyp_text_start = .;				\
	*(.hyp.text)					\
	HYPERVISOR_EXTABLE				\
	. = ALIGN(PAGE_SIZE);				\
	__hyp_text_end = .;

#define IDMAP_TEXT					\
	. = ALIGN(SZ_4K);				\
	__idmap_text_start = .;				\
	*(.idmap.text)					\
	__idmap_text_end = .;

#ifdef CONFIG_HIBERNATION
#define HIBERNATE_TEXT					\
	ALIGN_FUNCTION();				\
	__hibernate_exit_text_start = .;		\
	*(.hibernate_exit.text)				\
	__hibernate_exit_text_end = .;
#else
#define HIBERNATE_TEXT
#endif

#ifdef CONFIG_KEXEC_CORE
#define KEXEC_TEXT					\
	ALIGN_FUNCTION();				\
	__relocate_new_kernel_start = .;		\
	*(.kexec_relocate.text)				\
	__relocate_new_kernel_end = .;
#else
#define KEXEC_TEXT
#endif

#ifdef CONFIG_UNMAP_KERNEL_AT_EL0
#define TRAMP_TEXT					\
	. = ALIGN(PAGE_SIZE);				\
	__entry_tramp_text_start = .;			\
	*(.entry.tramp.text)				\
	. = ALIGN(PAGE_SIZE);				\
	__entry_tramp_text_end = .;			\
	*(.entry.tramp.rodata)
#else
#define TRAMP_TEXT
#endif

#ifdef CONFIG_UNWIND_TABLES
#define UNWIND_DATA_SECTIONS				\
	.eh_frame : {					\
		__eh_frame_start = .;			\
		*(.eh_frame)				\
		__eh_frame_end = .;			\
	}
#else
#define UNWIND_DATA_SECTIONS
#endif

/*
 * The size of the PE/COFF section that covers the kernel image, which
 * runs from _stext to _edata, must be a round multiple of the PE/COFF
 * FileAlignment, which we set to its minimum value of 0x200. '_stext'
 * itself is 4 KB aligned, so padding out _edata to a 0x200 aligned
 * boundary should be sufficient.
 */
PECOFF_FILE_ALIGNMENT = 0x200;

#ifdef CONFIG_EFI
#define PECOFF_EDATA_PADDING	\
	.pecoff_edata_padding : { BYTE(0); . = ALIGN(PECOFF_FILE_ALIGNMENT); }
#else
#define PECOFF_EDATA_PADDING
#endif

SECTIONS
{
	/*
	 * XXX: The linker does not define how output sections are
	 * assigned to input sections when there are multiple statements
	 * matching the same input section name.  There is no documented
	 * order of matching.
	 */
	DISCARDS
	/DISCARD/ : {
		*(.interp .dynamic)
		*(.dynsym .dynstr .hash .gnu.hash)
	}

	. = KIMAGE_VADDR;

	.head.text : {
		_text = .;
		HEAD_TEXT
	}
	.text : ALIGN(SEGMENT_ALIGN) {	/* Real text segment		*/
		_stext = .;		/* Text and read-only data	*/
			IRQENTRY_TEXT
			SOFTIRQENTRY_TEXT
			ENTRY_TEXT
			TEXT_TEXT
			SCHED_TEXT
			LOCK_TEXT
			KPROBES_TEXT
			HYPERVISOR_TEXT
			*(.gnu.warning)
	}

	. = ALIGN(SEGMENT_ALIGN);
	_etext = .;			/* End of text section */

	/* everything from this point to __init_begin will be marked RO NX */
	RO_DATA(PAGE_SIZE)

	HYPERVISOR_RODATA_SECTIONS

	.got : { *(.got) }
	/*
	 * Make sure that the .got.plt is either completely empty or it
	 * contains only the lazy dispatch entries.
	 */
	.got.plt : { *(.got.plt) }
	ASSERT(SIZEOF(.got.plt) == 0 || SIZEOF(.got.plt) == 0x18,
	       "Unexpected GOT/PLT entries detected!")

#ifdef CONFIG_TRACING
	.rodata.hyp_events : {
		__hyp_events_start = .;
		*(_hyp_events)
		__hyp_events_end = .;
	}
#endif
	/* code sections that are never executed via the kernel mapping */
	.rodata.text : {
		TRAMP_TEXT
		HIBERNATE_TEXT
		KEXEC_TEXT
		IDMAP_TEXT
		. = ALIGN(PAGE_SIZE);
	}

	idmap_pg_dir = .;
	. += PAGE_SIZE;

#ifdef CONFIG_UNMAP_KERNEL_AT_EL0
	tramp_pg_dir = .;
	. += PAGE_SIZE;
#endif

	reserved_pg_dir = .;
	. += PAGE_SIZE;

	swapper_pg_dir = .;
	. += PAGE_SIZE;

	. = ALIGN(SEGMENT_ALIGN);
	__init_begin = .;
	__inittext_begin = .;

	INIT_TEXT_SECTION(8)

	__exittext_begin = .;
	.exit.text : {
		EXIT_TEXT
	}
	__exittext_end = .;

	. = ALIGN(4);
	.altinstructions : {
		__alt_instructions = .;
		*(.altinstructions)
		__alt_instructions_end = .;
	}

	UNWIND_DATA_SECTIONS

	. = ALIGN(SEGMENT_ALIGN);
	__inittext_end = .;
	__initdata_begin = .;

	init_idmap_pg_dir = .;
	. += INIT_IDMAP_DIR_SIZE;
	init_idmap_pg_end = .;

	.init.data : {
		INIT_DATA
		INIT_SETUP(16)
		INIT_CALLS
		CON_INITCALL
		INIT_RAM_FS
		*(.init.altinstructions .init.bss)	/* from the EFI stub */
	}
	.exit.data : {
		EXIT_DATA
	}

	PERCPU_SECTION(L1_CACHE_BYTES)
	HYPERVISOR_PERCPU_SECTION

	HYPERVISOR_RELOC_SECTION

	.rela.dyn : ALIGN(8) {
		__rela_start = .;
		*(.rela .rela*)
		__rela_end = .;
	}

	.relr.dyn : ALIGN(8) {
		__relr_start = .;
		*(.relr.dyn)
		__relr_end = .;
	}

	. = ALIGN(SEGMENT_ALIGN);
	__initdata_end = .;
	__init_end = .;

	_data = .;
	_sdata = .;
	RW_DATA(L1_CACHE_BYTES, PAGE_SIZE, THREAD_ALIGN)

	HYPERVISOR_DATA_SECTION

	/*
	 * Data written with the MMU off but read with the MMU on requires
	 * cache lines to be invalidated, discarding up to a Cache Writeback
	 * Granule (CWG) of data from the cache. Keep the section that
	 * requires this type of maintenance to be in its own Cache Writeback
	 * Granule (CWG) area so the cache maintenance operations don't
	 * interfere with adjacent data.
	 */
	.mmuoff.data.write : ALIGN(SZ_2K) {
		__mmuoff_data_start = .;
		*(.mmuoff.data.write)
	}
	. = ALIGN(SZ_2K);
	.mmuoff.data.read : {
		*(.mmuoff.data.read)
		__mmuoff_data_end = .;
	}

	PECOFF_EDATA_PADDING
	__pecoff_data_rawsize = ABSOLUTE(. - __initdata_begin);
	_edata = .;

	BSS_SECTION(SBSS_ALIGN, 0, 0)

	. = ALIGN(PAGE_SIZE);
	init_pg_dir = .;
	. += INIT_DIR_SIZE;
	init_pg_end = .;

	. = ALIGN(SEGMENT_ALIGN);
	__pecoff_data_size = ABSOLUTE(. - __initdata_begin);
	_end = .;

	STABS_DEBUG
	DWARF_DEBUG
	ELF_DETAILS

	HEAD_SYMBOLS

	/*
	 * Sections that should stay zero sized, which is safer to
	 * explicitly check instead of blindly discarding.
	 */
	.plt : {
		*(.plt) *(.plt.*) *(.iplt) *(.igot .igot.plt)
	}
	ASSERT(SIZEOF(.plt) == 0, "Unexpected run-time procedure linkages detected!")

	.data.rel.ro : { *(.data.rel.ro) }
	ASSERT(SIZEOF(.data.rel.ro) == 0, "Unexpected RELRO detected!")
}

#include "image-vars.h"

/*
 * The HYP init code and ID map text can't be longer than a page each. The
 * former is page-aligned, but the latter may not be with 16K or 64K pages, so
 * it should also not cross a page boundary.
 */
ASSERT(__hyp_idmap_text_end - __hyp_idmap_text_start <= PAGE_SIZE,
	"HYP init code too big")
ASSERT(__idmap_text_end - (__idmap_text_start & ~(SZ_4K - 1)) <= SZ_4K,
	"ID map text too big or misaligned")
#ifdef CONFIG_HIBERNATION
ASSERT(__hibernate_exit_text_end - __hibernate_exit_text_start <= SZ_4K,
       "Hibernate exit text is bigger than 4 KiB")
ASSERT(__hibernate_exit_text_start == swsusp_arch_suspend_exit,
       "Hibernate exit text does not start with swsusp_arch_suspend_exit")
#endif
#ifdef CONFIG_UNMAP_KERNEL_AT_EL0
ASSERT((__entry_tramp_text_end - __entry_tramp_text_start) <= 3*PAGE_SIZE,
	"Entry trampoline text too big")
#endif
#ifdef CONFIG_KVM
ASSERT(__hyp_bss_start == __bss_start, "HYP and Host BSS are misaligned")
#endif
/*
 * If padding is applied before .head.text, virt<->phys conversions will fail.
 */
ASSERT(_text == KIMAGE_VADDR, "HEAD is misaligned")

ASSERT(swapper_pg_dir - reserved_pg_dir == RESERVED_SWAPPER_OFFSET,
       "RESERVED_SWAPPER_OFFSET is wrong!")

#ifdef CONFIG_UNMAP_KERNEL_AT_EL0
ASSERT(swapper_pg_dir - tramp_pg_dir == TRAMP_SWAPPER_OFFSET,
       "TRAMP_SWAPPER_OFFSET is wrong!")
#endif

#ifdef CONFIG_KEXEC_CORE
/* kexec relocation code should fit into one KEXEC_CONTROL_PAGE_SIZE */
ASSERT(__relocate_new_kernel_end - __relocate_new_kernel_start <= SZ_4K,
       "kexec relocation code is bigger than 4 KiB")
ASSERT(KEXEC_CONTROL_PAGE_SIZE >= SZ_4K, "KEXEC_CONTROL_PAGE_SIZE is broken")
ASSERT(__relocate_new_kernel_start == arm64_relocate_new_kernel,
       "kexec control page does not start with arm64_relocate_new_kernel")
#endif<|MERGE_RESOLUTION|>--- conflicted
+++ resolved
@@ -13,9 +13,6 @@
 	*(__kvm_ex_table)					\
 	__stop___kvm_ex_table = .;
 
-<<<<<<< HEAD
-#define HYPERVISOR_RODATA_SECTIONS				\
-=======
 #ifdef CONFIG_TRACING
 #define HYPERVISOR_EVENT_IDS 					\
 	. = ALIGN(PAGE_SIZE);					\
@@ -33,8 +30,7 @@
 #define HYPERVISOR_PRINTK_FMTS
 #endif
 
-#define HYPERVISOR_DATA_SECTIONS				\
->>>>>>> 061e4011
+#define HYPERVISOR_RODATA_SECTIONS				\
 	HYP_SECTION_NAME(.rodata) : {				\
 		. = ALIGN(PAGE_SIZE);				\
 		__hyp_rodata_start = .;				\
