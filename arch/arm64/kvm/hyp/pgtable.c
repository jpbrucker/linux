--- conflicted
+++ resolved
@@ -16,16 +16,8 @@
 					 KVM_PTE_LEAF_ATTR_LO_S2_S2AP_W | \
 					 KVM_PTE_LEAF_ATTR_HI_S2_XN)
 
-<<<<<<< HEAD
-/*
- * Used to indicate a pte for which a 'break-before-make' sequence is in
- * progress.
- */
-#define KVM_INVALID_PTE_LOCKED		BIT(10)
-=======
 #define KVM_INVALID_PTE_OWNER_MASK	GENMASK(9, 2)
 #define KVM_MAX_OWNER_ID		FIELD_MAX(KVM_INVALID_PTE_OWNER_MASK)
->>>>>>> cf50c0d6
 
 struct kvm_pgtable_walk_data {
 	struct kvm_pgtable_walker	*walker;
