// SPDX-License-Identifier: GPL-2.0-only
/*
 * Copyright (C) 2020 - Google Inc
 * Author: Andrew Scull <ascull@google.com>
 */

#include <kvm/arm_hypercalls.h>

#include <hyp/adjust_pc.h>

#include <asm/pgtable-types.h>
#include <asm/kvm_asm.h>
#include <asm/kvm_emulate.h>
#include <asm/kvm_host.h>
#include <asm/kvm_hyp.h>
#include <asm/kvm_mmu.h>

#include <nvhe/alloc.h>
#include <nvhe/ffa.h>
#include <nvhe/mem_protect.h>
#include <nvhe/mm.h>
#include <nvhe/pkvm.h>
#include <nvhe/trap_handler.h>

#include <linux/irqchip/arm-gic-v3.h>
#include <uapi/linux/psci.h>

#include "../../sys_regs.h"

DEFINE_PER_CPU(struct kvm_nvhe_init_params, kvm_init_params);

void __kvm_hyp_host_forward_smc(struct kvm_cpu_context *host_ctxt);

static int pkvm_refill_memcache(struct pkvm_hyp_vcpu *hyp_vcpu)
{
	struct kvm_vcpu *host_vcpu = hyp_vcpu->host_vcpu;

	return refill_memcache(&hyp_vcpu->vcpu.arch.pkvm_memcache,
			       host_vcpu->arch.pkvm_memcache.nr_pages,
			       &host_vcpu->arch.pkvm_memcache);
}

typedef void (*hyp_entry_exit_handler_fn)(struct pkvm_hyp_vcpu *);

static void handle_pvm_entry_wfx(struct pkvm_hyp_vcpu *hyp_vcpu)
{
	if (vcpu_get_flag(hyp_vcpu->host_vcpu, INCREMENT_PC)) {
		vcpu_clear_flag(&hyp_vcpu->vcpu, PC_UPDATE_REQ);
		kvm_incr_pc(&hyp_vcpu->vcpu);
	}
}

static void handle_pvm_entry_psci(struct pkvm_hyp_vcpu *hyp_vcpu)
{
	u32 psci_fn = smccc_get_function(&hyp_vcpu->vcpu);
	u64 ret = READ_ONCE(hyp_vcpu->host_vcpu->arch.ctxt.regs.regs[0]);

	switch (psci_fn) {
	case PSCI_0_2_FN_CPU_ON:
	case PSCI_0_2_FN64_CPU_ON:
		/*
		 * Check whether the cpu_on request to the host was successful.
		 * If not, reset the vcpu state from ON_PENDING to OFF.
		 * This could happen if this vcpu attempted to turn on the other
		 * vcpu while the other one is in the process of turning itself
		 * off.
		 */
		if (ret != PSCI_RET_SUCCESS) {
			unsigned long cpu_id = smccc_get_arg1(&hyp_vcpu->vcpu);
			struct pkvm_hyp_vcpu *target_vcpu;
			struct pkvm_hyp_vm *hyp_vm;

			hyp_vm = pkvm_hyp_vcpu_to_hyp_vm(hyp_vcpu);
			target_vcpu = pkvm_mpidr_to_hyp_vcpu(hyp_vm, cpu_id);

			if (target_vcpu && READ_ONCE(target_vcpu->power_state) == PSCI_0_2_AFFINITY_LEVEL_ON_PENDING)
				WRITE_ONCE(target_vcpu->power_state, PSCI_0_2_AFFINITY_LEVEL_OFF);

			ret = PSCI_RET_INTERNAL_FAILURE;
		}

		break;
	default:
		break;
	}

	vcpu_set_reg(&hyp_vcpu->vcpu, 0, ret);
}

static void handle_pvm_entry_hvc64(struct pkvm_hyp_vcpu *hyp_vcpu)
{
	u32 fn = smccc_get_function(&hyp_vcpu->vcpu);

	switch (fn) {
	case ARM_SMCCC_VENDOR_HYP_KVM_MMIO_GUARD_MAP_FUNC_ID:
		pkvm_refill_memcache(hyp_vcpu);
		break;
	case ARM_SMCCC_VENDOR_HYP_KVM_MEM_SHARE_FUNC_ID:
		fallthrough;
	case ARM_SMCCC_VENDOR_HYP_KVM_MEM_UNSHARE_FUNC_ID:
		fallthrough;
	case ARM_SMCCC_VENDOR_HYP_KVM_MEM_RELINQUISH_FUNC_ID:
		vcpu_set_reg(&hyp_vcpu->vcpu, 0, SMCCC_RET_SUCCESS);
		break;
	default:
		handle_pvm_entry_psci(hyp_vcpu);
		break;
	}
}

static void handle_pvm_entry_sys64(struct pkvm_hyp_vcpu *hyp_vcpu)
{
	struct kvm_vcpu *host_vcpu = hyp_vcpu->host_vcpu;

	/* Exceptions have priority on anything else */
	if (vcpu_get_flag(host_vcpu, PENDING_EXCEPTION)) {
		/* Exceptions caused by this should be undef exceptions. */
		u32 esr = (ESR_ELx_EC_UNKNOWN << ESR_ELx_EC_SHIFT);

		__vcpu_sys_reg(&hyp_vcpu->vcpu, ESR_EL1) = esr;
		kvm_pend_exception(&hyp_vcpu->vcpu, EXCEPT_AA64_EL1_SYNC);
		return;
	}

	if (vcpu_get_flag(host_vcpu, INCREMENT_PC)) {
		vcpu_clear_flag(&hyp_vcpu->vcpu, PC_UPDATE_REQ);
		kvm_incr_pc(&hyp_vcpu->vcpu);
	}

	if (!esr_sys64_to_params(hyp_vcpu->vcpu.arch.fault.esr_el2).is_write) {
		/* r0 as transfer register between the guest and the host. */
		u64 rt_val = READ_ONCE(host_vcpu->arch.ctxt.regs.regs[0]);
		int rt = kvm_vcpu_sys_get_rt(&hyp_vcpu->vcpu);

		vcpu_set_reg(&hyp_vcpu->vcpu, rt, rt_val);
	}
}

static void handle_pvm_entry_iabt(struct pkvm_hyp_vcpu *hyp_vcpu)
{
	unsigned long cpsr = *vcpu_cpsr(&hyp_vcpu->vcpu);
	u32 esr = ESR_ELx_IL;

	if (!vcpu_get_flag(hyp_vcpu->host_vcpu, PENDING_EXCEPTION))
		return;

	/*
	 * If the host wants to inject an exception, get syndrom and
	 * fault address.
	 */
	if ((cpsr & PSR_MODE_MASK) == PSR_MODE_EL0t)
		esr |= (ESR_ELx_EC_IABT_LOW << ESR_ELx_EC_SHIFT);
	else
		esr |= (ESR_ELx_EC_IABT_CUR << ESR_ELx_EC_SHIFT);

	esr |= ESR_ELx_FSC_EXTABT;

	__vcpu_sys_reg(&hyp_vcpu->vcpu, ESR_EL1) = esr;
	__vcpu_sys_reg(&hyp_vcpu->vcpu, FAR_EL1) =
		kvm_vcpu_get_hfar(&hyp_vcpu->vcpu);

	/* Tell the run loop that we want to inject something */
	kvm_pend_exception(&hyp_vcpu->vcpu, EXCEPT_AA64_EL1_SYNC);
}

static void handle_pvm_entry_dabt(struct pkvm_hyp_vcpu *hyp_vcpu)
{
	struct kvm_vcpu *host_vcpu = hyp_vcpu->host_vcpu;
	bool pc_update;

	/* Exceptions have priority over anything else */
	if (vcpu_get_flag(host_vcpu, PENDING_EXCEPTION)) {
		unsigned long cpsr = *vcpu_cpsr(&hyp_vcpu->vcpu);
		u32 esr = ESR_ELx_IL;

		if ((cpsr & PSR_MODE_MASK) == PSR_MODE_EL0t)
			esr |= (ESR_ELx_EC_DABT_LOW << ESR_ELx_EC_SHIFT);
		else
			esr |= (ESR_ELx_EC_DABT_CUR << ESR_ELx_EC_SHIFT);

		esr |= ESR_ELx_FSC_EXTABT;

		__vcpu_sys_reg(&hyp_vcpu->vcpu, ESR_EL1) = esr;
		__vcpu_sys_reg(&hyp_vcpu->vcpu, FAR_EL1) =
			kvm_vcpu_get_hfar(&hyp_vcpu->vcpu);

		/* Tell the run loop that we want to inject something */
		kvm_pend_exception(&hyp_vcpu->vcpu, EXCEPT_AA64_EL1_SYNC);

		/* Cancel potential in-flight MMIO */
		hyp_vcpu->vcpu.mmio_needed = false;
		return;
	}

	/* Handle PC increment on MMIO */
	pc_update = (hyp_vcpu->vcpu.mmio_needed &&
		     vcpu_get_flag(host_vcpu, INCREMENT_PC));
	if (pc_update) {
		vcpu_clear_flag(&hyp_vcpu->vcpu, PC_UPDATE_REQ);
		kvm_incr_pc(&hyp_vcpu->vcpu);
	}

	/* If we were doing an MMIO read access, update the register*/
	if (pc_update && !kvm_vcpu_dabt_iswrite(&hyp_vcpu->vcpu)) {
		/* r0 as transfer register between the guest and the host. */
		u64 rd_val = READ_ONCE(host_vcpu->arch.ctxt.regs.regs[0]);
		int rd = kvm_vcpu_dabt_get_rd(&hyp_vcpu->vcpu);

		vcpu_set_reg(&hyp_vcpu->vcpu, rd, rd_val);
	}

	hyp_vcpu->vcpu.mmio_needed = false;
}

static void handle_pvm_exit_wfx(struct pkvm_hyp_vcpu *hyp_vcpu)
{
	WRITE_ONCE(hyp_vcpu->host_vcpu->arch.ctxt.regs.pstate,
		   hyp_vcpu->vcpu.arch.ctxt.regs.pstate & PSR_MODE_MASK);
	WRITE_ONCE(hyp_vcpu->host_vcpu->arch.fault.esr_el2,
		   hyp_vcpu->vcpu.arch.fault.esr_el2);
}

static void handle_pvm_exit_sys64(struct pkvm_hyp_vcpu *hyp_vcpu)
{
	struct kvm_vcpu *host_vcpu = hyp_vcpu->host_vcpu;
	u32 esr_el2 = hyp_vcpu->vcpu.arch.fault.esr_el2;

	/* r0 as transfer register between the guest and the host. */
	WRITE_ONCE(host_vcpu->arch.fault.esr_el2,
		   esr_el2 & ~ESR_ELx_SYS64_ISS_RT_MASK);

	/* The mode is required for the host to emulate some sysregs */
	WRITE_ONCE(host_vcpu->arch.ctxt.regs.pstate,
		   hyp_vcpu->vcpu.arch.ctxt.regs.pstate & PSR_MODE_MASK);

	if (esr_sys64_to_params(esr_el2).is_write) {
		int rt = kvm_vcpu_sys_get_rt(&hyp_vcpu->vcpu);
		u64 rt_val = vcpu_get_reg(&hyp_vcpu->vcpu, rt);

		WRITE_ONCE(host_vcpu->arch.ctxt.regs.regs[0], rt_val);
	}
}

static void handle_pvm_exit_hvc64(struct pkvm_hyp_vcpu *hyp_vcpu)
{
	struct kvm_vcpu *host_vcpu = hyp_vcpu->host_vcpu;
	int n, i;

	switch (smccc_get_function(&hyp_vcpu->vcpu)) {
	/*
	 * CPU_ON takes 3 arguments, however, to wake up the target vcpu the
	 * host only needs to know the target's cpu_id, which is passed as the
	 * first argument. The processing of the reset state is done at hyp.
	 */
	case PSCI_0_2_FN_CPU_ON:
	case PSCI_0_2_FN64_CPU_ON:
		n = 2;
		break;

	case PSCI_0_2_FN_CPU_OFF:
	case PSCI_0_2_FN_SYSTEM_OFF:
	case PSCI_0_2_FN_SYSTEM_RESET:
	case PSCI_0_2_FN_CPU_SUSPEND:
	case PSCI_0_2_FN64_CPU_SUSPEND:
		n = 1;
		break;

	case ARM_SMCCC_VENDOR_HYP_KVM_MEM_SHARE_FUNC_ID:
		fallthrough;
	case ARM_SMCCC_VENDOR_HYP_KVM_MEM_UNSHARE_FUNC_ID:
		fallthrough;
	case ARM_SMCCC_VENDOR_HYP_KVM_MEM_RELINQUISH_FUNC_ID:
		n = 4;
		break;

	case ARM_SMCCC_VENDOR_HYP_KVM_MMIO_GUARD_MAP_FUNC_ID:
		n = 3;
		break;

	case PSCI_1_1_FN_SYSTEM_RESET2:
	case PSCI_1_1_FN64_SYSTEM_RESET2:
		n = 3;
		break;

	/*
	 * The rest are either blocked or handled by HYP, so we should
	 * really never be here.
	 */
	default:
		BUG();
	}

	WRITE_ONCE(host_vcpu->arch.fault.esr_el2,
		   hyp_vcpu->vcpu.arch.fault.esr_el2);

	/* Pass the hvc function id (r0) as well as any potential arguments. */
	for (i = 0; i < n; i++) {
		WRITE_ONCE(host_vcpu->arch.ctxt.regs.regs[i],
			   vcpu_get_reg(&hyp_vcpu->vcpu, i));
	}
}

static void handle_pvm_exit_iabt(struct pkvm_hyp_vcpu *hyp_vcpu)
{
	WRITE_ONCE(hyp_vcpu->host_vcpu->arch.fault.esr_el2,
		   hyp_vcpu->vcpu.arch.fault.esr_el2);
	WRITE_ONCE(hyp_vcpu->host_vcpu->arch.fault.hpfar_el2,
		   hyp_vcpu->vcpu.arch.fault.hpfar_el2);
}

static void handle_pvm_exit_dabt(struct pkvm_hyp_vcpu *hyp_vcpu)
{
	struct kvm_vcpu *host_vcpu = hyp_vcpu->host_vcpu;

	hyp_vcpu->vcpu.mmio_needed = __pkvm_check_ioguard_page(hyp_vcpu);

	if (hyp_vcpu->vcpu.mmio_needed) {
		/* r0 as transfer register between the guest and the host. */
		WRITE_ONCE(host_vcpu->arch.fault.esr_el2,
			   hyp_vcpu->vcpu.arch.fault.esr_el2 & ~ESR_ELx_SRT_MASK);

		if (kvm_vcpu_dabt_iswrite(&hyp_vcpu->vcpu)) {
			int rt = kvm_vcpu_dabt_get_rd(&hyp_vcpu->vcpu);
			u64 rt_val = vcpu_get_reg(&hyp_vcpu->vcpu, rt);

			WRITE_ONCE(host_vcpu->arch.ctxt.regs.regs[0], rt_val);
		}
	} else {
		WRITE_ONCE(host_vcpu->arch.fault.esr_el2,
			   hyp_vcpu->vcpu.arch.fault.esr_el2 & ~ESR_ELx_ISV);
	}

	WRITE_ONCE(host_vcpu->arch.ctxt.regs.pstate,
		   hyp_vcpu->vcpu.arch.ctxt.regs.pstate & PSR_MODE_MASK);
	WRITE_ONCE(host_vcpu->arch.fault.far_el2,
		   hyp_vcpu->vcpu.arch.fault.far_el2 & GENMASK(11, 0));
	WRITE_ONCE(host_vcpu->arch.fault.hpfar_el2,
		   hyp_vcpu->vcpu.arch.fault.hpfar_el2);
	WRITE_ONCE(__vcpu_sys_reg(host_vcpu, SCTLR_EL1),
		   __vcpu_sys_reg(&hyp_vcpu->vcpu, SCTLR_EL1) &
			(SCTLR_ELx_EE | SCTLR_EL1_E0E));
}

static void handle_vm_entry_generic(struct pkvm_hyp_vcpu *hyp_vcpu)
{
	vcpu_copy_flag(&hyp_vcpu->vcpu, hyp_vcpu->host_vcpu, PC_UPDATE_REQ);
}

static void handle_vm_exit_generic(struct pkvm_hyp_vcpu *hyp_vcpu)
{
	WRITE_ONCE(hyp_vcpu->host_vcpu->arch.fault.esr_el2,
		   hyp_vcpu->vcpu.arch.fault.esr_el2);
}

static void handle_vm_exit_abt(struct pkvm_hyp_vcpu *hyp_vcpu)
{
	struct kvm_vcpu *host_vcpu = hyp_vcpu->host_vcpu;

	WRITE_ONCE(host_vcpu->arch.fault.esr_el2,
		   hyp_vcpu->vcpu.arch.fault.esr_el2);
	WRITE_ONCE(host_vcpu->arch.fault.far_el2,
		   hyp_vcpu->vcpu.arch.fault.far_el2);
	WRITE_ONCE(host_vcpu->arch.fault.hpfar_el2,
		   hyp_vcpu->vcpu.arch.fault.hpfar_el2);
	WRITE_ONCE(host_vcpu->arch.fault.disr_el1,
		   hyp_vcpu->vcpu.arch.fault.disr_el1);
}

static const hyp_entry_exit_handler_fn entry_hyp_pvm_handlers[] = {
	[0 ... ESR_ELx_EC_MAX]		= NULL,
	[ESR_ELx_EC_WFx]		= handle_pvm_entry_wfx,
	[ESR_ELx_EC_HVC64]		= handle_pvm_entry_hvc64,
	[ESR_ELx_EC_SYS64]		= handle_pvm_entry_sys64,
	[ESR_ELx_EC_IABT_LOW]		= handle_pvm_entry_iabt,
	[ESR_ELx_EC_DABT_LOW]		= handle_pvm_entry_dabt,
};

static const hyp_entry_exit_handler_fn exit_hyp_pvm_handlers[] = {
	[0 ... ESR_ELx_EC_MAX]		= NULL,
	[ESR_ELx_EC_WFx]		= handle_pvm_exit_wfx,
	[ESR_ELx_EC_HVC64]		= handle_pvm_exit_hvc64,
	[ESR_ELx_EC_SYS64]		= handle_pvm_exit_sys64,
	[ESR_ELx_EC_IABT_LOW]		= handle_pvm_exit_iabt,
	[ESR_ELx_EC_DABT_LOW]		= handle_pvm_exit_dabt,
};

static const hyp_entry_exit_handler_fn entry_hyp_vm_handlers[] = {
	[0 ... ESR_ELx_EC_MAX]		= handle_vm_entry_generic,
};

static const hyp_entry_exit_handler_fn exit_hyp_vm_handlers[] = {
	[0 ... ESR_ELx_EC_MAX]		= handle_vm_exit_generic,
	[ESR_ELx_EC_IABT_LOW]		= handle_vm_exit_abt,
	[ESR_ELx_EC_DABT_LOW]		= handle_vm_exit_abt,
};

static struct user_fpsimd_state *get_host_fpsimd_state(void)
{
	return this_cpu_ptr(&loaded_host_fpsimd_state);
}

static void flush_hyp_vgic_state(struct pkvm_hyp_vcpu *hyp_vcpu)
{
	struct kvm_vcpu *host_vcpu = hyp_vcpu->host_vcpu;
	struct vgic_v3_cpu_if *host_cpu_if, *hyp_cpu_if;
	unsigned int used_lrs, max_lrs, i;

	host_cpu_if	= &host_vcpu->arch.vgic_cpu.vgic_v3;
	hyp_cpu_if	= &hyp_vcpu->vcpu.arch.vgic_cpu.vgic_v3;

	max_lrs		= (read_gicreg(ICH_VTR_EL2) & 0xf) + 1;
	used_lrs	= READ_ONCE(host_cpu_if->used_lrs);
	used_lrs	= min(used_lrs, max_lrs);

	hyp_cpu_if->vgic_hcr	= READ_ONCE(host_cpu_if->vgic_hcr);
	/* Should be a one-off */
	hyp_cpu_if->vgic_sre	= (ICC_SRE_EL1_DIB |
				   ICC_SRE_EL1_DFB |
				   ICC_SRE_EL1_SRE);
	hyp_cpu_if->used_lrs	= used_lrs;

	for (i = 0; i < used_lrs; i++)
		hyp_cpu_if->vgic_lr[i] = READ_ONCE(host_cpu_if->vgic_lr[i]);
}

static void sync_hyp_vgic_state(struct pkvm_hyp_vcpu *hyp_vcpu)
{
	struct kvm_vcpu *host_vcpu = hyp_vcpu->host_vcpu;
	struct vgic_v3_cpu_if *host_cpu_if, *hyp_cpu_if;
	unsigned int i;

	host_cpu_if	= &host_vcpu->arch.vgic_cpu.vgic_v3;
	hyp_cpu_if	= &hyp_vcpu->vcpu.arch.vgic_cpu.vgic_v3;

	WRITE_ONCE(host_cpu_if->vgic_hcr, hyp_cpu_if->vgic_hcr);

	for (i = 0; i < hyp_cpu_if->used_lrs; i++)
		WRITE_ONCE(host_cpu_if->vgic_lr[i], hyp_cpu_if->vgic_lr[i]);
}

static void flush_hyp_timer_state(struct pkvm_hyp_vcpu *hyp_vcpu)
{
	if (!pkvm_hyp_vcpu_is_protected(hyp_vcpu))
		return;

	/*
	 * A hyp vcpu has no offset, and sees vtime == ptime. The
	 * ptimer is fully emulated by EL1 and cannot be trusted.
	 */
	write_sysreg(0, cntvoff_el2);
	isb();
	write_sysreg_el0(__vcpu_sys_reg(&hyp_vcpu->vcpu, CNTV_CVAL_EL0),
			 SYS_CNTV_CVAL);
	write_sysreg_el0(__vcpu_sys_reg(&hyp_vcpu->vcpu, CNTV_CTL_EL0),
			 SYS_CNTV_CTL);
}

static void sync_hyp_timer_state(struct pkvm_hyp_vcpu *hyp_vcpu)
{
	if (!pkvm_hyp_vcpu_is_protected(hyp_vcpu))
		return;

	/*
	 * Preserve the vtimer state so that it is always correct,
	 * even if the host tries to make a mess.
	 */
	__vcpu_sys_reg(&hyp_vcpu->vcpu, CNTV_CVAL_EL0) =
		read_sysreg_el0(SYS_CNTV_CVAL);
	__vcpu_sys_reg(&hyp_vcpu->vcpu, CNTV_CTL_EL0) =
		read_sysreg_el0(SYS_CNTV_CTL);
}

static void __copy_vcpu_state(const struct kvm_vcpu *from_vcpu,
			      struct kvm_vcpu *to_vcpu)
{
	int i;

	to_vcpu->arch.ctxt.regs		= from_vcpu->arch.ctxt.regs;
	to_vcpu->arch.ctxt.spsr_abt	= from_vcpu->arch.ctxt.spsr_abt;
	to_vcpu->arch.ctxt.spsr_und	= from_vcpu->arch.ctxt.spsr_und;
	to_vcpu->arch.ctxt.spsr_irq	= from_vcpu->arch.ctxt.spsr_irq;
	to_vcpu->arch.ctxt.spsr_fiq	= from_vcpu->arch.ctxt.spsr_fiq;

	/*
	 * Copy the sysregs, but don't mess with the timer state which
	 * is directly handled by EL1 and is expected to be preserved.
	 */
	for (i = 1; i < NR_SYS_REGS; i++) {
		if (i >= CNTVOFF_EL2 && i <= CNTP_CTL_EL0)
			continue;
		to_vcpu->arch.ctxt.sys_regs[i] = from_vcpu->arch.ctxt.sys_regs[i];
	}
}

static void __sync_hyp_vcpu(struct pkvm_hyp_vcpu *hyp_vcpu)
{
	__copy_vcpu_state(&hyp_vcpu->vcpu, hyp_vcpu->host_vcpu);
}

static void __flush_hyp_vcpu(struct pkvm_hyp_vcpu *hyp_vcpu)
{
	__copy_vcpu_state(hyp_vcpu->host_vcpu, &hyp_vcpu->vcpu);
}

<<<<<<< HEAD
static void __flush_hyp_reqs(struct pkvm_hyp_vcpu *hyp_vcpu)
{
	struct kvm_hyp_req *hyp_req = hyp_vcpu->vcpu.arch.hyp_reqs;

	hyp_req->type = KVM_HYP_REQ_END;

	/* We potentially requested to the host a memcache refill */
	pkvm_refill_memcache(hyp_vcpu);
=======
static void flush_debug_state(struct pkvm_hyp_vcpu *hyp_vcpu)
{
	struct kvm_vcpu *vcpu = &hyp_vcpu->vcpu;
	struct kvm_vcpu *host_vcpu = hyp_vcpu->host_vcpu;
	u64 mdcr_el2 = READ_ONCE(host_vcpu->arch.mdcr_el2);

	/*
	 * Propagate the monitor debug configuration of the vcpu from host.
	 * Preserve HPMN, which is set-up by some knowledgeable bootcode.
	 * Ensure that MDCR_EL2_E2PB_MASK and MDCR_EL2_E2TB_MASK are clear,
	 * as guests should not be able to access profiling and trace buffers.
	 * Ensure that RES0 bits are clear.
	 */
	mdcr_el2 &= ~(MDCR_EL2_RES0 |
		      MDCR_EL2_HPMN_MASK |
		      (MDCR_EL2_E2PB_MASK << MDCR_EL2_E2PB_SHIFT) |
		      (MDCR_EL2_E2TB_MASK << MDCR_EL2_E2TB_SHIFT));
	vcpu->arch.mdcr_el2 = read_sysreg(mdcr_el2) & MDCR_EL2_HPMN_MASK;
	vcpu->arch.mdcr_el2 |= mdcr_el2;

	vcpu->arch.pmu = host_vcpu->arch.pmu;
	vcpu->guest_debug = READ_ONCE(host_vcpu->guest_debug);

	if (!kvm_vcpu_needs_debug_regs(vcpu))
		return;

	__vcpu_save_guest_debug_regs(vcpu);

	/* Switch debug_ptr to the external_debug_state if done by the host. */
	if (kern_hyp_va(READ_ONCE(host_vcpu->arch.debug_ptr)) ==
	    &host_vcpu->arch.external_debug_state)
		vcpu->arch.debug_ptr = &host_vcpu->arch.external_debug_state;

	/* Propagate any special handling for single step from host. */
	vcpu_write_sys_reg(vcpu, vcpu_read_sys_reg(host_vcpu, MDSCR_EL1),
						   MDSCR_EL1);
	*vcpu_cpsr(vcpu) = *vcpu_cpsr(host_vcpu);
}

static void sync_debug_state(struct pkvm_hyp_vcpu *hyp_vcpu)
{
	struct kvm_vcpu *vcpu = &hyp_vcpu->vcpu;
	struct kvm_vcpu *host_vcpu = hyp_vcpu->host_vcpu;

	if (!kvm_vcpu_needs_debug_regs(vcpu))
		return;

	__vcpu_restore_guest_debug_regs(vcpu);
	vcpu->arch.debug_ptr = &host_vcpu->arch.vcpu_debug_state;
>>>>>>> d82764d3
}

static void flush_hyp_vcpu(struct pkvm_hyp_vcpu *hyp_vcpu)
{
	struct kvm_vcpu *host_vcpu = hyp_vcpu->host_vcpu;
	hyp_entry_exit_handler_fn ec_handler;
	u8 esr_ec;

	if (READ_ONCE(hyp_vcpu->power_state) == PSCI_0_2_AFFINITY_LEVEL_ON_PENDING)
		pkvm_reset_vcpu(hyp_vcpu);

	/*
	 * If we deal with a non-protected guest and the state is potentially
	 * dirty (from a host perspective), copy the state back into the hyp
	 * vcpu.
	 */
	if (!pkvm_hyp_vcpu_is_protected(hyp_vcpu)) {
		if (vcpu_get_flag(host_vcpu, PKVM_HOST_STATE_DIRTY))
			__flush_hyp_vcpu(hyp_vcpu);

		hyp_vcpu->vcpu.arch.iflags = READ_ONCE(host_vcpu->arch.iflags);
		flush_debug_state(hyp_vcpu);

		hyp_vcpu->vcpu.arch.hcr_el2 = HCR_GUEST_FLAGS & ~(HCR_RW | HCR_TWI | HCR_TWE);
		hyp_vcpu->vcpu.arch.hcr_el2 |= READ_ONCE(host_vcpu->arch.hcr_el2);
	}

	hyp_vcpu->vcpu.arch.vsesr_el2 = host_vcpu->arch.vsesr_el2;

	flush_hyp_vgic_state(hyp_vcpu);
	flush_hyp_timer_state(hyp_vcpu);

	switch (ARM_EXCEPTION_CODE(hyp_vcpu->exit_code)) {
	case ARM_EXCEPTION_IRQ:
	case ARM_EXCEPTION_EL1_SERROR:
	case ARM_EXCEPTION_IL:
		break;
	case ARM_EXCEPTION_TRAP:
		esr_ec = ESR_ELx_EC(kvm_vcpu_get_esr(&hyp_vcpu->vcpu));

		if (pkvm_hyp_vcpu_is_protected(hyp_vcpu))
			ec_handler = entry_hyp_pvm_handlers[esr_ec];
		else
			ec_handler = entry_hyp_vm_handlers[esr_ec];

		if (ec_handler)
			ec_handler(hyp_vcpu);
		break;
	case ARM_EXCEPTION_HYP_REQ:
		__flush_hyp_reqs(hyp_vcpu);
		break;
	default:
		BUG();
	}

	hyp_vcpu->exit_code = 0;
}

static void sync_hyp_vcpu(struct pkvm_hyp_vcpu *hyp_vcpu, u32 exit_reason)
{
	struct kvm_vcpu *host_vcpu = hyp_vcpu->host_vcpu;
	hyp_entry_exit_handler_fn ec_handler;
	u8 esr_ec;

	if (!pkvm_hyp_vcpu_is_protected(hyp_vcpu))
		sync_debug_state(hyp_vcpu);

	/*
	 * Don't sync the vcpu GPR/sysreg state after a run. Instead,
	 * leave it in the hyp vCPU until someone actually requires it.
	 */
	sync_hyp_vgic_state(hyp_vcpu);
	sync_hyp_timer_state(hyp_vcpu);

	switch (ARM_EXCEPTION_CODE(exit_reason)) {
	case ARM_EXCEPTION_IRQ:
	case ARM_EXCEPTION_EL1_SERROR:
	case ARM_EXCEPTION_IL:
	case ARM_EXCEPTION_HYP_REQ:
		break;
	case ARM_EXCEPTION_TRAP:
		esr_ec = ESR_ELx_EC(kvm_vcpu_get_esr(&hyp_vcpu->vcpu));

		if (pkvm_hyp_vcpu_is_protected(hyp_vcpu))
			ec_handler = exit_hyp_pvm_handlers[esr_ec];
		else
			ec_handler = exit_hyp_vm_handlers[esr_ec];

		if (ec_handler)
			ec_handler(hyp_vcpu);
		break;
	default:
		BUG();
	}

	if (pkvm_hyp_vcpu_is_protected(hyp_vcpu))
		vcpu_clear_flag(host_vcpu, PC_UPDATE_REQ);
	else
		host_vcpu->arch.iflags = hyp_vcpu->vcpu.arch.iflags;

	hyp_vcpu->exit_code = exit_reason;
}

static void __hyp_sve_save_guest(struct pkvm_hyp_vcpu *hyp_vcpu)
{
	struct kvm_vcpu *vcpu = &hyp_vcpu->vcpu;

	__sve_save_state(vcpu_sve_pffr(vcpu), &vcpu->arch.ctxt.fp_regs.fpsr);
	__vcpu_sys_reg(vcpu, ZCR_EL1) = read_sysreg_el1(SYS_ZCR);
	sve_cond_update_zcr_vq(vcpu_sve_max_vq(vcpu) - 1, SYS_ZCR_EL1);
}

static void fpsimd_host_restore(void)
{
	if (has_hvhe())
		sysreg_clear_set(cpacr_el1, 0,
				 (CPACR_EL1_ZEN_EL1EN | CPACR_EL1_ZEN_EL0EN |
				  CPACR_EL1_FPEN_EL1EN | CPACR_EL1_FPEN_EL0EN));
	else
		sysreg_clear_set(cptr_el2, CPTR_EL2_TZ | CPTR_EL2_TFP, 0);
	isb();

	if (unlikely(is_protected_kvm_enabled())) {
		struct pkvm_hyp_vcpu *hyp_vcpu = pkvm_get_loaded_hyp_vcpu();
		struct user_fpsimd_state *host_fpsimd_state;

		host_fpsimd_state = get_host_fpsimd_state();

		if (vcpu_has_sve(&hyp_vcpu->vcpu))
			__hyp_sve_save_guest(hyp_vcpu);
		else
			__fpsimd_save_state(&hyp_vcpu->vcpu.arch.ctxt.fp_regs);

		__fpsimd_restore_state(host_fpsimd_state);

		hyp_vcpu->vcpu.arch.fp_state = FP_STATE_HOST_OWNED;
	}

	if (system_supports_sve())
		sve_cond_update_zcr_vq(ZCR_ELx_LEN_MASK, SYS_ZCR_EL2);
}

static void handle___pkvm_vcpu_load(struct kvm_cpu_context *host_ctxt)
{
	DECLARE_REG(pkvm_handle_t, handle, host_ctxt, 1);
	DECLARE_REG(unsigned int, vcpu_idx, host_ctxt, 2);
	DECLARE_REG(u64, hcr_el2, host_ctxt, 3);
	struct pkvm_hyp_vcpu *hyp_vcpu;
	int __percpu *last_vcpu_ran;
	int *last_ran;

	if (!is_protected_kvm_enabled())
		return;

	hyp_vcpu = pkvm_load_hyp_vcpu(handle, vcpu_idx);
	if (!hyp_vcpu)
		return;

	/*
	 * Guarantee that both TLBs and I-cache are private to each vcpu. If a
	 * vcpu from the same VM has previously run on the same physical CPU,
	 * nuke the relevant contexts.
	 */
	last_vcpu_ran = hyp_vcpu->vcpu.arch.hw_mmu->last_vcpu_ran;
	last_ran = (__force int *) &last_vcpu_ran[hyp_smp_processor_id()];
	if (*last_ran != hyp_vcpu->vcpu.vcpu_id) {
		__kvm_flush_cpu_context(hyp_vcpu->vcpu.arch.hw_mmu);
		*last_ran = hyp_vcpu->vcpu.vcpu_id;
	}

	hyp_vcpu->vcpu.arch.host_fpsimd_state = get_host_fpsimd_state();
	hyp_vcpu->vcpu.arch.fp_state = FP_STATE_HOST_OWNED;

	if (pkvm_hyp_vcpu_is_protected(hyp_vcpu)) {
		/* Propagate WFx trapping flags, trap ptrauth */
		hyp_vcpu->vcpu.arch.hcr_el2 &= ~(HCR_TWE | HCR_TWI |
						     HCR_API | HCR_APK);
		hyp_vcpu->vcpu.arch.hcr_el2 |= hcr_el2 & (HCR_TWE | HCR_TWI);
	}
}

static void handle___pkvm_vcpu_put(struct kvm_cpu_context *host_ctxt)
{
	struct pkvm_hyp_vcpu *hyp_vcpu;

	if (!is_protected_kvm_enabled())
		return;

	hyp_vcpu = pkvm_get_loaded_hyp_vcpu();
	if (hyp_vcpu) {
		struct kvm_vcpu *host_vcpu = hyp_vcpu->host_vcpu;

		if (hyp_vcpu->vcpu.arch.fp_state == FP_STATE_GUEST_OWNED)
			fpsimd_host_restore();

		if (!pkvm_hyp_vcpu_is_protected(hyp_vcpu) &&
		    !vcpu_get_flag(host_vcpu, PKVM_HOST_STATE_DIRTY)) {
			__sync_hyp_vcpu(hyp_vcpu);
		}

		pkvm_put_hyp_vcpu(hyp_vcpu);
	}
}

static void handle___pkvm_vcpu_sync_state(struct kvm_cpu_context *host_ctxt)
{
	struct pkvm_hyp_vcpu *hyp_vcpu;

	if (!is_protected_kvm_enabled())
		return;

	hyp_vcpu = pkvm_get_loaded_hyp_vcpu();
	if (!hyp_vcpu || pkvm_hyp_vcpu_is_protected(hyp_vcpu))
		return;

	if (hyp_vcpu->vcpu.arch.fp_state == FP_STATE_GUEST_OWNED)
		fpsimd_host_restore();

	__sync_hyp_vcpu(hyp_vcpu);
}

static struct kvm_vcpu *__get_host_hyp_vcpus(struct kvm_vcpu *arg,
					     struct pkvm_hyp_vcpu **hyp_vcpup)
{
	struct kvm_vcpu *host_vcpu = kern_hyp_va(arg);
	struct pkvm_hyp_vcpu *hyp_vcpu = NULL;

	if (unlikely(is_protected_kvm_enabled())) {
		hyp_vcpu = pkvm_get_loaded_hyp_vcpu();

		if (!hyp_vcpu || hyp_vcpu->host_vcpu != host_vcpu) {
			hyp_vcpu = NULL;
			host_vcpu = NULL;
		}
	}

	*hyp_vcpup = hyp_vcpu;
	return host_vcpu;
}

#define get_host_hyp_vcpus(ctxt, regnr, hyp_vcpup)			\
	({								\
		DECLARE_REG(struct kvm_vcpu *, __vcpu, ctxt, regnr);	\
		__get_host_hyp_vcpus(__vcpu, hyp_vcpup);		\
	})

#define get_host_hyp_vcpus_from_vgic_v3_cpu_if(ctxt, regnr, hyp_vcpup)		\
	({									\
		DECLARE_REG(struct vgic_v3_cpu_if *, cif, ctxt, regnr); 	\
		struct kvm_vcpu *__vcpu = container_of(cif,			\
						       struct kvm_vcpu,		\
						       arch.vgic_cpu.vgic_v3);	\
										\
		__get_host_hyp_vcpus(__vcpu, hyp_vcpup);			\
	})

static void handle___kvm_vcpu_run(struct kvm_cpu_context *host_ctxt)
{
	struct pkvm_hyp_vcpu *hyp_vcpu;
	struct kvm_vcpu *host_vcpu;
	int ret;

	host_vcpu = get_host_hyp_vcpus(host_ctxt, 1, &hyp_vcpu);
	if (!host_vcpu) {
		ret = -EINVAL;
		goto out;
	}

	if (unlikely(hyp_vcpu)) {
		flush_hyp_vcpu(hyp_vcpu);

		ret = __kvm_vcpu_run(&hyp_vcpu->vcpu);

		sync_hyp_vcpu(hyp_vcpu, ret);

		if (hyp_vcpu->vcpu.arch.fp_state == FP_STATE_GUEST_OWNED) {
			/*
			 * The guest has used the FP, trap all accesses
			 * from the host (both FP and SVE).
			 */
			u64 reg;
			if (has_hvhe()) {
				reg = CPACR_EL1_FPEN_EL0EN | CPACR_EL1_FPEN_EL1EN;
				if (system_supports_sve())
					reg |= CPACR_EL1_ZEN_EL0EN | CPACR_EL1_ZEN_EL1EN;

				sysreg_clear_set(cpacr_el1, reg, 0);
			} else {
				reg = CPTR_EL2_TFP;
				if (system_supports_sve())
					reg |= CPTR_EL2_TZ;

				sysreg_clear_set(cptr_el2, 0, reg);
			}
		}
	} else {
		/* The host is fully trusted, run its vCPU directly. */
		ret = __kvm_vcpu_run(host_vcpu);
	}
out:
	cpu_reg(host_ctxt, 1) =  ret;
}

static void handle___pkvm_host_map_guest(struct kvm_cpu_context *host_ctxt)
{
	DECLARE_REG(u64, pfn, host_ctxt, 1);
	DECLARE_REG(u64, gfn, host_ctxt, 2);
	struct pkvm_hyp_vcpu *hyp_vcpu;
	int ret = -EINVAL;

	if (!is_protected_kvm_enabled())
		goto out;

	hyp_vcpu = pkvm_get_loaded_hyp_vcpu();
	if (!hyp_vcpu)
		goto out;

	/* Top-up our per-vcpu memcache from the host's */
	ret = pkvm_refill_memcache(hyp_vcpu);
	if (ret)
		goto out;

	if (pkvm_hyp_vcpu_is_protected(hyp_vcpu))
		ret = __pkvm_host_donate_guest(pfn, gfn, hyp_vcpu);
	else
		ret = __pkvm_host_share_guest(pfn, gfn, hyp_vcpu);
out:
	cpu_reg(host_ctxt, 1) =  ret;
}

static void handle___kvm_adjust_pc(struct kvm_cpu_context *host_ctxt)
{
	struct pkvm_hyp_vcpu *hyp_vcpu;
	struct kvm_vcpu *host_vcpu;

	host_vcpu = get_host_hyp_vcpus(host_ctxt, 1, &hyp_vcpu);
	if (!host_vcpu)
		return;

	if (hyp_vcpu) {
		/* This only applies to non-protected VMs */
		if (pkvm_hyp_vcpu_is_protected(hyp_vcpu))
			return;

		__kvm_adjust_pc(&hyp_vcpu->vcpu);
	} else {
		__kvm_adjust_pc(host_vcpu);
	}
}

static void handle___kvm_flush_vm_context(struct kvm_cpu_context *host_ctxt)
{
	__kvm_flush_vm_context();
}

static void handle___kvm_tlb_flush_vmid_ipa(struct kvm_cpu_context *host_ctxt)
{
	DECLARE_REG(struct kvm_s2_mmu *, mmu, host_ctxt, 1);
	DECLARE_REG(phys_addr_t, ipa, host_ctxt, 2);
	DECLARE_REG(int, level, host_ctxt, 3);

	__kvm_tlb_flush_vmid_ipa(kern_hyp_va(mmu), ipa, level);
}

static void handle___kvm_tlb_flush_vmid_ipa_nsh(struct kvm_cpu_context *host_ctxt)
{
	DECLARE_REG(struct kvm_s2_mmu *, mmu, host_ctxt, 1);
	DECLARE_REG(phys_addr_t, ipa, host_ctxt, 2);
	DECLARE_REG(int, level, host_ctxt, 3);

	__kvm_tlb_flush_vmid_ipa_nsh(kern_hyp_va(mmu), ipa, level);
}

static void handle___kvm_tlb_flush_vmid(struct kvm_cpu_context *host_ctxt)
{
	DECLARE_REG(struct kvm_s2_mmu *, mmu, host_ctxt, 1);

	__kvm_tlb_flush_vmid(kern_hyp_va(mmu));
}

static void handle___kvm_flush_cpu_context(struct kvm_cpu_context *host_ctxt)
{
	DECLARE_REG(struct kvm_s2_mmu *, mmu, host_ctxt, 1);

	__kvm_flush_cpu_context(kern_hyp_va(mmu));
}

static void handle___kvm_timer_set_cntvoff(struct kvm_cpu_context *host_ctxt)
{
	__kvm_timer_set_cntvoff(cpu_reg(host_ctxt, 1));
}

static void handle___kvm_enable_ssbs(struct kvm_cpu_context *host_ctxt)
{
	u64 tmp;

	tmp = read_sysreg_el2(SYS_SCTLR);
	tmp |= SCTLR_ELx_DSSBS;
	write_sysreg_el2(tmp, SYS_SCTLR);
}

static void handle___vgic_v3_get_gic_config(struct kvm_cpu_context *host_ctxt)
{
	cpu_reg(host_ctxt, 1) = __vgic_v3_get_gic_config();
}

static void handle___vgic_v3_init_lrs(struct kvm_cpu_context *host_ctxt)
{
	__vgic_v3_init_lrs();
}

static void handle___kvm_get_mdcr_el2(struct kvm_cpu_context *host_ctxt)
{
	cpu_reg(host_ctxt, 1) = __kvm_get_mdcr_el2();
}

static void handle___vgic_v3_save_vmcr_aprs(struct kvm_cpu_context *host_ctxt)
{
	struct pkvm_hyp_vcpu *hyp_vcpu;
	struct kvm_vcpu *host_vcpu;

	host_vcpu = get_host_hyp_vcpus_from_vgic_v3_cpu_if(host_ctxt, 1,
							   &hyp_vcpu);
	if (!host_vcpu)
		return;

	if (unlikely(hyp_vcpu)) {
		struct vgic_v3_cpu_if *hyp_cpu_if, *host_cpu_if;
		int i;

		hyp_cpu_if = &hyp_vcpu->vcpu.arch.vgic_cpu.vgic_v3;
		__vgic_v3_save_vmcr_aprs(hyp_cpu_if);

		host_cpu_if = &host_vcpu->arch.vgic_cpu.vgic_v3;
		host_cpu_if->vgic_vmcr = hyp_cpu_if->vgic_vmcr;
		for (i = 0; i < ARRAY_SIZE(host_cpu_if->vgic_ap0r); i++) {
			host_cpu_if->vgic_ap0r[i] = hyp_cpu_if->vgic_ap0r[i];
			host_cpu_if->vgic_ap1r[i] = hyp_cpu_if->vgic_ap1r[i];
		}
	} else {
		__vgic_v3_save_vmcr_aprs(&host_vcpu->arch.vgic_cpu.vgic_v3);
	}
}

static void handle___vgic_v3_restore_vmcr_aprs(struct kvm_cpu_context *host_ctxt)
{
	struct pkvm_hyp_vcpu *hyp_vcpu;
	struct kvm_vcpu *host_vcpu;

	host_vcpu = get_host_hyp_vcpus_from_vgic_v3_cpu_if(host_ctxt, 1,
							   &hyp_vcpu);
	if (!host_vcpu)
		return;

	if (unlikely(hyp_vcpu)) {
		struct vgic_v3_cpu_if *hyp_cpu_if, *host_cpu_if;
		int i;

		hyp_cpu_if = &hyp_vcpu->vcpu.arch.vgic_cpu.vgic_v3;
		host_cpu_if = &host_vcpu->arch.vgic_cpu.vgic_v3;

		hyp_cpu_if->vgic_vmcr = host_cpu_if->vgic_vmcr;
		/* Should be a one-off */
		hyp_cpu_if->vgic_sre = (ICC_SRE_EL1_DIB |
					ICC_SRE_EL1_DFB |
					ICC_SRE_EL1_SRE);
		for (i = 0; i < ARRAY_SIZE(host_cpu_if->vgic_ap0r); i++) {
			hyp_cpu_if->vgic_ap0r[i] = host_cpu_if->vgic_ap0r[i];
			hyp_cpu_if->vgic_ap1r[i] = host_cpu_if->vgic_ap1r[i];
		}

		__vgic_v3_restore_vmcr_aprs(hyp_cpu_if);
	} else {
		__vgic_v3_restore_vmcr_aprs(&host_vcpu->arch.vgic_cpu.vgic_v3);
	}
}

static void handle___pkvm_init(struct kvm_cpu_context *host_ctxt)
{
	DECLARE_REG(phys_addr_t, phys, host_ctxt, 1);
	DECLARE_REG(unsigned long, size, host_ctxt, 2);
	DECLARE_REG(unsigned long, nr_cpus, host_ctxt, 3);
	DECLARE_REG(unsigned long *, per_cpu_base, host_ctxt, 4);
	DECLARE_REG(u32, hyp_va_bits, host_ctxt, 5);

	/*
	 * __pkvm_init() will return only if an error occurred, otherwise it
	 * will tail-call in __pkvm_init_finalise() which will have to deal
	 * with the host context directly.
	 */
	cpu_reg(host_ctxt, 1) = __pkvm_init(phys, size, nr_cpus, per_cpu_base,
					    hyp_va_bits);
}

static void handle___pkvm_cpu_set_vector(struct kvm_cpu_context *host_ctxt)
{
	DECLARE_REG(enum arm64_hyp_spectre_vector, slot, host_ctxt, 1);

	cpu_reg(host_ctxt, 1) = pkvm_cpu_set_vector(slot);
}

static void handle___pkvm_host_share_hyp(struct kvm_cpu_context *host_ctxt)
{
	DECLARE_REG(u64, pfn, host_ctxt, 1);

	cpu_reg(host_ctxt, 1) = __pkvm_host_share_hyp(pfn);
}

static void handle___pkvm_host_unshare_hyp(struct kvm_cpu_context *host_ctxt)
{
	DECLARE_REG(u64, pfn, host_ctxt, 1);

	cpu_reg(host_ctxt, 1) = __pkvm_host_unshare_hyp(pfn);
}

static void handle___pkvm_reclaim_dying_guest_page(struct kvm_cpu_context *host_ctxt)
{
	DECLARE_REG(pkvm_handle_t, handle, host_ctxt, 1);
	DECLARE_REG(u64, pfn, host_ctxt, 2);
	DECLARE_REG(u64, ipa, host_ctxt, 3);

	cpu_reg(host_ctxt, 1) = __pkvm_reclaim_dying_guest_page(handle, pfn, ipa);
}

static void handle___pkvm_create_private_mapping(struct kvm_cpu_context *host_ctxt)
{
	DECLARE_REG(phys_addr_t, phys, host_ctxt, 1);
	DECLARE_REG(size_t, size, host_ctxt, 2);
	DECLARE_REG(enum kvm_pgtable_prot, prot, host_ctxt, 3);

	/*
	 * __pkvm_create_private_mapping() populates a pointer with the
	 * hypervisor start address of the allocation.
	 *
	 * However, handle___pkvm_create_private_mapping() hypercall crosses the
	 * EL1/EL2 boundary so the pointer would not be valid in this context.
	 *
	 * Instead pass the allocation address as the return value (or return
	 * ERR_PTR() on failure).
	 */
	unsigned long haddr;
	int err = __pkvm_create_private_mapping(phys, size, prot, &haddr);

	if (err)
		haddr = (unsigned long)ERR_PTR(err);

	cpu_reg(host_ctxt, 1) = haddr;
}

static void handle___pkvm_prot_finalize(struct kvm_cpu_context *host_ctxt)
{
	cpu_reg(host_ctxt, 1) = __pkvm_prot_finalize();
}

static void handle___pkvm_init_vm(struct kvm_cpu_context *host_ctxt)
{
	DECLARE_REG(struct kvm *, host_kvm, host_ctxt, 1);
	DECLARE_REG(unsigned long, pgd_hva, host_ctxt, 2);

	host_kvm = kern_hyp_va(host_kvm);
	cpu_reg(host_ctxt, 1) = __pkvm_init_vm(host_kvm, pgd_hva);
}

static void handle___pkvm_init_vcpu(struct kvm_cpu_context *host_ctxt)
{
	DECLARE_REG(pkvm_handle_t, handle, host_ctxt, 1);
	DECLARE_REG(struct kvm_vcpu *, host_vcpu, host_ctxt, 2);

	host_vcpu = kern_hyp_va(host_vcpu);
	cpu_reg(host_ctxt, 1) = __pkvm_init_vcpu(handle, host_vcpu);
}

static void handle___pkvm_start_teardown_vm(struct kvm_cpu_context *host_ctxt)
{
	DECLARE_REG(pkvm_handle_t, handle, host_ctxt, 1);

	cpu_reg(host_ctxt, 1) = __pkvm_start_teardown_vm(handle);
}

static void handle___pkvm_finalize_teardown_vm(struct kvm_cpu_context *host_ctxt)
{
	DECLARE_REG(pkvm_handle_t, handle, host_ctxt, 1);

	cpu_reg(host_ctxt, 1) = __pkvm_finalize_teardown_vm(handle);
}

static void handle___pkvm_hyp_alloc_refill(struct kvm_cpu_context *host_ctxt)
{
	DECLARE_REG(phys_addr_t, phys, host_ctxt, 1);
	DECLARE_REG(unsigned long, nr_pages, host_ctxt, 2);
	struct kvm_hyp_memcache mc = {
		.head		= phys,
		.nr_pages	= nr_pages,
	};

	cpu_reg(host_ctxt, 1) = hyp_alloc_refill(&mc);
}

static void handle___pkvm_hyp_alloc_reclaimable(struct kvm_cpu_context *host_ctxt)
{
	cpu_reg(host_ctxt, 1) = hyp_alloc_reclaimable();
}

static void handle___pkvm_hyp_alloc_reclaim(struct kvm_cpu_context *host_ctxt)
{
	DECLARE_REG(int, target, host_ctxt, 1);
	struct kvm_hyp_memcache mc = {
		.head		= 0,
		.nr_pages	= 0,
	};

	hyp_alloc_reclaim(&mc, target);

	cpu_reg(host_ctxt, 1) = 0;
	cpu_reg(host_ctxt, 2) = mc.head;
	cpu_reg(host_ctxt, 3) = mc.nr_pages;
}

static void handle___pkvm_hyp_alloc(struct kvm_cpu_context *host_ctxt)
{
	DECLARE_REG(u64, size, host_ctxt, 1);

	hyp_alloc(size);

	cpu_reg(host_ctxt, 1) = hyp_alloc_errno();
}

static void handle___pkvm_hyp_free(struct kvm_cpu_context *host_ctxt)
{
	DECLARE_REG(u64, addr, host_ctxt, 1);

	hyp_free((void *)addr);

	cpu_reg(host_ctxt, 1) = 0;
}

static void handle___pkvm_dump_hyp_allocator(struct kvm_cpu_context *host_ctxt)
{
	DECLARE_REG(u64, hva, host_ctxt, 1);

	dump_hyp_allocator(hva);

	cpu_reg(host_ctxt, 1) = 0;
}

typedef void (*hcall_t)(struct kvm_cpu_context *);

#define HANDLE_FUNC(x)	[__KVM_HOST_SMCCC_FUNC_##x] = (hcall_t)handle_##x

static const hcall_t host_hcall[] = {
	/* ___kvm_hyp_init */
	HANDLE_FUNC(__kvm_get_mdcr_el2),
	HANDLE_FUNC(__pkvm_init),
	HANDLE_FUNC(__pkvm_create_private_mapping),
	HANDLE_FUNC(__pkvm_cpu_set_vector),
	HANDLE_FUNC(__kvm_enable_ssbs),
	HANDLE_FUNC(__vgic_v3_init_lrs),
	HANDLE_FUNC(__vgic_v3_get_gic_config),
	HANDLE_FUNC(__kvm_flush_vm_context),
	HANDLE_FUNC(__kvm_tlb_flush_vmid_ipa),
	HANDLE_FUNC(__kvm_tlb_flush_vmid_ipa_nsh),
	HANDLE_FUNC(__kvm_tlb_flush_vmid),
	HANDLE_FUNC(__kvm_flush_cpu_context),
	HANDLE_FUNC(__pkvm_prot_finalize),

	HANDLE_FUNC(__pkvm_host_share_hyp),
	HANDLE_FUNC(__pkvm_host_unshare_hyp),
	HANDLE_FUNC(__pkvm_host_map_guest),
	HANDLE_FUNC(__kvm_adjust_pc),
	HANDLE_FUNC(__kvm_vcpu_run),
	HANDLE_FUNC(__kvm_timer_set_cntvoff),
	HANDLE_FUNC(__vgic_v3_save_vmcr_aprs),
	HANDLE_FUNC(__vgic_v3_restore_vmcr_aprs),
	HANDLE_FUNC(__pkvm_init_vm),
	HANDLE_FUNC(__pkvm_init_vcpu),
	HANDLE_FUNC(__pkvm_start_teardown_vm),
	HANDLE_FUNC(__pkvm_finalize_teardown_vm),
	HANDLE_FUNC(__pkvm_reclaim_dying_guest_page),
	HANDLE_FUNC(__pkvm_vcpu_load),
	HANDLE_FUNC(__pkvm_vcpu_put),
	HANDLE_FUNC(__pkvm_vcpu_sync_state),
	HANDLE_FUNC(__pkvm_hyp_alloc_refill),
	HANDLE_FUNC(__pkvm_hyp_alloc_reclaimable),
	HANDLE_FUNC(__pkvm_hyp_alloc_reclaim),
	HANDLE_FUNC(__pkvm_hyp_alloc),
	HANDLE_FUNC(__pkvm_hyp_free),
	HANDLE_FUNC(__pkvm_dump_hyp_allocator),
};

static void handle_host_hcall(struct kvm_cpu_context *host_ctxt)
{
	DECLARE_REG(unsigned long, id, host_ctxt, 0);
	unsigned long hcall_min = 0;
	hcall_t hfn;

	/*
	 * If pKVM has been initialised then reject any calls to the
	 * early "privileged" hypercalls. Note that we cannot reject
	 * calls to __pkvm_prot_finalize for two reasons: (1) The static
	 * key used to determine initialisation must be toggled prior to
	 * finalisation and (2) finalisation is performed on a per-CPU
	 * basis. This is all fine, however, since __pkvm_prot_finalize
	 * returns -EPERM after the first call for a given CPU.
	 */
	if (static_branch_unlikely(&kvm_protected_mode_initialized))
		hcall_min = __KVM_HOST_SMCCC_FUNC___pkvm_prot_finalize;

	id -= KVM_HOST_SMCCC_ID(0);

	if (unlikely(id < hcall_min || id >= ARRAY_SIZE(host_hcall)))
		goto inval;

	hfn = host_hcall[id];
	if (unlikely(!hfn))
		goto inval;

	cpu_reg(host_ctxt, 0) = SMCCC_RET_SUCCESS;
	hfn(host_ctxt);

	return;
inval:
	cpu_reg(host_ctxt, 0) = SMCCC_RET_NOT_SUPPORTED;
}

static void default_host_smc_handler(struct kvm_cpu_context *host_ctxt)
{
	__kvm_hyp_host_forward_smc(host_ctxt);
}

static void handle_host_smc(struct kvm_cpu_context *host_ctxt)
{
	struct pkvm_hyp_vcpu *hyp_vcpu;
	bool handled;

	hyp_vcpu = pkvm_get_loaded_hyp_vcpu();
	if (hyp_vcpu && hyp_vcpu->vcpu.arch.fp_state == FP_STATE_GUEST_OWNED)
		fpsimd_host_restore();

	handled = kvm_host_psci_handler(host_ctxt);
	if (!handled)
		handled = kvm_host_ffa_handler(host_ctxt);
	if (!handled)
		default_host_smc_handler(host_ctxt);

	/* SMC was trapped, move ELR past the current PC. */
	kvm_skip_host_instr();
}

void handle_trap(struct kvm_cpu_context *host_ctxt)
{
	u64 esr = read_sysreg_el2(SYS_ESR);

	switch (ESR_ELx_EC(esr)) {
	case ESR_ELx_EC_HVC64:
		handle_host_hcall(host_ctxt);
		break;
	case ESR_ELx_EC_SMC64:
		handle_host_smc(host_ctxt);
		break;
	case ESR_ELx_EC_FP_ASIMD:
	case ESR_ELx_EC_SVE:
		fpsimd_host_restore();
		break;
	case ESR_ELx_EC_IABT_LOW:
	case ESR_ELx_EC_DABT_LOW:
		handle_host_mem_abort(host_ctxt);
		break;
	default:
		BUG();
	}
}<|MERGE_RESOLUTION|>--- conflicted
+++ resolved
@@ -502,7 +502,6 @@
 	__copy_vcpu_state(hyp_vcpu->host_vcpu, &hyp_vcpu->vcpu);
 }
 
-<<<<<<< HEAD
 static void __flush_hyp_reqs(struct pkvm_hyp_vcpu *hyp_vcpu)
 {
 	struct kvm_hyp_req *hyp_req = hyp_vcpu->vcpu.arch.hyp_reqs;
@@ -511,7 +510,8 @@
 
 	/* We potentially requested to the host a memcache refill */
 	pkvm_refill_memcache(hyp_vcpu);
-=======
+}
+
 static void flush_debug_state(struct pkvm_hyp_vcpu *hyp_vcpu)
 {
 	struct kvm_vcpu *vcpu = &hyp_vcpu->vcpu;
@@ -561,7 +561,6 @@
 
 	__vcpu_restore_guest_debug_regs(vcpu);
 	vcpu->arch.debug_ptr = &host_vcpu->arch.vcpu_debug_state;
->>>>>>> d82764d3
 }
 
 static void flush_hyp_vcpu(struct pkvm_hyp_vcpu *hyp_vcpu)
