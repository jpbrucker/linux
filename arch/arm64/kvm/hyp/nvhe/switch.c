--- conflicted
+++ resolved
@@ -245,12 +245,8 @@
 	[0 ... ESR_ELx_EC_MAX]		= NULL,
 	[ESR_ELx_EC_HVC64]		= kvm_handle_pvm_hvc64,
 	[ESR_ELx_EC_SYS64]		= kvm_handle_pvm_sys64,
-<<<<<<< HEAD
 	[ESR_ELx_EC_SVE]		= kvm_hyp_handle_fpsimd,
-=======
-	[ESR_ELx_EC_SVE]		= kvm_handle_pvm_restricted,
 	[ESR_ELx_EC_SME]		= kvm_handle_pvm_restricted,
->>>>>>> 0ee536da
 	[ESR_ELx_EC_FP_ASIMD]		= kvm_hyp_handle_fpsimd,
 	[ESR_ELx_EC_IABT_LOW]		= kvm_hyp_handle_iabt_low,
 	[ESR_ELx_EC_DABT_LOW]		= kvm_hyp_handle_dabt_low,
