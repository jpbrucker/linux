// SPDX-License-Identifier: GPL-2.0-only
/*
 * Copyright (C) 2021 Google LLC
 * Author: Fuad Tabba <tabba@google.com>
 */

#include <linux/kvm_host.h>
#include <linux/mm.h>

#include <kvm/arm_hypercalls.h>
#include <kvm/arm_psci.h>

#include <asm/kvm_emulate.h>

#include <nvhe/alloc.h>
#include <nvhe/mem_protect.h>
#include <nvhe/memory.h>
#include <nvhe/mm.h>
#include <nvhe/pkvm.h>
#include <nvhe/rwlock.h>
#include <nvhe/trap_handler.h>

/* Used by icache_is_vpipt(). */
unsigned long __icache_flags;

/* Used by kvm_get_vttbr(). */
unsigned int kvm_arm_vmid_bits;

unsigned int kvm_sve_max_vl;

unsigned int kvm_host_sve_max_vl;

/*
 * The currently loaded hyp vCPU for each physical CPU. Used only when
 * protected KVM is enabled, but for both protected and non-protected VMs.
 */
static DEFINE_PER_CPU(struct pkvm_hyp_vcpu *, loaded_hyp_vcpu);

/*
 * Host fp state for all cpus. This could include the host simd state, as well
 * as the sve and sme states if supported. Written to when the guest accesses
 * its own FPSIMD state, and read when the guest state is live and we need to
 * switch back to the host.
 *
 * Only valid when (fp_state == FP_STATE_GUEST_OWNED) in the hyp vCPU structure.
 */
void *host_fp_state;

static void *__get_host_fpsimd_bytes(void)
{
	void *state = host_fp_state +
		      size_mul(pkvm_host_fp_state_size(), hyp_smp_processor_id());

	if (state < host_fp_state)
		return NULL;

	return state;
}

struct user_fpsimd_state *get_host_fpsimd_state(struct kvm_vcpu *vcpu)
{
	if (likely(!is_protected_kvm_enabled()))
		return vcpu->arch.host_fpsimd_state;

	WARN_ON(system_supports_sve());
	return __get_host_fpsimd_bytes();
}

struct kvm_host_sve_state *get_host_sve_state(struct kvm_vcpu *vcpu)
{
	WARN_ON(!system_supports_sve());
	WARN_ON(!is_protected_kvm_enabled());
	return __get_host_fpsimd_bytes();
}

/*
 * Set trap register values based on features in ID_AA64PFR0.
 */
static void pvm_init_traps_aa64pfr0(struct kvm_vcpu *vcpu)
{
	const u64 feature_ids = pvm_read_id_reg(vcpu, SYS_ID_AA64PFR0_EL1);
	u64 hcr_set = HCR_RW;
	u64 hcr_clear = 0;
	u64 cptr_set = 0;
	u64 cptr_clear = 0;

	/* Protected KVM does not support AArch32 guests. */
	BUILD_BUG_ON(FIELD_GET(ARM64_FEATURE_MASK(ID_AA64PFR0_EL1_EL0),
		PVM_ID_AA64PFR0_RESTRICT_UNSIGNED) != ID_AA64PFR0_EL1_ELx_64BIT_ONLY);
	BUILD_BUG_ON(FIELD_GET(ARM64_FEATURE_MASK(ID_AA64PFR0_EL1_EL1),
		PVM_ID_AA64PFR0_RESTRICT_UNSIGNED) != ID_AA64PFR0_EL1_ELx_64BIT_ONLY);

	/*
	 * Linux guests assume support for floating-point and Advanced SIMD. Do
	 * not change the trapping behavior for these from the KVM default.
	 */
	BUILD_BUG_ON(!FIELD_GET(ARM64_FEATURE_MASK(ID_AA64PFR0_EL1_FP),
				PVM_ID_AA64PFR0_ALLOW));
	BUILD_BUG_ON(!FIELD_GET(ARM64_FEATURE_MASK(ID_AA64PFR0_EL1_AdvSIMD),
				PVM_ID_AA64PFR0_ALLOW));

	if (has_hvhe())
		hcr_set |= HCR_E2H;

	/* Trap RAS unless all current versions are supported */
	if (FIELD_GET(ARM64_FEATURE_MASK(ID_AA64PFR0_EL1_RAS), feature_ids) <
	    ID_AA64PFR0_EL1_RAS_V1P1) {
		hcr_set |= HCR_TERR | HCR_TEA;
		hcr_clear |= HCR_FIEN;
	}

	/* Trap AMU */
	if (!FIELD_GET(ARM64_FEATURE_MASK(ID_AA64PFR0_EL1_AMU), feature_ids)) {
		hcr_clear |= HCR_AMVOFFEN;
		cptr_set |= CPTR_EL2_TAM;
	}

	/* Trap SVE */
	if (!FIELD_GET(ARM64_FEATURE_MASK(ID_AA64PFR0_EL1_SVE), feature_ids)) {
		if (has_hvhe())
			cptr_clear |= CPACR_EL1_ZEN_EL0EN | CPACR_EL1_ZEN_EL1EN;
		else
			cptr_set |= CPTR_EL2_TZ;
	}

	vcpu->arch.hcr_el2 |= hcr_set;
	vcpu->arch.hcr_el2 &= ~hcr_clear;
	vcpu->arch.cptr_el2 |= cptr_set;
	vcpu->arch.cptr_el2 &= ~cptr_clear;
}

/*
 * Set trap register values based on features in ID_AA64PFR1.
 */
static void pvm_init_traps_aa64pfr1(struct kvm_vcpu *vcpu)
{
	const u64 feature_ids = pvm_read_id_reg(vcpu, SYS_ID_AA64PFR1_EL1);
	u64 hcr_set = 0;
	u64 hcr_clear = 0;

	/* Memory Tagging: Trap and Treat as Untagged if not supported. */
	if (!FIELD_GET(ARM64_FEATURE_MASK(ID_AA64PFR1_EL1_MTE), feature_ids)) {
		hcr_set |= HCR_TID5;
		hcr_clear |= HCR_DCT | HCR_ATA;
	}

	vcpu->arch.hcr_el2 |= hcr_set;
	vcpu->arch.hcr_el2 &= ~hcr_clear;
}

/*
 * Set trap register values based on features in ID_AA64DFR0.
 */
static void pvm_init_traps_aa64dfr0(struct kvm_vcpu *vcpu)
{
	const u64 feature_ids = pvm_read_id_reg(vcpu, SYS_ID_AA64DFR0_EL1);
	u64 mdcr_set = 0;
	u64 mdcr_clear = 0;
	u64 cptr_set = 0;

	/* Trap/constrain PMU */
	if (!FIELD_GET(ARM64_FEATURE_MASK(ID_AA64DFR0_EL1_PMUVer), feature_ids)) {
		mdcr_set |= MDCR_EL2_TPM | MDCR_EL2_TPMCR;
		mdcr_clear |= MDCR_EL2_HPME | MDCR_EL2_MTPME |
			      MDCR_EL2_HPMN_MASK;
	}

	/* Trap Debug */
	if (!FIELD_GET(ARM64_FEATURE_MASK(ID_AA64DFR0_EL1_DebugVer), feature_ids))
		mdcr_set |= MDCR_EL2_TDRA | MDCR_EL2_TDA;

	/* Trap OS Double Lock */
	if (!FIELD_GET(ARM64_FEATURE_MASK(ID_AA64DFR0_EL1_DoubleLock), feature_ids))
		mdcr_set |= MDCR_EL2_TDOSA;

	/* Trap SPE */
	if (!FIELD_GET(ARM64_FEATURE_MASK(ID_AA64DFR0_EL1_PMSVer), feature_ids)) {
		mdcr_set |= MDCR_EL2_TPMS;
		mdcr_clear |= MDCR_EL2_E2PB_MASK << MDCR_EL2_E2PB_SHIFT;
	}

	/* Trap Trace Filter */
	if (!FIELD_GET(ARM64_FEATURE_MASK(ID_AA64DFR0_EL1_TraceFilt), feature_ids))
		mdcr_set |= MDCR_EL2_TTRF;

	/* Trap Trace */
	if (!FIELD_GET(ARM64_FEATURE_MASK(ID_AA64DFR0_EL1_TraceVer), feature_ids)) {
		if (has_hvhe())
			cptr_set |= CPACR_EL1_TTA;
		else
			cptr_set |= CPTR_EL2_TTA;
	}

	vcpu->arch.mdcr_el2 |= mdcr_set;
	vcpu->arch.mdcr_el2 &= ~mdcr_clear;
	vcpu->arch.cptr_el2 |= cptr_set;
}

/*
 * Set trap register values based on features in ID_AA64MMFR0.
 */
static void pvm_init_traps_aa64mmfr0(struct kvm_vcpu *vcpu)
{
	const u64 feature_ids = pvm_read_id_reg(vcpu, SYS_ID_AA64MMFR0_EL1);
	u64 mdcr_set = 0;

	/* Trap Debug Communications Channel registers */
	if (!FIELD_GET(ARM64_FEATURE_MASK(ID_AA64MMFR0_EL1_FGT), feature_ids))
		mdcr_set |= MDCR_EL2_TDCC;

	vcpu->arch.mdcr_el2 |= mdcr_set;
}

/*
 * Set trap register values based on features in ID_AA64MMFR1.
 */
static void pvm_init_traps_aa64mmfr1(struct kvm_vcpu *vcpu)
{
	const u64 feature_ids = pvm_read_id_reg(vcpu, SYS_ID_AA64MMFR1_EL1);
	u64 hcr_set = 0;

	/* Trap LOR */
	if (!FIELD_GET(ARM64_FEATURE_MASK(ID_AA64MMFR1_EL1_LO), feature_ids))
		hcr_set |= HCR_TLOR;

	vcpu->arch.hcr_el2 |= hcr_set;
}

/*
 * Set baseline trap register values.
 */
static void pvm_init_trap_regs(struct kvm_vcpu *vcpu)
{
	/*
	 * Always trap:
	 * - Feature id registers: to control features exposed to guests
	 * - Implementation-defined features
	 */
	vcpu->arch.hcr_el2 = HCR_GUEST_FLAGS |
			     HCR_TID3 | HCR_TACR | HCR_TIDCP | HCR_TID1;

	if (cpus_have_const_cap(ARM64_HAS_RAS_EXTN)) {
		/* route synchronous external abort exceptions to EL2 */
		vcpu->arch.hcr_el2 |= HCR_TEA;
		/* trap error record accesses */
		vcpu->arch.hcr_el2 |= HCR_TERR;
	}

	if (cpus_have_const_cap(ARM64_HAS_STAGE2_FWB))
		vcpu->arch.hcr_el2 |= HCR_FWB;

	if (cpus_have_const_cap(ARM64_MISMATCHED_CACHE_TYPE))
		vcpu->arch.hcr_el2 |= HCR_TID2;

	if (!has_hvhe()) {
		vcpu->arch.cptr_el2 |= CPTR_NVHE_EL2_RES1;
		vcpu->arch.cptr_el2 &= ~(CPTR_NVHE_EL2_RES0);
	}
}

/*
 * Initialize trap register values for protected VMs.
 */
static void pkvm_vcpu_init_traps(struct pkvm_hyp_vcpu *hyp_vcpu)
{
	hyp_vcpu->vcpu.arch.cptr_el2 = kvm_get_reset_cptr_el2(&hyp_vcpu->vcpu);
	hyp_vcpu->vcpu.arch.mdcr_el2 = 0;

	if (!pkvm_hyp_vcpu_is_protected(hyp_vcpu)) {
		u64 hcr = READ_ONCE(hyp_vcpu->host_vcpu->arch.hcr_el2);

		hyp_vcpu->vcpu.arch.hcr_el2 = HCR_GUEST_FLAGS | hcr;
		return;
	}

	pvm_init_trap_regs(&hyp_vcpu->vcpu);
	pvm_init_traps_aa64pfr0(&hyp_vcpu->vcpu);
	pvm_init_traps_aa64pfr1(&hyp_vcpu->vcpu);
	pvm_init_traps_aa64dfr0(&hyp_vcpu->vcpu);
	pvm_init_traps_aa64mmfr0(&hyp_vcpu->vcpu);
	pvm_init_traps_aa64mmfr1(&hyp_vcpu->vcpu);
}

/*
 * Start the VM table handle at the offset defined instead of at 0.
 * Mainly for sanity checking and debugging.
 */
#define HANDLE_OFFSET 0x1000

static unsigned int vm_handle_to_idx(pkvm_handle_t handle)
{
	return handle - HANDLE_OFFSET;
}

static pkvm_handle_t idx_to_vm_handle(unsigned int idx)
{
	return idx + HANDLE_OFFSET;
}

/* Rwlock for protecting state related to the VM table. */
static DEFINE_HYP_RWLOCK(vm_table_lock);

/*
 * The table of VM entries for protected VMs in hyp.
 * Allocated at hyp initialization and setup.
 */
static struct pkvm_hyp_vm **vm_table;

void pkvm_hyp_vm_table_init(void *tbl)
{
	WARN_ON(vm_table);
	vm_table = tbl;
}

static void *map_donated_memory_noclear(unsigned long host_va, size_t size)
{
	void *va = (void *)kern_hyp_va(host_va);

	if (!PAGE_ALIGNED(va))
		return NULL;

	if (__pkvm_host_donate_hyp(hyp_virt_to_pfn(va),
				   PAGE_ALIGN(size) >> PAGE_SHIFT))
		return NULL;

	return va;
}

static void *map_donated_memory(unsigned long host_va, size_t size)
{
	void *va = map_donated_memory_noclear(host_va, size);

	if (va)
		memset(va, 0, size);

	return va;
}

static void __unmap_donated_memory(void *va, size_t size)
{
	WARN_ON(__pkvm_hyp_donate_host(hyp_virt_to_pfn(va),
				       PAGE_ALIGN(size) >> PAGE_SHIFT));
}

static void unmap_donated_memory(void *va, size_t size)
{
	if (!va)
		return;

	memset(va, 0, size);
	__unmap_donated_memory(va, size);
}

static void unmap_donated_memory_noclear(void *va, size_t size)
{
	if (!va)
		return;

	__unmap_donated_memory(va, size);
}

static void
teardown_donated_memory(struct kvm_hyp_memcache *mc, void *addr, size_t size)
{
	void *start;

	size = PAGE_ALIGN(size);
	memset(addr, 0, size);

	for (start = addr; start < addr + size; start += PAGE_SIZE)
		push_hyp_memcache(mc, start, hyp_virt_to_phys);

	unmap_donated_memory_noclear(addr, size);
}

void pkvm_hyp_host_fp_init(void *host_fp)
{
	WARN_ON(host_fp_state);
	host_fp_state = host_fp;
}

/*
 * Return the hyp vm structure corresponding to the handle.
 */
static struct pkvm_hyp_vm *get_vm_by_handle(pkvm_handle_t handle)
{
	unsigned int idx = vm_handle_to_idx(handle);

	if (unlikely(idx >= KVM_MAX_PVMS))
		return NULL;

	return vm_table[idx];
}

int __pkvm_reclaim_dying_guest_page(pkvm_handle_t handle, u64 pfn, u64 ipa)
{
	struct pkvm_hyp_vm *hyp_vm;
	int ret = -EINVAL;

	hyp_read_lock(&vm_table_lock);
	hyp_vm = get_vm_by_handle(handle);
	if (!hyp_vm || !READ_ONCE(hyp_vm->is_dying))
		goto unlock;

	ret = __pkvm_host_reclaim_page(hyp_vm, pfn, ipa);
	if (ret)
		goto unlock;

	drain_hyp_pool(hyp_vm, &hyp_vm->host_kvm->arch.pkvm.teardown_mc);
unlock:
	hyp_read_unlock(&vm_table_lock);

	return ret;
}

struct pkvm_hyp_vcpu *pkvm_load_hyp_vcpu(pkvm_handle_t handle,
					 unsigned int vcpu_idx)
{
	struct pkvm_hyp_vcpu *hyp_vcpu = NULL;
	struct pkvm_hyp_vm *hyp_vm;

	/* Cannot load a new vcpu without putting the old one first. */
	if (__this_cpu_read(loaded_hyp_vcpu))
		return NULL;

	hyp_read_lock(&vm_table_lock);
	hyp_vm = get_vm_by_handle(handle);
	if (!hyp_vm || READ_ONCE(hyp_vm->is_dying) || READ_ONCE(hyp_vm->nr_vcpus) <= vcpu_idx)
		goto unlock;

	hyp_vcpu = hyp_vm->vcpus[vcpu_idx];

	/* Ensure vcpu isn't loaded on more than one cpu simultaneously. */
	if (unlikely(cmpxchg_relaxed(&hyp_vcpu->loaded_hyp_vcpu, NULL,
				     this_cpu_ptr(&loaded_hyp_vcpu)))) {
		hyp_vcpu = NULL;
		goto unlock;
	}

	hyp_refcount_inc(hyp_vm->refcount);
unlock:
	hyp_read_unlock(&vm_table_lock);

	if (hyp_vcpu)
		__this_cpu_write(loaded_hyp_vcpu, hyp_vcpu);
	return hyp_vcpu;
}

void pkvm_put_hyp_vcpu(struct pkvm_hyp_vcpu *hyp_vcpu)
{
	struct pkvm_hyp_vm *hyp_vm = pkvm_hyp_vcpu_to_hyp_vm(hyp_vcpu);

	__this_cpu_write(loaded_hyp_vcpu, NULL);

	/*
	 * Clearing the 'loaded_hyp_vcpu' field allows the 'hyp_vcpu' to
	 * be loaded by another physical CPU, so make sure we're done
	 * with the vCPU before letting somebody else play with it.
	 */
	smp_store_release(&hyp_vcpu->loaded_hyp_vcpu, NULL);

	/*
	 * We don't hold the 'vm_table_lock'. Once the refcount hits
	 * zero, VM teardown can destroy the VM's data structures and
	 * so this must come last.
	 */
	smp_wmb();
	hyp_refcount_dec(hyp_vm->refcount);
}

struct pkvm_hyp_vcpu *pkvm_get_loaded_hyp_vcpu(void)
{
	return __this_cpu_read(loaded_hyp_vcpu);
}

static void pkvm_vcpu_init_features_from_host(struct pkvm_hyp_vcpu *hyp_vcpu)
{
	struct kvm_vcpu *host_vcpu = hyp_vcpu->host_vcpu;
	DECLARE_BITMAP(allowed_features, KVM_VCPU_MAX_FEATURES);

	/* No restrictions for non-protected VMs. */
	if (!pkvm_hyp_vcpu_is_protected(hyp_vcpu)) {
		bitmap_copy(hyp_vcpu->vcpu.arch.features,
			    host_vcpu->arch.features,
			    KVM_VCPU_MAX_FEATURES);
		return;
	}

	bitmap_zero(allowed_features, KVM_VCPU_MAX_FEATURES);

	/*
	 * For protected vms, always allow:
	 * - PSCI v0.2
	 */
	set_bit(KVM_ARM_VCPU_PSCI_0_2, allowed_features);

	/*
	 * Check if remaining features are allowed:
	 * - Performance Monitoring
	 * - Scalable Vectors
	 * - Pointer Authentication
	 */
	if (FIELD_GET(ARM64_FEATURE_MASK(ID_AA64DFR0_EL1_PMUVer), PVM_ID_AA64DFR0_ALLOW))
		set_bit(KVM_ARM_VCPU_PMU_V3, allowed_features);

	if (FIELD_GET(ARM64_FEATURE_MASK(ID_AA64PFR0_EL1_SVE), PVM_ID_AA64PFR0_RESTRICT_UNSIGNED))
		set_bit(KVM_ARM_VCPU_SVE, allowed_features);

	if (FIELD_GET(ARM64_FEATURE_MASK(ID_AA64ISAR1_EL1_API), PVM_ID_AA64ISAR1_ALLOW) &&
	    FIELD_GET(ARM64_FEATURE_MASK(ID_AA64ISAR1_EL1_APA), PVM_ID_AA64ISAR1_ALLOW))
		set_bit(KVM_ARM_VCPU_PTRAUTH_ADDRESS, allowed_features);

	if (FIELD_GET(ARM64_FEATURE_MASK(ID_AA64ISAR1_EL1_GPI), PVM_ID_AA64ISAR1_ALLOW) &&
	    FIELD_GET(ARM64_FEATURE_MASK(ID_AA64ISAR1_EL1_GPA), PVM_ID_AA64ISAR1_ALLOW))
		set_bit(KVM_ARM_VCPU_PTRAUTH_GENERIC, allowed_features);

	bitmap_and(hyp_vcpu->vcpu.arch.features, host_vcpu->arch.features,
		   allowed_features, KVM_VCPU_MAX_FEATURES);

	/*
	 * Now sanitise the configuration flags that we have inherited
	 * from the host, as they may refer to features that protected
	 * mode doesn't support.
	 */
	if (!vcpu_has_feature(&hyp_vcpu->vcpu,(KVM_ARM_VCPU_SVE))) {
		vcpu_clear_flag(&hyp_vcpu->vcpu, GUEST_HAS_SVE);
		vcpu_clear_flag(&hyp_vcpu->vcpu, VCPU_SVE_FINALIZED);
	}

	if (!vcpu_has_feature(&hyp_vcpu->vcpu, KVM_ARM_VCPU_PTRAUTH_ADDRESS) ||
	    !vcpu_has_feature(&hyp_vcpu->vcpu, KVM_ARM_VCPU_PTRAUTH_GENERIC))
		vcpu_clear_flag(&hyp_vcpu->vcpu, GUEST_HAS_PTRAUTH);
}

static int pkvm_vcpu_init_ptrauth(struct pkvm_hyp_vcpu *hyp_vcpu)
{
	struct kvm_vcpu *vcpu = &hyp_vcpu->vcpu;
	int ret = 0;

	if (test_bit(KVM_ARM_VCPU_PTRAUTH_ADDRESS, vcpu->arch.features) ||
	    test_bit(KVM_ARM_VCPU_PTRAUTH_GENERIC, vcpu->arch.features))
		ret = kvm_vcpu_enable_ptrauth(vcpu);

	return ret;
}

static int pkvm_vcpu_init_psci(struct pkvm_hyp_vcpu *hyp_vcpu)
{
	struct vcpu_reset_state *reset_state = &hyp_vcpu->vcpu.arch.reset_state;
	struct pkvm_hyp_vm *hyp_vm = pkvm_hyp_vcpu_to_hyp_vm(hyp_vcpu);

	if (hyp_vcpu->vcpu.arch.mp_state.mp_state == KVM_MP_STATE_STOPPED) {
		reset_state->reset = false;
		hyp_vcpu->power_state = PSCI_0_2_AFFINITY_LEVEL_OFF;
	} else if (pkvm_hyp_vm_has_pvmfw(hyp_vm)) {
		if (hyp_vm->pvmfw_entry_vcpu)
			return -EINVAL;

		hyp_vm->pvmfw_entry_vcpu = hyp_vcpu;
		reset_state->reset = true;
		hyp_vcpu->power_state = PSCI_0_2_AFFINITY_LEVEL_ON_PENDING;
	} else {
		struct kvm_vcpu *host_vcpu = hyp_vcpu->host_vcpu;

		reset_state->pc = READ_ONCE(host_vcpu->arch.ctxt.regs.pc);
		reset_state->r0 = READ_ONCE(host_vcpu->arch.ctxt.regs.regs[0]);
		reset_state->reset = true;
		hyp_vcpu->power_state = PSCI_0_2_AFFINITY_LEVEL_ON_PENDING;
	}

	return 0;
}

static void unpin_host_vcpu(struct pkvm_hyp_vcpu *hyp_vcpu)
{
	struct kvm_vcpu *host_vcpu = hyp_vcpu->host_vcpu;
	void *hyp_reqs = hyp_vcpu->vcpu.arch.hyp_reqs;

	if (host_vcpu)
		hyp_unpin_shared_mem(host_vcpu, host_vcpu + 1);
	if (hyp_reqs)
		hyp_unpin_shared_mem(hyp_reqs, hyp_reqs + 1);
}

static void unpin_host_sve_state(struct pkvm_hyp_vcpu *hyp_vcpu)
{
	void *sve_state;

	if (!test_bit(KVM_ARM_VCPU_SVE, hyp_vcpu->vcpu.arch.features))
		return;

	sve_state = kern_hyp_va(hyp_vcpu->vcpu.arch.sve_state);
	hyp_unpin_shared_mem(sve_state,
			     sve_state + vcpu_sve_state_size(&hyp_vcpu->vcpu));
}

static void teardown_sve_state(struct pkvm_hyp_vcpu *hyp_vcpu)
{
	void *sve_state = hyp_vcpu->vcpu.arch.sve_state;

	if (sve_state) {
		struct kvm_hyp_memcache *vcpu_mc;

		vcpu_mc = &hyp_vcpu->vcpu.arch.pkvm_memcache;
		teardown_donated_memory(vcpu_mc, sve_state,
					vcpu_sve_state_size(&hyp_vcpu->vcpu));
	}
}

static void unpin_host_vcpus(struct pkvm_hyp_vcpu *hyp_vcpus[],
			     unsigned int nr_vcpus)
{
	int i;

	for (i = 0; i < nr_vcpus; i++) {
		struct pkvm_hyp_vcpu *hyp_vcpu = hyp_vcpus[i];

<<<<<<< HEAD
		unpin_host_vcpu(hyp_vcpu);
		unpin_host_sve_state(hyp_vcpu);
=======
		unpin_host_vcpu(hyp_vcpu->host_vcpu);

		if (!pkvm_hyp_vcpu_is_protected(hyp_vcpu))
			unpin_host_sve_state(hyp_vcpu);
>>>>>>> 6533e6db
	}
}

static size_t pkvm_get_last_ran_size(void)
{
	return array_size(hyp_nr_cpus, sizeof(int));
}

static void init_pkvm_hyp_vm(struct kvm *host_kvm, struct pkvm_hyp_vm *hyp_vm,
			     int *last_ran, unsigned int nr_vcpus)
{
	u64 pvmfw_load_addr = PVMFW_INVALID_LOAD_ADDR;

	hyp_vm->host_kvm = host_kvm;
	hyp_vm->kvm.created_vcpus = nr_vcpus;
	hyp_vm->kvm.arch.vtcr = host_mmu.arch.vtcr;
	hyp_vm->kvm.arch.pkvm.enabled = READ_ONCE(host_kvm->arch.pkvm.enabled);

	if (hyp_vm->kvm.arch.pkvm.enabled)
		pvmfw_load_addr = READ_ONCE(host_kvm->arch.pkvm.pvmfw_load_addr);
	hyp_vm->kvm.arch.pkvm.pvmfw_load_addr = pvmfw_load_addr;

	hyp_vm->kvm.arch.mmu.last_vcpu_ran = (int __percpu *)last_ran;
	memset(last_ran, -1, pkvm_get_last_ran_size());
	hyp_spin_lock_init(&hyp_vm->vcpus_lock);
}

static int init_pkvm_hyp_vcpu_sve(struct pkvm_hyp_vcpu *hyp_vcpu, struct kvm_vcpu *host_vcpu)
{
	void *sve_state = kern_hyp_va(READ_ONCE(host_vcpu->arch.sve_state));
	unsigned int sve_max_vl = READ_ONCE(host_vcpu->arch.sve_max_vl);
	size_t sve_state_size = _vcpu_sve_state_size(sve_max_vl);
	int ret = 0;

	if (!sve_state || !sve_state_size || (sve_max_vl > kvm_sve_max_vl)) {
		ret = -EINVAL;
		goto err;
	}

	if (pkvm_hyp_vcpu_is_protected(hyp_vcpu)) {
		sve_state = map_donated_memory((unsigned long) sve_state,
					        sve_state_size);
		if (!sve_state) {
			ret = -ENOMEM;
			goto err;
		}
	} else {
		ret = hyp_pin_shared_mem(sve_state, sve_state + sve_state_size);
		if (ret)
			goto err;
	}

	hyp_vcpu->vcpu.arch.sve_state = sve_state;
	hyp_vcpu->vcpu.arch.sve_max_vl = sve_max_vl;

	return 0;
err:
	clear_bit(KVM_ARM_VCPU_SVE, hyp_vcpu->vcpu.arch.features);
	return ret;
}

static int init_pkvm_hyp_vcpu(struct pkvm_hyp_vcpu *hyp_vcpu,
			      struct pkvm_hyp_vm *hyp_vm,
			      struct kvm_vcpu *host_vcpu,
			      unsigned int vcpu_idx)
{
	int ret = 0;
	u32 mp_state;

	if (hyp_pin_shared_mem(host_vcpu, host_vcpu + 1))
		return -EBUSY;

	hyp_vcpu->vcpu.arch.hyp_reqs = kern_hyp_va(host_vcpu->arch.hyp_reqs);
	if (hyp_pin_shared_mem(hyp_vcpu->vcpu.arch.hyp_reqs,
			       hyp_vcpu->vcpu.arch.hyp_reqs + 1)) {
		hyp_unpin_shared_mem(host_vcpu, host_vcpu + 1);
		return -EBUSY;
	}

	if (host_vcpu->vcpu_idx != vcpu_idx) {
		ret = -EINVAL;
		goto done;
	}

	mp_state = READ_ONCE(host_vcpu->arch.mp_state.mp_state);
	if (mp_state != KVM_MP_STATE_RUNNABLE && mp_state != KVM_MP_STATE_STOPPED) {
		ret = -EINVAL;
		goto done;
	}

	hyp_vcpu->host_vcpu = host_vcpu;

	hyp_vcpu->vcpu.kvm = &hyp_vm->kvm;
	hyp_vcpu->vcpu.vcpu_id = READ_ONCE(host_vcpu->vcpu_id);
	hyp_vcpu->vcpu.vcpu_idx = vcpu_idx;

	hyp_vcpu->vcpu.arch.hw_mmu = &hyp_vm->kvm.arch.mmu;
	hyp_vcpu->vcpu.arch.cflags = READ_ONCE(host_vcpu->arch.cflags);
	hyp_vcpu->vcpu.arch.mp_state.mp_state = mp_state;
	hyp_vcpu->vcpu.arch.hyp_reqs->type = KVM_HYP_REQ_END;
	hyp_vcpu->vcpu.arch.debug_ptr = &host_vcpu->arch.vcpu_debug_state;

	pkvm_vcpu_init_features_from_host(hyp_vcpu);

	ret = pkvm_vcpu_init_ptrauth(hyp_vcpu);
	if (ret)
		goto done;

	ret = pkvm_vcpu_init_psci(hyp_vcpu);
	if (ret)
		goto done;

	if (test_bit(KVM_ARM_VCPU_SVE, hyp_vcpu->vcpu.arch.features)) {
		ret = init_pkvm_hyp_vcpu_sve(hyp_vcpu, host_vcpu);
		if (ret)
			goto done;
	}

	pkvm_vcpu_init_traps(hyp_vcpu);
	kvm_reset_pvm_sys_regs(&hyp_vcpu->vcpu);
done:
	if (ret)
		unpin_host_vcpu(hyp_vcpu);
	return ret;
}

static int find_free_vm_table_entry(struct kvm *host_kvm)
{
	int i;

	for (i = 0; i < KVM_MAX_PVMS; ++i) {
		if (!vm_table[i])
			return i;
	}

	return -ENOMEM;
}

/*
 * Allocate a VM table entry and insert a pointer to the new vm.
 *
 * Return a unique handle to the protected VM on success,
 * negative error code on failure.
 */
static pkvm_handle_t insert_vm_table_entry(struct kvm *host_kvm,
					   struct pkvm_hyp_vm *hyp_vm)
{
	struct kvm_s2_mmu *mmu = &hyp_vm->kvm.arch.mmu;
	int idx;

	hyp_assert_write_lock_held(&vm_table_lock);

	/*
	 * Initializing protected state might have failed, yet a malicious
	 * host could trigger this function. Thus, ensure that 'vm_table'
	 * exists.
	 */
	if (unlikely(!vm_table))
		return -EINVAL;

	idx = find_free_vm_table_entry(host_kvm);
	if (idx < 0)
		return idx;

	hyp_vm->kvm.arch.pkvm.handle = idx_to_vm_handle(idx);

	/* VMID 0 is reserved for the host */
	atomic64_set(&mmu->vmid.id, idx + 1);

	mmu->arch = &hyp_vm->kvm.arch;
	mmu->pgt = &hyp_vm->pgt;

	vm_table[idx] = hyp_vm;
	return hyp_vm->kvm.arch.pkvm.handle;
}

/*
 * Deallocate and remove the VM table entry corresponding to the handle.
 */
static void remove_vm_table_entry(pkvm_handle_t handle)
{
	hyp_assert_write_lock_held(&vm_table_lock);
	vm_table[vm_handle_to_idx(handle)] = NULL;
}

static size_t pkvm_get_hyp_vm_size(unsigned int nr_vcpus)
{
	return size_add(sizeof(struct pkvm_hyp_vm),
		size_mul(sizeof(struct pkvm_hyp_vcpu *), nr_vcpus));
}

/*
 * Initialize the hypervisor copy of the protected VM state using the
 * memory donated by the host.
 *
 * Unmaps the donated memory from the host at stage 2.
 *
 * host_kvm: A pointer to the host's struct kvm.
 * pgd_hva: The host va of the area being donated for the stage-2 PGD for
 *	    the VM. Must be page aligned. Its size is implied by the VM's
 *	    VTCR.
 * Return a unique handle to the protected VM on success,
 * negative error code on failure.
 */
int __pkvm_init_vm(struct kvm *host_kvm, unsigned long pgd_hva)
{
	struct pkvm_hyp_vm *hyp_vm = NULL;
	int *last_ran = NULL;
	unsigned int nr_vcpus;
	void *pgd = NULL;
	size_t pgd_size;
	int ret;

	ret = hyp_pin_shared_mem(host_kvm, host_kvm + 1);
	if (ret)
		return ret;

	nr_vcpus = READ_ONCE(host_kvm->created_vcpus);
	if (nr_vcpus < 1) {
		ret = -EINVAL;
		goto err_unpin_kvm;
	}

	hyp_vm = hyp_zalloc(pkvm_get_hyp_vm_size(nr_vcpus));
	if (!hyp_vm) {
		ret = hyp_alloc_errno();
		goto err_unpin_kvm;
	}

	last_ran = hyp_alloc(pkvm_get_last_ran_size());
	if (!last_ran) {
		ret = hyp_alloc_errno();
		goto err_free_vm;
	}

	ret = -EINVAL;
	pgd_size = kvm_pgtable_stage2_pgd_size(host_mmu.arch.vtcr);
	pgd = map_donated_memory_noclear(pgd_hva, pgd_size);
	if (!pgd)
		goto err_free_last_ran;

	init_pkvm_hyp_vm(host_kvm, hyp_vm, last_ran, nr_vcpus);

	hyp_write_lock(&vm_table_lock);
	ret = insert_vm_table_entry(host_kvm, hyp_vm);
	if (ret < 0)
		goto err_unlock;

	ret = kvm_guest_prepare_stage2(hyp_vm, pgd);
	if (ret)
		goto err_remove_vm_table_entry;
	hyp_write_unlock(&vm_table_lock);

	return hyp_vm->kvm.arch.pkvm.handle;

err_remove_vm_table_entry:
	remove_vm_table_entry(hyp_vm->kvm.arch.pkvm.handle);
err_unlock:
	hyp_write_unlock(&vm_table_lock);
	unmap_donated_memory(pgd, pgd_size);
err_free_last_ran:
	hyp_free(last_ran);
err_free_vm:
	hyp_free(hyp_vm);
err_unpin_kvm:
	hyp_unpin_shared_mem(host_kvm, host_kvm + 1);
	return ret;
}

/*
 * Initialize the hypervisor copy of the protected vCPU state using the
 * memory donated by the host.
 *
 * handle: The handle for the protected vm.
 * host_vcpu: A pointer to the corresponding host vcpu.
 *
 * Return 0 on success, negative error code on failure.
 */
int __pkvm_init_vcpu(pkvm_handle_t handle, struct kvm_vcpu *host_vcpu)
{
	struct pkvm_hyp_vcpu *hyp_vcpu;
	struct pkvm_hyp_vm *hyp_vm;
	unsigned int idx;
	int ret;

	hyp_vcpu = hyp_zalloc(sizeof(*hyp_vcpu));
	if (!hyp_vcpu)
		return hyp_alloc_errno();

	hyp_read_lock(&vm_table_lock);

	hyp_vm = get_vm_by_handle(handle);
	if (!hyp_vm) {
		ret = -ENOENT;
		goto unlock_vm;
	}

	hyp_spin_lock(&hyp_vm->vcpus_lock);
	idx = hyp_vm->nr_vcpus;
	if (idx >= hyp_vm->kvm.created_vcpus) {
		ret = -EINVAL;
		goto unlock_vcpus;
	}

	ret = init_pkvm_hyp_vcpu(hyp_vcpu, hyp_vm, host_vcpu, idx);
	if (ret)
		goto unlock_vcpus;

	hyp_vm->vcpus[idx] = hyp_vcpu;
	hyp_vm->nr_vcpus++;

unlock_vcpus:
	hyp_spin_unlock(&hyp_vm->vcpus_lock);
unlock_vm:
	hyp_read_unlock(&vm_table_lock);

	if (ret)
		hyp_free(hyp_vcpu);

	return ret;
}

int __pkvm_start_teardown_vm(pkvm_handle_t handle)
{
	struct pkvm_hyp_vm *hyp_vm;
	int ret = 0;

	hyp_read_lock(&vm_table_lock);
	hyp_vm = get_vm_by_handle(handle);
	if (!hyp_vm) {
		ret = -ENOENT;
		goto unlock;
	} else if (WARN_ON(hyp_refcount_get(hyp_vm->refcount))) {
		ret = -EBUSY;
		goto unlock;
	} else if (hyp_vm->is_dying) {
		ret = -EINVAL;
		goto unlock;
	}

	hyp_vm->is_dying = true;

unlock:
	hyp_read_unlock(&vm_table_lock);

	return ret;
}

int __pkvm_finalize_teardown_vm(pkvm_handle_t handle)
{
	struct kvm_hyp_memcache *mc;
	struct pkvm_hyp_vm *hyp_vm;
	struct kvm *host_kvm;
	unsigned int idx;
	int err;

	hyp_write_lock(&vm_table_lock);
	hyp_vm = get_vm_by_handle(handle);
	if (!hyp_vm) {
		err = -ENOENT;
		goto err_unlock;
	} else if (!hyp_vm->is_dying) {
		err = -EBUSY;
		goto err_unlock;
	}

	host_kvm = hyp_vm->host_kvm;

	/* Ensure the VMID is clean before it can be reallocated */
	__kvm_tlb_flush_vmid(&hyp_vm->kvm.arch.mmu);
	remove_vm_table_entry(handle);
	hyp_write_unlock(&vm_table_lock);

	/*
	 * At this point, the VM has been detached from the VM table and
	 * has a refcount of 0 so we're free to tear it down without
	 * worrying about anybody else.
	 */

	mc = &host_kvm->arch.pkvm.teardown_mc;
	destroy_hyp_vm_pgt(hyp_vm);
	drain_hyp_pool(hyp_vm, mc);
	unpin_host_vcpus(hyp_vm->vcpus, hyp_vm->nr_vcpus);

	/* Push the metadata pages to the teardown memcache */
	for (idx = 0; idx < hyp_vm->nr_vcpus; ++idx) {
		struct pkvm_hyp_vcpu *hyp_vcpu = hyp_vm->vcpus[idx];
		struct kvm_hyp_memcache *vcpu_mc;
		void *addr;

		vcpu_mc = &hyp_vcpu->vcpu.arch.pkvm_memcache;
		while (vcpu_mc->nr_pages) {
			addr = pop_hyp_memcache(vcpu_mc, hyp_phys_to_virt);
			push_hyp_memcache(mc, addr, hyp_virt_to_phys);
			unmap_donated_memory_noclear(addr, PAGE_SIZE);
		}

<<<<<<< HEAD
		hyp_free(hyp_vcpu);
=======
		if (pkvm_hyp_vcpu_is_protected(hyp_vcpu))
			teardown_sve_state(hyp_vcpu);

		teardown_donated_memory(mc, hyp_vcpu, sizeof(*hyp_vcpu));
>>>>>>> 6533e6db
	}

	hyp_free(hyp_vm->kvm.arch.mmu.last_vcpu_ran);
	hyp_free(hyp_vm);
	hyp_unpin_shared_mem(host_kvm, host_kvm + 1);
	return 0;

err_unlock:
	hyp_write_unlock(&vm_table_lock);
	return err;
}

int pkvm_load_pvmfw_pages(struct pkvm_hyp_vm *vm, u64 ipa, phys_addr_t phys,
			  u64 size)
{
	struct kvm_protected_vm *pkvm = &vm->kvm.arch.pkvm;
	u64 npages, offset = ipa - pkvm->pvmfw_load_addr;
	void *src = hyp_phys_to_virt(pvmfw_base) + offset;

	if (offset >= pvmfw_size)
		return -EINVAL;

	size = min(size, pvmfw_size - offset);
	if (!PAGE_ALIGNED(size) || !PAGE_ALIGNED(src))
		return -EINVAL;

	npages = size >> PAGE_SHIFT;
	while (npages--) {
		/*
		 * No need for cache maintenance here, as the pgtable code will
		 * take care of this when installing the pte in the guest's
		 * stage-2 page table.
		 */
		memcpy(hyp_fixmap_map(phys), src, PAGE_SIZE);
		hyp_fixmap_unmap();

		src += PAGE_SIZE;
		phys += PAGE_SIZE;
	}

	return 0;
}

void pkvm_poison_pvmfw_pages(void)
{
	u64 npages = pvmfw_size >> PAGE_SHIFT;
	phys_addr_t addr = pvmfw_base;

	while (npages--) {
		hyp_poison_page(addr);
		addr += PAGE_SIZE;
	}
}

/*
 * This function sets the registers on the vcpu to their architecturally defined
 * reset values.
 *
 * Note: Can only be called by the vcpu on itself, after it has been turned on.
 */
void pkvm_reset_vcpu(struct pkvm_hyp_vcpu *hyp_vcpu)
{
<<<<<<< HEAD
	struct vcpu_reset_state *reset_state = &hyp_vcpu->vcpu.arch.reset_state;
	struct pkvm_hyp_vm *hyp_vm = pkvm_hyp_vcpu_to_hyp_vm(hyp_vcpu);
=======
	struct kvm_vcpu *vcpu = &hyp_vcpu->vcpu;
	struct vcpu_reset_state *reset_state = &vcpu->arch.reset_state;
>>>>>>> 6533e6db

	WARN_ON(!reset_state->reset);

	pkvm_vcpu_init_ptrauth(hyp_vcpu);
	kvm_reset_vcpu_core(vcpu);
	kvm_reset_pvm_sys_regs(vcpu);

	/* Must be done after reseting sys registers. */
<<<<<<< HEAD
	kvm_reset_vcpu_psci(&hyp_vcpu->vcpu, reset_state);
	if (hyp_vm->pvmfw_entry_vcpu == hyp_vcpu) {
		struct kvm_vcpu *host_vcpu = hyp_vcpu->host_vcpu;
		u64 entry = hyp_vm->kvm.arch.pkvm.pvmfw_load_addr;
		int i;

		/* X0 - X14 provided by the VMM (preserved) */
		for (i = 0; i <= 14; ++i) {
			u64 val = vcpu_get_reg(host_vcpu, i);

			vcpu_set_reg(&hyp_vcpu->vcpu, i, val);
		}

		/* X15: Boot protocol version */
		vcpu_set_reg(&hyp_vcpu->vcpu, 15, 0);

		/* PC: IPA of pvmfw base */
		*vcpu_pc(&hyp_vcpu->vcpu) = entry;
		hyp_vm->pvmfw_entry_vcpu = NULL;

		/* Auto enroll MMIO guard */
		set_bit(KVM_ARCH_FLAG_MMIO_GUARD, &hyp_vm->kvm.arch.flags);
	}
=======
	kvm_reset_vcpu_psci(vcpu, reset_state);

	if (pkvm_hyp_vcpu_is_protected(hyp_vcpu) && vcpu_has_sve(vcpu))
		memset(vcpu->arch.sve_state, 0, vcpu_sve_state_size(vcpu));
>>>>>>> 6533e6db

	reset_state->reset = false;

	hyp_vcpu->exit_code = 0;

	WARN_ON(hyp_vcpu->power_state != PSCI_0_2_AFFINITY_LEVEL_ON_PENDING);
	WRITE_ONCE(vcpu->arch.mp_state.mp_state, KVM_MP_STATE_RUNNABLE);
	WRITE_ONCE(hyp_vcpu->power_state, PSCI_0_2_AFFINITY_LEVEL_ON);
}

struct kvm_hyp_req *pkvm_hyp_req_reserve(struct pkvm_hyp_vcpu *hyp_vcpu, u8 type)
{
	struct kvm_hyp_req *next, *hyp_req = hyp_vcpu->vcpu.arch.hyp_reqs;
	int i;

	for (i = 0; i < KVM_HYP_REQ_MAX; i++) {
		if (hyp_req->type == KVM_HYP_REQ_END)
			break;
		hyp_req++;
	}

	if (i == KVM_HYP_REQ_MAX)
		return NULL;

	hyp_req->type = type;

	next = hyp_req + 1;
	next->type = KVM_HYP_REQ_END;

	return hyp_req;
}

struct pkvm_hyp_vcpu *pkvm_mpidr_to_hyp_vcpu(struct pkvm_hyp_vm *hyp_vm,
					     u64 mpidr)
{
	struct pkvm_hyp_vcpu *hyp_vcpu;
	int i;

	mpidr &= MPIDR_HWID_BITMASK;

	hyp_spin_lock(&hyp_vm->vcpus_lock);
	for (i = 0; i < hyp_vm->nr_vcpus; i++) {
		hyp_vcpu = hyp_vm->vcpus[i];

		if (mpidr == kvm_vcpu_get_mpidr_aff(&hyp_vcpu->vcpu))
			goto unlock;
	}
	hyp_vcpu = NULL;
unlock:
	hyp_spin_unlock(&hyp_vm->vcpus_lock);
	return hyp_vcpu;
}

/*
 * Returns true if the hypervisor has handled the PSCI call, and control should
 * go back to the guest, or false if the host needs to do some additional work
 * (i.e., wake up the vcpu).
 */
static bool pvm_psci_vcpu_on(struct pkvm_hyp_vcpu *hyp_vcpu)
{
	struct pkvm_hyp_vm *hyp_vm = pkvm_hyp_vcpu_to_hyp_vm(hyp_vcpu);
	struct vcpu_reset_state *reset_state;
	struct pkvm_hyp_vcpu *target;
	unsigned long cpu_id, ret;
	int power_state;

	cpu_id = smccc_get_arg1(&hyp_vcpu->vcpu);
	if (!kvm_psci_valid_affinity(&hyp_vcpu->vcpu, cpu_id)) {
		ret = PSCI_RET_INVALID_PARAMS;
		goto error;
	}

	target = pkvm_mpidr_to_hyp_vcpu(hyp_vm, cpu_id);
	if (!target) {
		ret = PSCI_RET_INVALID_PARAMS;
		goto error;
	}

	/*
	 * Make sure the requested vcpu is not on to begin with.
	 * Atomic to avoid race between vcpus trying to power on the same vcpu.
	 */
	power_state = cmpxchg(&target->power_state,
			      PSCI_0_2_AFFINITY_LEVEL_OFF,
			      PSCI_0_2_AFFINITY_LEVEL_ON_PENDING);
	switch (power_state) {
	case PSCI_0_2_AFFINITY_LEVEL_ON_PENDING:
		ret = PSCI_RET_ON_PENDING;
		goto error;
	case PSCI_0_2_AFFINITY_LEVEL_ON:
		ret = PSCI_RET_ALREADY_ON;
		goto error;
	case PSCI_0_2_AFFINITY_LEVEL_OFF:
		break;
	default:
		ret = PSCI_RET_INTERNAL_FAILURE;
		goto error;
	}

	reset_state = &target->vcpu.arch.reset_state;
	reset_state->pc = smccc_get_arg2(&hyp_vcpu->vcpu);
	reset_state->r0 = smccc_get_arg3(&hyp_vcpu->vcpu);
	/* Propagate caller endianness */
	reset_state->be = kvm_vcpu_is_be(&hyp_vcpu->vcpu);
	reset_state->reset = true;

	/*
	 * Return to the host, which should make the KVM_REQ_VCPU_RESET request
	 * as well as kvm_vcpu_wake_up() to schedule the vcpu.
	 */
	return false;

error:
	/* If there's an error go back straight to the guest. */
	smccc_set_retval(&hyp_vcpu->vcpu, ret, 0, 0, 0);
	return true;
}

static bool pvm_psci_vcpu_affinity_info(struct pkvm_hyp_vcpu *hyp_vcpu)
{
	unsigned long target_affinity_mask, target_affinity, lowest_affinity_level;
	struct pkvm_hyp_vm *hyp_vm = pkvm_hyp_vcpu_to_hyp_vm(hyp_vcpu);
	struct kvm_vcpu *vcpu = &hyp_vcpu->vcpu;
	unsigned long mpidr, ret;
	int i, matching_cpus = 0;

	target_affinity = smccc_get_arg1(vcpu);
	lowest_affinity_level = smccc_get_arg2(vcpu);
	if (!kvm_psci_valid_affinity(vcpu, target_affinity)) {
		ret = PSCI_RET_INVALID_PARAMS;
		goto done;
	}

	/* Determine target affinity mask */
	target_affinity_mask = psci_affinity_mask(lowest_affinity_level);
	if (!target_affinity_mask) {
		ret = PSCI_RET_INVALID_PARAMS;
		goto done;
	}

	/* Ignore other bits of target affinity */
	target_affinity &= target_affinity_mask;
	ret = PSCI_0_2_AFFINITY_LEVEL_OFF;

	/*
	 * If at least one vcpu matching target affinity is ON then return ON,
	 * then if at least one is PENDING_ON then return PENDING_ON.
	 * Otherwise, return OFF.
	 */
	hyp_spin_lock(&hyp_vm->vcpus_lock);
	for (i = 0; i < hyp_vm->nr_vcpus; i++) {
		struct pkvm_hyp_vcpu *target = hyp_vm->vcpus[i];

		mpidr = kvm_vcpu_get_mpidr_aff(&target->vcpu);

		if ((mpidr & target_affinity_mask) == target_affinity) {
			int power_state;

			matching_cpus++;
			power_state = READ_ONCE(target->power_state);
			switch (power_state) {
			case PSCI_0_2_AFFINITY_LEVEL_ON_PENDING:
				ret = PSCI_0_2_AFFINITY_LEVEL_ON_PENDING;
				break;
			case PSCI_0_2_AFFINITY_LEVEL_ON:
				ret = PSCI_0_2_AFFINITY_LEVEL_ON;
				goto unlock;
			case PSCI_0_2_AFFINITY_LEVEL_OFF:
				break;
			default:
				ret = PSCI_RET_INTERNAL_FAILURE;
				goto unlock;
			}
		}
	}

	if (!matching_cpus)
		ret = PSCI_RET_INVALID_PARAMS;
unlock:
	hyp_spin_unlock(&hyp_vm->vcpus_lock);
done:
	/* Nothing to be handled by the host. Go back to the guest. */
	smccc_set_retval(vcpu, ret, 0, 0, 0);
	return true;
}

/*
 * Returns true if the hypervisor has handled the PSCI call, and control should
 * go back to the guest, or false if the host needs to do some additional work
 * (e.g., turn off and update vcpu scheduling status).
 */
static bool pvm_psci_vcpu_off(struct pkvm_hyp_vcpu *hyp_vcpu)
{
	struct kvm_vcpu *vcpu = &hyp_vcpu->vcpu;

	WARN_ON(vcpu->arch.mp_state.mp_state == KVM_MP_STATE_STOPPED);
	WARN_ON(hyp_vcpu->power_state != PSCI_0_2_AFFINITY_LEVEL_ON);

	WRITE_ONCE(vcpu->arch.mp_state.mp_state, KVM_MP_STATE_STOPPED);
	WRITE_ONCE(hyp_vcpu->power_state, PSCI_0_2_AFFINITY_LEVEL_OFF);

	/* Return to the host so that it can finish powering off the vcpu. */
	return false;
}

static bool pvm_psci_version(struct pkvm_hyp_vcpu *hyp_vcpu)
{
	/* Nothing to be handled by the host. Go back to the guest. */
	smccc_set_retval(&hyp_vcpu->vcpu, KVM_ARM_PSCI_1_1, 0, 0, 0);
	return true;
}

static bool pvm_psci_not_supported(struct pkvm_hyp_vcpu *hyp_vcpu)
{
	/* Nothing to be handled by the host. Go back to the guest. */
	smccc_set_retval(&hyp_vcpu->vcpu, PSCI_RET_NOT_SUPPORTED, 0, 0, 0);
	return true;
}

static bool pvm_psci_features(struct pkvm_hyp_vcpu *hyp_vcpu)
{
	struct kvm_vcpu *vcpu = &hyp_vcpu->vcpu;
	u32 feature = smccc_get_arg1(vcpu);
	unsigned long val;

	switch (feature) {
	case PSCI_0_2_FN_PSCI_VERSION:
	case PSCI_0_2_FN_CPU_SUSPEND:
	case PSCI_0_2_FN64_CPU_SUSPEND:
	case PSCI_0_2_FN_CPU_OFF:
	case PSCI_0_2_FN_CPU_ON:
	case PSCI_0_2_FN64_CPU_ON:
	case PSCI_0_2_FN_AFFINITY_INFO:
	case PSCI_0_2_FN64_AFFINITY_INFO:
	case PSCI_0_2_FN_SYSTEM_OFF:
	case PSCI_0_2_FN_SYSTEM_RESET:
	case PSCI_1_0_FN_PSCI_FEATURES:
	case PSCI_1_1_FN_SYSTEM_RESET2:
	case PSCI_1_1_FN64_SYSTEM_RESET2:
	case ARM_SMCCC_VERSION_FUNC_ID:
		val = PSCI_RET_SUCCESS;
		break;
	default:
		val = PSCI_RET_NOT_SUPPORTED;
		break;
	}

	/* Nothing to be handled by the host. Go back to the guest. */
	smccc_set_retval(vcpu, val, 0, 0, 0);
	return true;
}

static bool pkvm_handle_psci(struct pkvm_hyp_vcpu *hyp_vcpu)
{
	struct kvm_vcpu *vcpu = &hyp_vcpu->vcpu;
	u32 psci_fn = smccc_get_function(vcpu);

	switch (psci_fn) {
	case PSCI_0_2_FN_CPU_ON:
		kvm_psci_narrow_to_32bit(vcpu);
		fallthrough;
	case PSCI_0_2_FN64_CPU_ON:
		return pvm_psci_vcpu_on(hyp_vcpu);
	case PSCI_0_2_FN_CPU_OFF:
		return pvm_psci_vcpu_off(hyp_vcpu);
	case PSCI_0_2_FN_AFFINITY_INFO:
		kvm_psci_narrow_to_32bit(vcpu);
		fallthrough;
	case PSCI_0_2_FN64_AFFINITY_INFO:
		return pvm_psci_vcpu_affinity_info(hyp_vcpu);
	case PSCI_0_2_FN_PSCI_VERSION:
		return pvm_psci_version(hyp_vcpu);
	case PSCI_1_0_FN_PSCI_FEATURES:
		return pvm_psci_features(hyp_vcpu);
	case PSCI_0_2_FN_SYSTEM_RESET:
	case PSCI_0_2_FN_CPU_SUSPEND:
	case PSCI_0_2_FN64_CPU_SUSPEND:
	case PSCI_0_2_FN_SYSTEM_OFF:
	case PSCI_1_1_FN_SYSTEM_RESET2:
	case PSCI_1_1_FN64_SYSTEM_RESET2:
		return false; /* Handled by the host. */
	default:
		break;
	}

	return pvm_psci_not_supported(hyp_vcpu);
}

static u64 __pkvm_memshare_page_req(struct pkvm_hyp_vcpu *hyp_vcpu, u64 ipa)
{
	struct kvm_vcpu *vcpu = &hyp_vcpu->vcpu;
	u64 elr;

	/* Fake up a data abort (Level 3 translation fault on write) */
	vcpu->arch.fault.esr_el2 = (u32)ESR_ELx_EC_DABT_LOW << ESR_ELx_EC_SHIFT |
				   ESR_ELx_WNR | ESR_ELx_FSC_FAULT |
				   FIELD_PREP(ESR_ELx_FSC_LEVEL, 3);

	/* Shuffle the IPA around into the HPFAR */
	vcpu->arch.fault.hpfar_el2 = (ipa >> 8) & HPFAR_MASK;

	/* This is a virtual address. 0's good. Let's go with 0. */
	vcpu->arch.fault.far_el2 = 0;

	/* Rewind the ELR so we return to the HVC once the IPA is mapped */
	elr = read_sysreg(elr_el2);
	elr -= 4;
	write_sysreg(elr, elr_el2);

	return ARM_EXCEPTION_TRAP;
}

static bool pkvm_memshare_call(struct pkvm_hyp_vcpu *hyp_vcpu, u64 *exit_code)
{
	struct kvm_vcpu *vcpu = &hyp_vcpu->vcpu;
	u64 ipa = smccc_get_arg1(vcpu);
	u64 arg2 = smccc_get_arg2(vcpu);
	u64 arg3 = smccc_get_arg3(vcpu);
	int err;

	if (arg2 || arg3)
		goto out_guest_err;

	err = __pkvm_guest_share_host(hyp_vcpu, ipa);
	switch (err) {
	case 0:
		/* Success! Now tell the host. */
		goto out_host;
	case -EFAULT:
		/*
		 * Convert the exception into a data abort so that the page
		 * being shared is mapped into the guest next time.
		 */
		*exit_code = __pkvm_memshare_page_req(hyp_vcpu, ipa);
		goto out_host;
	}

out_guest_err:
	smccc_set_retval(vcpu, SMCCC_RET_INVALID_PARAMETER, 0, 0, 0);
	return true;

out_host:
	return false;
}

static bool pkvm_memunshare_call(struct pkvm_hyp_vcpu *hyp_vcpu)
{
	struct kvm_vcpu *vcpu = &hyp_vcpu->vcpu;
	u64 ipa = smccc_get_arg1(vcpu);
	u64 arg2 = smccc_get_arg2(vcpu);
	u64 arg3 = smccc_get_arg3(vcpu);
	int err;

	if (arg2 || arg3)
		goto out_guest_err;

	err = __pkvm_guest_unshare_host(hyp_vcpu, ipa);
	if (err)
		goto out_guest_err;

	return false;

out_guest_err:
	smccc_set_retval(vcpu, SMCCC_RET_INVALID_PARAMETER, 0, 0, 0);
	return true;
}

static bool pkvm_install_ioguard_page(struct pkvm_hyp_vcpu *hyp_vcpu, u64 *exit_code)
{
	u64 retval = SMCCC_RET_SUCCESS;
	u64 ipa = smccc_get_arg1(&hyp_vcpu->vcpu);
	int ret;

	ret = __pkvm_install_ioguard_page(hyp_vcpu, ipa);
	if (ret == -ENOMEM) {
		/*
		 * We ran out of memcache, let's ask for more. Cancel
		 * the effects of the HVC that took us here, and
		 * forward the hypercall to the host for page donation
		 * purposes.
		 */
		write_sysreg_el2(read_sysreg_el2(SYS_ELR) - 4, SYS_ELR);
		return false;
	}

	if (ret)
		retval = SMCCC_RET_INVALID_PARAMETER;

	smccc_set_retval(&hyp_vcpu->vcpu, retval, 0, 0, 0);
	return true;
}

static bool pkvm_meminfo_call(struct pkvm_hyp_vcpu *hyp_vcpu)
{
	struct kvm_vcpu *vcpu = &hyp_vcpu->vcpu;
	u64 arg1 = smccc_get_arg1(vcpu);
	u64 arg2 = smccc_get_arg2(vcpu);
	u64 arg3 = smccc_get_arg3(vcpu);

	if (arg1 || arg2 || arg3)
		goto out_guest_err;

	smccc_set_retval(vcpu, PAGE_SIZE, 0, 0, 0);
	return true;

out_guest_err:
	smccc_set_retval(vcpu, SMCCC_RET_INVALID_PARAMETER, 0, 0, 0);
	return true;
}

static bool pkvm_memrelinquish_call(struct pkvm_hyp_vcpu *hyp_vcpu)
{
	struct kvm_vcpu *vcpu = &hyp_vcpu->vcpu;
	u64 ipa = smccc_get_arg1(vcpu);
	u64 arg2 = smccc_get_arg2(vcpu);
	u64 arg3 = smccc_get_arg3(vcpu);
	u64 pa = 0;
	int ret;

	if (arg2 || arg3)
		goto out_guest_err;

	ret = __pkvm_guest_relinquish_to_host(hyp_vcpu, ipa, &pa);
	if (ret)
		goto out_guest_err;

	if (pa != 0) {
		/* Now pass to host. */
		return false;
	}

	/* This was a NOP as no page was actually mapped at the IPA. */
	smccc_set_retval(vcpu, 0, 0, 0, 0);
	return true;

out_guest_err:
	smccc_set_retval(vcpu, SMCCC_RET_INVALID_PARAMETER, 0, 0, 0);
	return true;
}

/*
 * Handler for protected VM HVC calls.
 *
 * Returns true if the hypervisor has handled the exit, and control should go
 * back to the guest, or false if it hasn't.
 */
bool kvm_handle_pvm_hvc64(struct kvm_vcpu *vcpu, u64 *exit_code)
{
	u64 val[4] = { SMCCC_RET_NOT_SUPPORTED };
	u32 fn = smccc_get_function(vcpu);
	struct pkvm_hyp_vcpu *hyp_vcpu;

	hyp_vcpu = container_of(vcpu, struct pkvm_hyp_vcpu, vcpu);

	switch (fn) {
	case ARM_SMCCC_VERSION_FUNC_ID:
		/* Nothing to be handled by the host. Go back to the guest. */
		val[0] = ARM_SMCCC_VERSION_1_1;
		break;
	case ARM_SMCCC_VENDOR_HYP_CALL_UID_FUNC_ID:
		val[0] = ARM_SMCCC_VENDOR_HYP_UID_KVM_REG_0;
		val[1] = ARM_SMCCC_VENDOR_HYP_UID_KVM_REG_1;
		val[2] = ARM_SMCCC_VENDOR_HYP_UID_KVM_REG_2;
		val[3] = ARM_SMCCC_VENDOR_HYP_UID_KVM_REG_3;
		break;
	case ARM_SMCCC_VENDOR_HYP_KVM_FEATURES_FUNC_ID:
		val[0] = BIT(ARM_SMCCC_KVM_FUNC_FEATURES);
		val[0] |= BIT(ARM_SMCCC_KVM_FUNC_HYP_MEMINFO);
		val[0] |= BIT(ARM_SMCCC_KVM_FUNC_MEM_SHARE);
		val[0] |= BIT(ARM_SMCCC_KVM_FUNC_MEM_UNSHARE);
		val[0] |= BIT(ARM_SMCCC_KVM_FUNC_MMIO_GUARD_INFO);
		val[0] |= BIT(ARM_SMCCC_KVM_FUNC_MMIO_GUARD_ENROLL);
		val[0] |= BIT(ARM_SMCCC_KVM_FUNC_MMIO_GUARD_MAP);
		val[0] |= BIT(ARM_SMCCC_KVM_FUNC_MMIO_GUARD_UNMAP);
		val[0] |= BIT(ARM_SMCCC_KVM_FUNC_MEM_RELINQUISH);
		break;
	case ARM_SMCCC_VENDOR_HYP_KVM_MMIO_GUARD_ENROLL_FUNC_ID:
		set_bit(KVM_ARCH_FLAG_MMIO_GUARD, &vcpu->kvm->arch.flags);
		val[0] = SMCCC_RET_SUCCESS;
		break;
	case ARM_SMCCC_VENDOR_HYP_KVM_MMIO_GUARD_MAP_FUNC_ID:
		return pkvm_install_ioguard_page(hyp_vcpu, exit_code);
	case ARM_SMCCC_VENDOR_HYP_KVM_MMIO_GUARD_UNMAP_FUNC_ID:
		if (__pkvm_remove_ioguard_page(hyp_vcpu, vcpu_get_reg(vcpu, 1)))
			val[0] = SMCCC_RET_INVALID_PARAMETER;
		else
			val[0] = SMCCC_RET_SUCCESS;
		break;
	case ARM_SMCCC_VENDOR_HYP_KVM_MMIO_GUARD_INFO_FUNC_ID:
	case ARM_SMCCC_VENDOR_HYP_KVM_HYP_MEMINFO_FUNC_ID:
		return pkvm_meminfo_call(hyp_vcpu);
	case ARM_SMCCC_VENDOR_HYP_KVM_MEM_SHARE_FUNC_ID:
		return pkvm_memshare_call(hyp_vcpu, exit_code);
	case ARM_SMCCC_VENDOR_HYP_KVM_MEM_UNSHARE_FUNC_ID:
		return pkvm_memunshare_call(hyp_vcpu);
	case ARM_SMCCC_VENDOR_HYP_KVM_MEM_RELINQUISH_FUNC_ID:
		return pkvm_memrelinquish_call(hyp_vcpu);
	default:
		return pkvm_handle_psci(hyp_vcpu);
	}

	smccc_set_retval(vcpu, val[0], val[1], val[2], val[3]);
	return true;
}

/*
 * Handler for non-protected VM HVC calls.
 *
 * Returns true if the hypervisor has handled the exit, and control should go
 * back to the guest, or false if it hasn't.
 */
bool kvm_hyp_handle_hvc64(struct kvm_vcpu *vcpu, u64 *exit_code)
{
	u32 fn = smccc_get_function(vcpu);
	struct pkvm_hyp_vcpu *hyp_vcpu;

	hyp_vcpu = container_of(vcpu, struct pkvm_hyp_vcpu, vcpu);

	switch (fn) {
	case ARM_SMCCC_VENDOR_HYP_KVM_HYP_MEMINFO_FUNC_ID:
		return pkvm_meminfo_call(hyp_vcpu);
	case ARM_SMCCC_VENDOR_HYP_KVM_MEM_RELINQUISH_FUNC_ID:
		return pkvm_memrelinquish_call(hyp_vcpu);
	}

	return false;
}<|MERGE_RESOLUTION|>--- conflicted
+++ resolved
@@ -615,15 +615,10 @@
 	for (i = 0; i < nr_vcpus; i++) {
 		struct pkvm_hyp_vcpu *hyp_vcpu = hyp_vcpus[i];
 
-<<<<<<< HEAD
 		unpin_host_vcpu(hyp_vcpu);
-		unpin_host_sve_state(hyp_vcpu);
-=======
-		unpin_host_vcpu(hyp_vcpu->host_vcpu);
 
 		if (!pkvm_hyp_vcpu_is_protected(hyp_vcpu))
 			unpin_host_sve_state(hyp_vcpu);
->>>>>>> 6533e6db
 	}
 }
 
@@ -1021,14 +1016,10 @@
 			unmap_donated_memory_noclear(addr, PAGE_SIZE);
 		}
 
-<<<<<<< HEAD
-		hyp_free(hyp_vcpu);
-=======
 		if (pkvm_hyp_vcpu_is_protected(hyp_vcpu))
 			teardown_sve_state(hyp_vcpu);
 
-		teardown_donated_memory(mc, hyp_vcpu, sizeof(*hyp_vcpu));
->>>>>>> 6533e6db
+		hyp_free(hyp_vcpu);
 	}
 
 	hyp_free(hyp_vm->kvm.arch.mmu.last_vcpu_ran);
@@ -1091,13 +1082,9 @@
  */
 void pkvm_reset_vcpu(struct pkvm_hyp_vcpu *hyp_vcpu)
 {
-<<<<<<< HEAD
-	struct vcpu_reset_state *reset_state = &hyp_vcpu->vcpu.arch.reset_state;
-	struct pkvm_hyp_vm *hyp_vm = pkvm_hyp_vcpu_to_hyp_vm(hyp_vcpu);
-=======
 	struct kvm_vcpu *vcpu = &hyp_vcpu->vcpu;
 	struct vcpu_reset_state *reset_state = &vcpu->arch.reset_state;
->>>>>>> 6533e6db
+	struct pkvm_hyp_vm *hyp_vm = pkvm_hyp_vcpu_to_hyp_vm(hyp_vcpu);
 
 	WARN_ON(!reset_state->reset);
 
@@ -1106,8 +1093,11 @@
 	kvm_reset_pvm_sys_regs(vcpu);
 
 	/* Must be done after reseting sys registers. */
-<<<<<<< HEAD
-	kvm_reset_vcpu_psci(&hyp_vcpu->vcpu, reset_state);
+	kvm_reset_vcpu_psci(vcpu, reset_state);
+
+	if (pkvm_hyp_vcpu_is_protected(hyp_vcpu) && vcpu_has_sve(vcpu))
+		memset(vcpu->arch.sve_state, 0, vcpu_sve_state_size(vcpu));
+
 	if (hyp_vm->pvmfw_entry_vcpu == hyp_vcpu) {
 		struct kvm_vcpu *host_vcpu = hyp_vcpu->host_vcpu;
 		u64 entry = hyp_vm->kvm.arch.pkvm.pvmfw_load_addr;
@@ -1130,12 +1120,6 @@
 		/* Auto enroll MMIO guard */
 		set_bit(KVM_ARCH_FLAG_MMIO_GUARD, &hyp_vm->kvm.arch.flags);
 	}
-=======
-	kvm_reset_vcpu_psci(vcpu, reset_state);
-
-	if (pkvm_hyp_vcpu_is_protected(hyp_vcpu) && vcpu_has_sve(vcpu))
-		memset(vcpu->arch.sve_state, 0, vcpu_sve_state_size(vcpu));
->>>>>>> 6533e6db
 
 	reset_state->reset = false;
 
