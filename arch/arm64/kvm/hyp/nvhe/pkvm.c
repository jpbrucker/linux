--- conflicted
+++ resolved
@@ -1498,7 +1498,6 @@
 	return true;
 }
 
-<<<<<<< HEAD
 static bool pkvm_install_ioguard_page(struct pkvm_hyp_vcpu *hyp_vcpu, u64 *exit_code)
 {
 	u64 retval = SMCCC_RET_SUCCESS;
@@ -1569,7 +1568,9 @@
 
 out_guest_err:
 	smccc_set_retval(vcpu, SMCCC_RET_INVALID_PARAMETER, 0, 0, 0);
-=======
+	return true;
+}
+
 bool smccc_trng_available;
 
 static bool pkvm_forward_trng(struct kvm_vcpu *vcpu)
@@ -1596,7 +1597,6 @@
 		break;
 	}
 
->>>>>>> f3f5dc31
 	return true;
 }
 
@@ -1655,16 +1655,13 @@
 		return pkvm_memshare_call(hyp_vcpu, exit_code);
 	case ARM_SMCCC_VENDOR_HYP_KVM_MEM_UNSHARE_FUNC_ID:
 		return pkvm_memunshare_call(hyp_vcpu);
-<<<<<<< HEAD
 	case ARM_SMCCC_VENDOR_HYP_KVM_MEM_RELINQUISH_FUNC_ID:
 		return pkvm_memrelinquish_call(hyp_vcpu);
-=======
 	case ARM_SMCCC_TRNG_VERSION ... ARM_SMCCC_TRNG_RND32:
 	case ARM_SMCCC_TRNG_RND64:
 		if (smccc_trng_available)
 			return pkvm_forward_trng(vcpu);
 		break;
->>>>>>> f3f5dc31
 	default:
 		return pkvm_handle_psci(hyp_vcpu);
 	}
