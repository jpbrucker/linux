--- conflicted
+++ resolved
@@ -162,12 +162,8 @@
 
 	pr_alert("%s pgtable: %luk pages, %u-bit VAs, pgdp=%016lx\n",
 		 mm == &init_mm ? "swapper" : "user", PAGE_SIZE / SZ_1K,
-<<<<<<< HEAD
-		 mm == &init_mm ? VA_BITS : (int) vabits_user, mm->pgd);
-=======
 		 mm == &init_mm ? VA_BITS : (int)vabits_user,
 		 (unsigned long)virt_to_phys(mm->pgd));
->>>>>>> 0ecfebd2
 	pgdp = pgd_offset(mm, addr);
 	pgd = READ_ONCE(*pgdp);
 	pr_alert("[%016lx] pgd=%016llx", addr, pgd_val(pgd));
@@ -804,15 +800,6 @@
 	debug_fault_info[nr].name	= name;
 }
 
-<<<<<<< HEAD
-asmlinkage int __exception do_debug_exception(unsigned long addr_if_watchpoint,
-					      unsigned int esr,
-					      struct pt_regs *regs)
-{
-	const struct fault_info *inf = esr_to_debug_fault_info(esr);
-	unsigned long pc = instruction_pointer(regs);
-	int rv;
-=======
 #ifdef CONFIG_ARM64_ERRATUM_1463225
 DECLARE_PER_CPU(int, __in_cortex_a76_erratum_1463225_wa);
 
@@ -852,7 +839,6 @@
 
 	if (cortex_a76_erratum_1463225_debug_handler(regs))
 		return;
->>>>>>> 0ecfebd2
 
 	/*
 	 * Tell lockdep we disabled irqs in entry.S. Do nothing if they were
@@ -864,18 +850,9 @@
 	if (user_mode(regs) && !is_ttbr0_addr(pc))
 		arm64_apply_bp_hardening();
 
-<<<<<<< HEAD
-	if (!inf->fn(addr_if_watchpoint, esr, regs)) {
-		rv = 1;
-	} else {
-		arm64_notify_die(inf->name, regs,
-				 inf->sig, inf->code, (void __user *)pc, esr);
-		rv = 0;
-=======
 	if (inf->fn(addr_if_watchpoint, esr, regs)) {
 		arm64_notify_die(inf->name, regs,
 				 inf->sig, inf->code, (void __user *)pc, esr);
->>>>>>> 0ecfebd2
 	}
 
 	if (interrupts_enabled(regs))
