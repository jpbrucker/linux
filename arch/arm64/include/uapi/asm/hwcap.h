--- conflicted
+++ resolved
@@ -92,9 +92,6 @@
 #define HWCAP2_SME_FA64		(1 << 30)
 #define HWCAP2_WFXT		(1UL << 31)
 #define HWCAP2_EBF16		(1UL << 32)
-<<<<<<< HEAD
-=======
 #define HWCAP2_SVE_EBF16	(1UL << 33)
->>>>>>> 7365df19
 
 #endif /* _UAPI__ASM_HWCAP_H */