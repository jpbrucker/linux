// SPDX-License-Identifier: GPL-2.0
/*
 *  Copyright (C) 1991, 1992  Linus Torvalds
 *  Copyright (C) 2000, 2001, 2002 Andi Kleen SuSE Labs
 *
 *  1997-11-28  Modified for POSIX.1b signals by Richard Henderson
 *  2000-06-20  Pentium III FXSR, SSE support by Gareth Hughes
 *  2000-2002   x86-64 support by Andi Kleen
 */

#define pr_fmt(fmt) KBUILD_MODNAME ": " fmt

#include <linux/sched.h>
#include <linux/sched/task_stack.h>
#include <linux/mm.h>
#include <linux/smp.h>
#include <linux/kernel.h>
#include <linux/errno.h>
#include <linux/wait.h>
#include <linux/tracehook.h>
#include <linux/unistd.h>
#include <linux/stddef.h>
#include <linux/personality.h>
#include <linux/uaccess.h>
#include <linux/user-return-notifier.h>
#include <linux/uprobes.h>
#include <linux/context_tracking.h>
#include <linux/syscalls.h>

#include <asm/processor.h>
#include <asm/ucontext.h>
#include <asm/fpu/internal.h>
#include <asm/fpu/signal.h>
#include <asm/vdso.h>
#include <asm/mce.h>
#include <asm/sighandling.h>
#include <asm/vm86.h>

#ifdef CONFIG_X86_64
#include <asm/proto.h>
#include <asm/ia32_unistd.h>
#endif /* CONFIG_X86_64 */

#include <asm/syscall.h>
#include <asm/sigframe.h>
#include <asm/signal.h>

#ifdef CONFIG_X86_64
/*
 * If regs->ss will cause an IRET fault, change it.  Otherwise leave it
 * alone.  Using this generally makes no sense unless
 * user_64bit_mode(regs) would return true.
 */
static void force_valid_ss(struct pt_regs *regs)
{
	u32 ar;
	asm volatile ("lar %[old_ss], %[ar]\n\t"
		      "jz 1f\n\t"		/* If invalid: */
		      "xorl %[ar], %[ar]\n\t"	/* set ar = 0 */
		      "1:"
		      : [ar] "=r" (ar)
		      : [old_ss] "rm" ((u16)regs->ss));

	/*
	 * For a valid 64-bit user context, we need DPL 3, type
	 * read-write data or read-write exp-down data, and S and P
	 * set.  We can't use VERW because VERW doesn't check the
	 * P bit.
	 */
	ar &= AR_DPL_MASK | AR_S | AR_P | AR_TYPE_MASK;
	if (ar != (AR_DPL3 | AR_S | AR_P | AR_TYPE_RWDATA) &&
	    ar != (AR_DPL3 | AR_S | AR_P | AR_TYPE_RWDATA_EXPDOWN))
		regs->ss = __USER_DS;
}
# define CONTEXT_COPY_SIZE	offsetof(struct sigcontext, reserved1)
#else
# define CONTEXT_COPY_SIZE	sizeof(struct sigcontext)
#endif

static int restore_sigcontext(struct pt_regs *regs,
			      struct sigcontext __user *usc,
			      unsigned long uc_flags)
{
	struct sigcontext sc;

	/* Always make any pending restarted system calls return -EINTR */
	current->restart_block.fn = do_no_restart_syscall;

	if (copy_from_user(&sc, usc, CONTEXT_COPY_SIZE))
		return -EFAULT;

#ifdef CONFIG_X86_32
	set_user_gs(regs, sc.gs);
	regs->fs = sc.fs;
	regs->es = sc.es;
	regs->ds = sc.ds;
#endif /* CONFIG_X86_32 */

	regs->bx = sc.bx;
	regs->cx = sc.cx;
	regs->dx = sc.dx;
	regs->si = sc.si;
	regs->di = sc.di;
	regs->bp = sc.bp;
	regs->ax = sc.ax;
	regs->sp = sc.sp;
	regs->ip = sc.ip;

#ifdef CONFIG_X86_64
	regs->r8 = sc.r8;
	regs->r9 = sc.r9;
	regs->r10 = sc.r10;
	regs->r11 = sc.r11;
	regs->r12 = sc.r12;
	regs->r13 = sc.r13;
	regs->r14 = sc.r14;
	regs->r15 = sc.r15;
#endif /* CONFIG_X86_64 */

	/* Get CS/SS and force CPL3 */
	regs->cs = sc.cs | 0x03;
	regs->ss = sc.ss | 0x03;

	regs->flags = (regs->flags & ~FIX_EFLAGS) | (sc.flags & FIX_EFLAGS);
	/* disable syscall checks */
	regs->orig_ax = -1;

#ifdef CONFIG_X86_64
	/*
	 * Fix up SS if needed for the benefit of old DOSEMU and
	 * CRIU.
	 */
	if (unlikely(!(uc_flags & UC_STRICT_RESTORE_SS) && user_64bit_mode(regs)))
		force_valid_ss(regs);
#endif

<<<<<<< HEAD
	err |= fpu__restore_sig(buf, IS_ENABLED(CONFIG_X86_32));

	return err;
=======
	return fpu__restore_sig((void __user *)sc.fpstate,
			       IS_ENABLED(CONFIG_X86_32));
>>>>>>> 04d5ce62
}

static __always_inline int
__unsafe_setup_sigcontext(struct sigcontext __user *sc, void __user *fpstate,
		     struct pt_regs *regs, unsigned long mask)
{
#ifdef CONFIG_X86_32
	unsafe_put_user(get_user_gs(regs),
				  (unsigned int __user *)&sc->gs, Efault);
	unsafe_put_user(regs->fs, (unsigned int __user *)&sc->fs, Efault);
	unsafe_put_user(regs->es, (unsigned int __user *)&sc->es, Efault);
	unsafe_put_user(regs->ds, (unsigned int __user *)&sc->ds, Efault);
#endif /* CONFIG_X86_32 */

	unsafe_put_user(regs->di, &sc->di, Efault);
	unsafe_put_user(regs->si, &sc->si, Efault);
	unsafe_put_user(regs->bp, &sc->bp, Efault);
	unsafe_put_user(regs->sp, &sc->sp, Efault);
	unsafe_put_user(regs->bx, &sc->bx, Efault);
	unsafe_put_user(regs->dx, &sc->dx, Efault);
	unsafe_put_user(regs->cx, &sc->cx, Efault);
	unsafe_put_user(regs->ax, &sc->ax, Efault);
#ifdef CONFIG_X86_64
	unsafe_put_user(regs->r8, &sc->r8, Efault);
	unsafe_put_user(regs->r9, &sc->r9, Efault);
	unsafe_put_user(regs->r10, &sc->r10, Efault);
	unsafe_put_user(regs->r11, &sc->r11, Efault);
	unsafe_put_user(regs->r12, &sc->r12, Efault);
	unsafe_put_user(regs->r13, &sc->r13, Efault);
	unsafe_put_user(regs->r14, &sc->r14, Efault);
	unsafe_put_user(regs->r15, &sc->r15, Efault);
#endif /* CONFIG_X86_64 */

	unsafe_put_user(current->thread.trap_nr, &sc->trapno, Efault);
	unsafe_put_user(current->thread.error_code, &sc->err, Efault);
	unsafe_put_user(regs->ip, &sc->ip, Efault);
#ifdef CONFIG_X86_32
	unsafe_put_user(regs->cs, (unsigned int __user *)&sc->cs, Efault);
	unsafe_put_user(regs->flags, &sc->flags, Efault);
	unsafe_put_user(regs->sp, &sc->sp_at_signal, Efault);
	unsafe_put_user(regs->ss, (unsigned int __user *)&sc->ss, Efault);
#else /* !CONFIG_X86_32 */
	unsafe_put_user(regs->flags, &sc->flags, Efault);
	unsafe_put_user(regs->cs, &sc->cs, Efault);
	unsafe_put_user(0, &sc->gs, Efault);
	unsafe_put_user(0, &sc->fs, Efault);
	unsafe_put_user(regs->ss, &sc->ss, Efault);
#endif /* CONFIG_X86_32 */

	unsafe_put_user(fpstate, (unsigned long __user *)&sc->fpstate, Efault);

	/* non-iBCS2 extensions.. */
	unsafe_put_user(mask, &sc->oldmask, Efault);
	unsafe_put_user(current->thread.cr2, &sc->cr2, Efault);
	return 0;
Efault:
	return -EFAULT;
}

#define unsafe_put_sigcontext(sc, fp, regs, set, label)			\
do {									\
	if (__unsafe_setup_sigcontext(sc, fp, regs, set->sig[0]))	\
		goto label;						\
} while(0);

#define unsafe_put_sigmask(set, frame, label) \
	unsafe_put_user(*(__u64 *)(set), \
			(__u64 __user *)&(frame)->uc.uc_sigmask, \
			label)

/*
 * Set up a signal frame.
 */

/*
 * Determine which stack to use..
 */
static unsigned long align_sigframe(unsigned long sp)
{
#ifdef CONFIG_X86_32
	/*
	 * Align the stack pointer according to the i386 ABI,
	 * i.e. so that on function entry ((sp + 4) & 15) == 0.
	 */
	sp = ((sp + 4) & -16ul) - 4;
#else /* !CONFIG_X86_32 */
	sp = round_down(sp, 16) - 8;
#endif
	return sp;
}

static void __user *
get_sigframe(struct k_sigaction *ka, struct pt_regs *regs, size_t frame_size,
	     void __user **fpstate)
{
	/* Default to using normal stack */
	unsigned long math_size = 0;
	unsigned long sp = regs->sp;
	unsigned long buf_fx = 0;
	int onsigstack = on_sig_stack(sp);
	int ret;

	/* redzone */
	if (IS_ENABLED(CONFIG_X86_64))
		sp -= 128;

	/* This is the X/Open sanctioned signal stack switching.  */
	if (ka->sa.sa_flags & SA_ONSTACK) {
		if (sas_ss_flags(sp) == 0)
			sp = current->sas_ss_sp + current->sas_ss_size;
	} else if (IS_ENABLED(CONFIG_X86_32) &&
		   !onsigstack &&
		   regs->ss != __USER_DS &&
		   !(ka->sa.sa_flags & SA_RESTORER) &&
		   ka->sa.sa_restorer) {
		/* This is the legacy signal stack switching. */
		sp = (unsigned long) ka->sa.sa_restorer;
	}

	sp = fpu__alloc_mathframe(sp, IS_ENABLED(CONFIG_X86_32),
				  &buf_fx, &math_size);
	*fpstate = (void __user *)sp;

	sp = align_sigframe(sp - frame_size);

	/*
	 * If we are on the alternate signal stack and would overflow it, don't.
	 * Return an always-bogus address instead so we will die with SIGSEGV.
	 */
	if (onsigstack && !likely(on_sig_stack(sp)))
		return (void __user *)-1L;

	/* save i387 and extended state */
	ret = copy_fpstate_to_sigframe(*fpstate, (void __user *)buf_fx, math_size);
	if (ret < 0)
		return (void __user *)-1L;

	return (void __user *)sp;
}

#ifdef CONFIG_X86_32
static const struct {
	u16 poplmovl;
	u32 val;
	u16 int80;
} __attribute__((packed)) retcode = {
	0xb858,		/* popl %eax; movl $..., %eax */
	__NR_sigreturn,
	0x80cd,		/* int $0x80 */
};

static const struct {
	u8  movl;
	u32 val;
	u16 int80;
	u8  pad;
} __attribute__((packed)) rt_retcode = {
	0xb8,		/* movl $..., %eax */
	__NR_rt_sigreturn,
	0x80cd,		/* int $0x80 */
	0
};

static int
__setup_frame(int sig, struct ksignal *ksig, sigset_t *set,
	      struct pt_regs *regs)
{
	struct sigframe __user *frame;
	void __user *restorer;
	void __user *fp = NULL;

	frame = get_sigframe(&ksig->ka, regs, sizeof(*frame), &fp);

	if (!user_access_begin(frame, sizeof(*frame)))
		return -EFAULT;

	unsafe_put_user(sig, &frame->sig, Efault);
	unsafe_put_sigcontext(&frame->sc, fp, regs, set, Efault);
	unsafe_put_user(set->sig[1], &frame->extramask[0], Efault);
	if (current->mm->context.vdso)
		restorer = current->mm->context.vdso +
			vdso_image_32.sym___kernel_sigreturn;
	else
		restorer = &frame->retcode;
	if (ksig->ka.sa.sa_flags & SA_RESTORER)
		restorer = ksig->ka.sa.sa_restorer;

	/* Set up to return from userspace.  */
	unsafe_put_user(restorer, &frame->pretcode, Efault);

	/*
	 * This is popl %eax ; movl $__NR_sigreturn, %eax ; int $0x80
	 *
	 * WE DO NOT USE IT ANY MORE! It's only left here for historical
	 * reasons and because gdb uses it as a signature to notice
	 * signal handler stack frames.
	 */
	unsafe_put_user(*((u64 *)&retcode), (u64 *)frame->retcode, Efault);
	user_access_end();

	/* Set up registers for signal handler */
	regs->sp = (unsigned long)frame;
	regs->ip = (unsigned long)ksig->ka.sa.sa_handler;
	regs->ax = (unsigned long)sig;
	regs->dx = 0;
	regs->cx = 0;

	regs->ds = __USER_DS;
	regs->es = __USER_DS;
	regs->ss = __USER_DS;
	regs->cs = __USER_CS;

	return 0;

Efault:
	user_access_end();
	return -EFAULT;
}

static int __setup_rt_frame(int sig, struct ksignal *ksig,
			    sigset_t *set, struct pt_regs *regs)
{
	struct rt_sigframe __user *frame;
	void __user *restorer;
	void __user *fp = NULL;

	frame = get_sigframe(&ksig->ka, regs, sizeof(*frame), &fp);

	if (!user_access_begin(frame, sizeof(*frame)))
		return -EFAULT;

	unsafe_put_user(sig, &frame->sig, Efault);
	unsafe_put_user(&frame->info, &frame->pinfo, Efault);
	unsafe_put_user(&frame->uc, &frame->puc, Efault);

	/* Create the ucontext.  */
	if (static_cpu_has(X86_FEATURE_XSAVE))
		unsafe_put_user(UC_FP_XSTATE, &frame->uc.uc_flags, Efault);
	else
		unsafe_put_user(0, &frame->uc.uc_flags, Efault);
	unsafe_put_user(0, &frame->uc.uc_link, Efault);
	unsafe_save_altstack(&frame->uc.uc_stack, regs->sp, Efault);

	/* Set up to return from userspace.  */
	restorer = current->mm->context.vdso +
		vdso_image_32.sym___kernel_rt_sigreturn;
	if (ksig->ka.sa.sa_flags & SA_RESTORER)
		restorer = ksig->ka.sa.sa_restorer;
	unsafe_put_user(restorer, &frame->pretcode, Efault);

	/*
	 * This is movl $__NR_rt_sigreturn, %ax ; int $0x80
	 *
	 * WE DO NOT USE IT ANY MORE! It's only left here for historical
	 * reasons and because gdb uses it as a signature to notice
	 * signal handler stack frames.
	 */
	unsafe_put_user(*((u64 *)&rt_retcode), (u64 *)frame->retcode, Efault);
	unsafe_put_sigcontext(&frame->uc.uc_mcontext, fp, regs, set, Efault);
	unsafe_put_sigmask(set, frame, Efault);
	user_access_end();
	
	if (copy_siginfo_to_user(&frame->info, &ksig->info))
		return -EFAULT;

	/* Set up registers for signal handler */
	regs->sp = (unsigned long)frame;
	regs->ip = (unsigned long)ksig->ka.sa.sa_handler;
	regs->ax = (unsigned long)sig;
	regs->dx = (unsigned long)&frame->info;
	regs->cx = (unsigned long)&frame->uc;

	regs->ds = __USER_DS;
	regs->es = __USER_DS;
	regs->ss = __USER_DS;
	regs->cs = __USER_CS;

	return 0;
Efault:
	user_access_end();
	return -EFAULT;
}
#else /* !CONFIG_X86_32 */
static unsigned long frame_uc_flags(struct pt_regs *regs)
{
	unsigned long flags;

	if (boot_cpu_has(X86_FEATURE_XSAVE))
		flags = UC_FP_XSTATE | UC_SIGCONTEXT_SS;
	else
		flags = UC_SIGCONTEXT_SS;

	if (likely(user_64bit_mode(regs)))
		flags |= UC_STRICT_RESTORE_SS;

	return flags;
}

static int __setup_rt_frame(int sig, struct ksignal *ksig,
			    sigset_t *set, struct pt_regs *regs)
{
	struct rt_sigframe __user *frame;
	void __user *fp = NULL;
	unsigned long uc_flags;

	/* x86-64 should always use SA_RESTORER. */
	if (!(ksig->ka.sa.sa_flags & SA_RESTORER))
		return -EFAULT;

	frame = get_sigframe(&ksig->ka, regs, sizeof(struct rt_sigframe), &fp);
	uc_flags = frame_uc_flags(regs);

	if (!user_access_begin(frame, sizeof(*frame)))
		return -EFAULT;

	/* Create the ucontext.  */
	unsafe_put_user(uc_flags, &frame->uc.uc_flags, Efault);
	unsafe_put_user(0, &frame->uc.uc_link, Efault);
	unsafe_save_altstack(&frame->uc.uc_stack, regs->sp, Efault);

	/* Set up to return from userspace.  If provided, use a stub
	   already in userspace.  */
	unsafe_put_user(ksig->ka.sa.sa_restorer, &frame->pretcode, Efault);
	unsafe_put_sigcontext(&frame->uc.uc_mcontext, fp, regs, set, Efault);
	unsafe_put_sigmask(set, frame, Efault);
	user_access_end();

	if (ksig->ka.sa.sa_flags & SA_SIGINFO) {
		if (copy_siginfo_to_user(&frame->info, &ksig->info))
			return -EFAULT;
	}

	/* Set up registers for signal handler */
	regs->di = sig;
	/* In case the signal handler was declared without prototypes */
	regs->ax = 0;

	/* This also works for non SA_SIGINFO handlers because they expect the
	   next argument after the signal number on the stack. */
	regs->si = (unsigned long)&frame->info;
	regs->dx = (unsigned long)&frame->uc;
	regs->ip = (unsigned long) ksig->ka.sa.sa_handler;

	regs->sp = (unsigned long)frame;

	/*
	 * Set up the CS and SS registers to run signal handlers in
	 * 64-bit mode, even if the handler happens to be interrupting
	 * 32-bit or 16-bit code.
	 *
	 * SS is subtle.  In 64-bit mode, we don't need any particular
	 * SS descriptor, but we do need SS to be valid.  It's possible
	 * that the old SS is entirely bogus -- this can happen if the
	 * signal we're trying to deliver is #GP or #SS caused by a bad
	 * SS value.  We also have a compatbility issue here: DOSEMU
	 * relies on the contents of the SS register indicating the
	 * SS value at the time of the signal, even though that code in
	 * DOSEMU predates sigreturn's ability to restore SS.  (DOSEMU
	 * avoids relying on sigreturn to restore SS; instead it uses
	 * a trampoline.)  So we do our best: if the old SS was valid,
	 * we keep it.  Otherwise we replace it.
	 */
	regs->cs = __USER_CS;

	if (unlikely(regs->ss != __USER_DS))
		force_valid_ss(regs);

	return 0;

Efault:
	user_access_end();
	return -EFAULT;
}
#endif /* CONFIG_X86_32 */

static int x32_setup_rt_frame(struct ksignal *ksig,
			      compat_sigset_t *set,
			      struct pt_regs *regs)
{
#ifdef CONFIG_X86_X32_ABI
	struct rt_sigframe_x32 __user *frame;
	unsigned long uc_flags;
	void __user *restorer;
	void __user *fp = NULL;

	if (!(ksig->ka.sa.sa_flags & SA_RESTORER))
		return -EFAULT;

	frame = get_sigframe(&ksig->ka, regs, sizeof(*frame), &fp);

	uc_flags = frame_uc_flags(regs);

	if (!user_access_begin(frame, sizeof(*frame)))
		return -EFAULT;

	/* Create the ucontext.  */
	unsafe_put_user(uc_flags, &frame->uc.uc_flags, Efault);
	unsafe_put_user(0, &frame->uc.uc_link, Efault);
	unsafe_compat_save_altstack(&frame->uc.uc_stack, regs->sp, Efault);
	unsafe_put_user(0, &frame->uc.uc__pad0, Efault);
	restorer = ksig->ka.sa.sa_restorer;
	unsafe_put_user(restorer, (unsigned long __user *)&frame->pretcode, Efault);
	unsafe_put_sigcontext(&frame->uc.uc_mcontext, fp, regs, set, Efault);
	unsafe_put_sigmask(set, frame, Efault);
	user_access_end();

	if (ksig->ka.sa.sa_flags & SA_SIGINFO) {
		if (__copy_siginfo_to_user32(&frame->info, &ksig->info, true))
			return -EFAULT;
	}

	/* Set up registers for signal handler */
	regs->sp = (unsigned long) frame;
	regs->ip = (unsigned long) ksig->ka.sa.sa_handler;

	/* We use the x32 calling convention here... */
	regs->di = ksig->sig;
	regs->si = (unsigned long) &frame->info;
	regs->dx = (unsigned long) &frame->uc;

	loadsegment(ds, __USER_DS);
	loadsegment(es, __USER_DS);

	regs->cs = __USER_CS;
	regs->ss = __USER_DS;
#endif	/* CONFIG_X86_X32_ABI */

	return 0;
#ifdef CONFIG_X86_X32_ABI
Efault:
	user_access_end();
	return -EFAULT;
#endif
}

/*
 * Do a signal return; undo the signal stack.
 */
#ifdef CONFIG_X86_32
SYSCALL_DEFINE0(sigreturn)
{
	struct pt_regs *regs = current_pt_regs();
	struct sigframe __user *frame;
	sigset_t set;

	frame = (struct sigframe __user *)(regs->sp - 8);

	if (!access_ok(frame, sizeof(*frame)))
		goto badframe;
	if (__get_user(set.sig[0], &frame->sc.oldmask) ||
	    __get_user(set.sig[1], &frame->extramask[0]))
		goto badframe;

	set_current_blocked(&set);

	/*
	 * x86_32 has no uc_flags bits relevant to restore_sigcontext.
	 * Save a few cycles by skipping the __get_user.
	 */
	if (restore_sigcontext(regs, &frame->sc, 0))
		goto badframe;
	return regs->ax;

badframe:
	signal_fault(regs, frame, "sigreturn");

	return 0;
}
#endif /* CONFIG_X86_32 */

SYSCALL_DEFINE0(rt_sigreturn)
{
	struct pt_regs *regs = current_pt_regs();
	struct rt_sigframe __user *frame;
	sigset_t set;
	unsigned long uc_flags;

	frame = (struct rt_sigframe __user *)(regs->sp - sizeof(long));
	if (!access_ok(frame, sizeof(*frame)))
		goto badframe;
	if (__get_user(*(__u64 *)&set, (__u64 __user *)&frame->uc.uc_sigmask))
		goto badframe;
	if (__get_user(uc_flags, &frame->uc.uc_flags))
		goto badframe;

	set_current_blocked(&set);

	if (restore_sigcontext(regs, &frame->uc.uc_mcontext, uc_flags))
		goto badframe;

	if (restore_altstack(&frame->uc.uc_stack))
		goto badframe;

	return regs->ax;

badframe:
	signal_fault(regs, frame, "rt_sigreturn");
	return 0;
}

static inline int is_ia32_compat_frame(struct ksignal *ksig)
{
	return IS_ENABLED(CONFIG_IA32_EMULATION) &&
		ksig->ka.sa.sa_flags & SA_IA32_ABI;
}

static inline int is_ia32_frame(struct ksignal *ksig)
{
	return IS_ENABLED(CONFIG_X86_32) || is_ia32_compat_frame(ksig);
}

static inline int is_x32_frame(struct ksignal *ksig)
{
	return IS_ENABLED(CONFIG_X86_X32_ABI) &&
		ksig->ka.sa.sa_flags & SA_X32_ABI;
}

static int
setup_rt_frame(struct ksignal *ksig, struct pt_regs *regs)
{
	int usig = ksig->sig;
	sigset_t *set = sigmask_to_save();
	compat_sigset_t *cset = (compat_sigset_t *) set;

	/* Perform fixup for the pre-signal frame. */
	rseq_signal_deliver(ksig, regs);

	/* Set up the stack frame */
	if (is_ia32_frame(ksig)) {
		if (ksig->ka.sa.sa_flags & SA_SIGINFO)
			return ia32_setup_rt_frame(usig, ksig, cset, regs);
		else
			return ia32_setup_frame(usig, ksig, cset, regs);
	} else if (is_x32_frame(ksig)) {
		return x32_setup_rt_frame(ksig, cset, regs);
	} else {
		return __setup_rt_frame(ksig->sig, ksig, set, regs);
	}
}

static void
handle_signal(struct ksignal *ksig, struct pt_regs *regs)
{
	bool stepping, failed;
	struct fpu *fpu = &current->thread.fpu;

	if (v8086_mode(regs))
		save_v86_state((struct kernel_vm86_regs *) regs, VM86_SIGNAL);

	/* Are we from a system call? */
	if (syscall_get_nr(current, regs) >= 0) {
		/* If so, check system call restarting.. */
		switch (syscall_get_error(current, regs)) {
		case -ERESTART_RESTARTBLOCK:
		case -ERESTARTNOHAND:
			regs->ax = -EINTR;
			break;

		case -ERESTARTSYS:
			if (!(ksig->ka.sa.sa_flags & SA_RESTART)) {
				regs->ax = -EINTR;
				break;
			}
		/* fallthrough */
		case -ERESTARTNOINTR:
			regs->ax = regs->orig_ax;
			regs->ip -= 2;
			break;
		}
	}

	/*
	 * If TF is set due to a debugger (TIF_FORCED_TF), clear TF now
	 * so that register information in the sigcontext is correct and
	 * then notify the tracer before entering the signal handler.
	 */
	stepping = test_thread_flag(TIF_SINGLESTEP);
	if (stepping)
		user_disable_single_step(current);

	failed = (setup_rt_frame(ksig, regs) < 0);
	if (!failed) {
		/*
		 * Clear the direction flag as per the ABI for function entry.
		 *
		 * Clear RF when entering the signal handler, because
		 * it might disable possible debug exception from the
		 * signal handler.
		 *
		 * Clear TF for the case when it wasn't set by debugger to
		 * avoid the recursive send_sigtrap() in SIGTRAP handler.
		 */
		regs->flags &= ~(X86_EFLAGS_DF|X86_EFLAGS_RF|X86_EFLAGS_TF);
		/*
		 * Ensure the signal handler starts with the new fpu state.
		 */
		fpu__clear(fpu);
	}
	signal_setup_done(failed, ksig, stepping);
}

static inline unsigned long get_nr_restart_syscall(const struct pt_regs *regs)
{
	/*
	 * This function is fundamentally broken as currently
	 * implemented.
	 *
	 * The idea is that we want to trigger a call to the
	 * restart_block() syscall and that we want in_ia32_syscall(),
	 * in_x32_syscall(), etc. to match whatever they were in the
	 * syscall being restarted.  We assume that the syscall
	 * instruction at (regs->ip - 2) matches whatever syscall
	 * instruction we used to enter in the first place.
	 *
	 * The problem is that we can get here when ptrace pokes
	 * syscall-like values into regs even if we're not in a syscall
	 * at all.
	 *
	 * For now, we maintain historical behavior and guess based on
	 * stored state.  We could do better by saving the actual
	 * syscall arch in restart_block or (with caveats on x32) by
	 * checking if regs->ip points to 'int $0x80'.  The current
	 * behavior is incorrect if a tracer has a different bitness
	 * than the tracee.
	 */
#ifdef CONFIG_IA32_EMULATION
	if (current_thread_info()->status & (TS_COMPAT|TS_I386_REGS_POKED))
		return __NR_ia32_restart_syscall;
#endif
#ifdef CONFIG_X86_X32_ABI
	return __NR_restart_syscall | (regs->orig_ax & __X32_SYSCALL_BIT);
#else
	return __NR_restart_syscall;
#endif
}

/*
 * Note that 'init' is a special process: it doesn't get signals it doesn't
 * want to handle. Thus you cannot kill init even with a SIGKILL even by
 * mistake.
 */
void do_signal(struct pt_regs *regs)
{
	struct ksignal ksig;

	if (get_signal(&ksig)) {
		/* Whee! Actually deliver the signal.  */
		handle_signal(&ksig, regs);
		return;
	}

	/* Did we come from a system call? */
	if (syscall_get_nr(current, regs) >= 0) {
		/* Restart the system call - no handlers present */
		switch (syscall_get_error(current, regs)) {
		case -ERESTARTNOHAND:
		case -ERESTARTSYS:
		case -ERESTARTNOINTR:
			regs->ax = regs->orig_ax;
			regs->ip -= 2;
			break;

		case -ERESTART_RESTARTBLOCK:
			regs->ax = get_nr_restart_syscall(regs);
			regs->ip -= 2;
			break;
		}
	}

	/*
	 * If there's no signal to deliver, we just put the saved sigmask
	 * back.
	 */
	restore_saved_sigmask();
}

void signal_fault(struct pt_regs *regs, void __user *frame, char *where)
{
	struct task_struct *me = current;

	if (show_unhandled_signals && printk_ratelimit()) {
		printk("%s"
		       "%s[%d] bad frame in %s frame:%p ip:%lx sp:%lx orax:%lx",
		       task_pid_nr(current) > 1 ? KERN_INFO : KERN_EMERG,
		       me->comm, me->pid, where, frame,
		       regs->ip, regs->sp, regs->orig_ax);
		print_vma_addr(KERN_CONT " in ", regs->ip);
		pr_cont("\n");
	}

	force_sig(SIGSEGV);
}

#ifdef CONFIG_X86_X32_ABI
COMPAT_SYSCALL_DEFINE0(x32_rt_sigreturn)
{
	struct pt_regs *regs = current_pt_regs();
	struct rt_sigframe_x32 __user *frame;
	sigset_t set;
	unsigned long uc_flags;

	frame = (struct rt_sigframe_x32 __user *)(regs->sp - 8);

	if (!access_ok(frame, sizeof(*frame)))
		goto badframe;
	if (__get_user(set.sig[0], (__u64 __user *)&frame->uc.uc_sigmask))
		goto badframe;
	if (__get_user(uc_flags, &frame->uc.uc_flags))
		goto badframe;

	set_current_blocked(&set);

	if (restore_sigcontext(regs, &frame->uc.uc_mcontext, uc_flags))
		goto badframe;

	if (compat_restore_altstack(&frame->uc.uc_stack))
		goto badframe;

	return regs->ax;

badframe:
	signal_fault(regs, frame, "x32 rt_sigreturn");
	return 0;
}
#endif<|MERGE_RESOLUTION|>--- conflicted
+++ resolved
@@ -134,14 +134,8 @@
 		force_valid_ss(regs);
 #endif
 
-<<<<<<< HEAD
-	err |= fpu__restore_sig(buf, IS_ENABLED(CONFIG_X86_32));
-
-	return err;
-=======
 	return fpu__restore_sig((void __user *)sc.fpstate,
 			       IS_ENABLED(CONFIG_X86_32));
->>>>>>> 04d5ce62
 }
 
 static __always_inline int
