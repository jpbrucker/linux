--- conflicted
+++ resolved
@@ -139,10 +139,6 @@
 	x86_init.resources.probe_roms		= x86_init_noop;
 	x86_init.mpparse.find_mptable		= x86_init_noop;
 	x86_init.mpparse.early_parse_smp_cfg	= x86_init_noop;
-<<<<<<< HEAD
-	x86_init.mpparse.parse_smp_cfg		= x86_dtb_parse_smp_config;
-=======
->>>>>>> 0c383648
 	x86_init.pci.init			= ce4100_pci_init;
 	x86_init.pci.init_irq			= sdv_pci_init;
 
