--- conflicted
+++ resolved
@@ -10136,16 +10136,10 @@
 			(unsigned long)(vmcs12->posted_intr_desc_addr &
 			(PAGE_SIZE - 1)));
 	}
-<<<<<<< HEAD
-	if (!nested_vmx_prepare_msr_bitmap(vcpu, vmcs12))
-=======
-	if (cpu_has_vmx_msr_bitmap() &&
-	    nested_cpu_has(vmcs12, CPU_BASED_USE_MSR_BITMAPS) &&
-	    nested_vmx_merge_msr_bitmap(vcpu, vmcs12))
+	if (nested_vmx_prepare_msr_bitmap(vcpu, vmcs12))
 		vmcs_set_bits(CPU_BASED_VM_EXEC_CONTROL,
 			      CPU_BASED_USE_MSR_BITMAPS);
 	else
->>>>>>> e4865757
 		vmcs_clear_bits(CPU_BASED_VM_EXEC_CONTROL,
 				CPU_BASED_USE_MSR_BITMAPS);
 }
