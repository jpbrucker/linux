--- conflicted
+++ resolved
@@ -524,9 +524,6 @@
 
 	msr_bitmap_l1 = (unsigned long *)map->hva;
 
-<<<<<<< HEAD
-	msr_bitmap_l1 = (unsigned long *)kmap(page);
-
 	/*
 	 * To keep the control flow simple, pay eight 8-byte writes (sixteen
 	 * 4-byte writes on 32-bit systems) up front to enable intercepts for
@@ -534,15 +531,6 @@
 	 */
 	enable_x2apic_msr_intercepts(msr_bitmap_l0);
 
-=======
-	/*
-	 * To keep the control flow simple, pay eight 8-byte writes (sixteen
-	 * 4-byte writes on 32-bit systems) up front to enable intercepts for
-	 * the x2APIC MSR range and selectively disable them below.
-	 */
-	enable_x2apic_msr_intercepts(msr_bitmap_l0);
-
->>>>>>> c011d23b
 	if (nested_cpu_has_virt_x2apic_mode(vmcs12)) {
 		if (nested_cpu_has_apic_reg_virt(vmcs12)) {
 			/*
@@ -2617,13 +2605,10 @@
 	    is_noncanonical_address(vmcs12->host_ia32_sysenter_eip, vcpu))
 		return -EINVAL;
 
-<<<<<<< HEAD
-=======
 	if ((vmcs12->vm_exit_controls & VM_EXIT_LOAD_IA32_PAT) &&
 	    !kvm_pat_valid(vmcs12->host_ia32_pat))
 		return -EINVAL;
 
->>>>>>> c011d23b
 	/*
 	 * If the load IA32_EFER VM-exit control is 1, bits reserved in the
 	 * IA32_EFER MSR must be 0 in the field for that register. In addition,
@@ -2878,15 +2863,8 @@
 		 * If translation failed, VM entry will fail because
 		 * prepare_vmcs02 set VIRTUAL_APIC_PAGE_ADDR to -1ull.
 		 */
-<<<<<<< HEAD
-		if (!is_error_page(page)) {
-			vmx->nested.virtual_apic_page = page;
-			hpa = page_to_phys(vmx->nested.virtual_apic_page);
-			vmcs_write64(VIRTUAL_APIC_PAGE_ADDR, hpa);
-=======
 		if (!kvm_vcpu_map(vcpu, gpa_to_gfn(vmcs12->virtual_apic_page_addr), map)) {
 			vmcs_write64(VIRTUAL_APIC_PAGE_ADDR, pfn_to_hpa(map->pfn));
->>>>>>> c011d23b
 		} else if (nested_cpu_has(vmcs12, CPU_BASED_CR8_LOAD_EXITING) &&
 		           nested_cpu_has(vmcs12, CPU_BASED_CR8_STORE_EXITING) &&
 			   !nested_cpu_has2(vmcs12, SECONDARY_EXEC_VIRTUALIZE_APIC_ACCESSES)) {
