/*
 * SMP support for ppc.
 *
 * Written by Cort Dougan (cort@cs.nmt.edu) borrowing a great
 * deal of code from the sparc and intel versions.
 *
 * Copyright (C) 1999 Cort Dougan <cort@cs.nmt.edu>
 *
 * PowerPC-64 Support added by Dave Engebretsen, Peter Bergner, and
 * Mike Corrigan {engebret|bergner|mikec}@us.ibm.com
 *
 *      This program is free software; you can redistribute it and/or
 *      modify it under the terms of the GNU General Public License
 *      as published by the Free Software Foundation; either version
 *      2 of the License, or (at your option) any later version.
 */

#undef DEBUG

#include <linux/kernel.h>
#include <linux/export.h>
#include <linux/sched/mm.h>
#include <linux/sched/topology.h>
#include <linux/smp.h>
#include <linux/interrupt.h>
#include <linux/delay.h>
#include <linux/init.h>
#include <linux/spinlock.h>
#include <linux/cache.h>
#include <linux/err.h>
#include <linux/device.h>
#include <linux/cpu.h>
#include <linux/notifier.h>
#include <linux/topology.h>
#include <linux/profile.h>
#include <linux/processor.h>

#include <asm/ptrace.h>
#include <linux/atomic.h>
#include <asm/irq.h>
#include <asm/hw_irq.h>
#include <asm/kvm_ppc.h>
#include <asm/dbell.h>
#include <asm/page.h>
#include <asm/pgtable.h>
#include <asm/prom.h>
#include <asm/smp.h>
#include <asm/time.h>
#include <asm/machdep.h>
#include <asm/cputhreads.h>
#include <asm/cputable.h>
#include <asm/mpic.h>
#include <asm/vdso_datapage.h>
#ifdef CONFIG_PPC64
#include <asm/paca.h>
#endif
#include <asm/vdso.h>
#include <asm/debug.h>
#include <asm/kexec.h>
#include <asm/asm-prototypes.h>
#include <asm/cpu_has_feature.h>

#ifdef DEBUG
#include <asm/udbg.h>
#define DBG(fmt...) udbg_printf(fmt)
#else
#define DBG(fmt...)
#endif

#ifdef CONFIG_HOTPLUG_CPU
/* State of each CPU during hotplug phases */
static DEFINE_PER_CPU(int, cpu_state) = { 0 };
#endif

struct thread_info *secondary_ti;

DEFINE_PER_CPU(cpumask_var_t, cpu_sibling_map);
DEFINE_PER_CPU(cpumask_var_t, cpu_l2_cache_map);
DEFINE_PER_CPU(cpumask_var_t, cpu_core_map);

EXPORT_PER_CPU_SYMBOL(cpu_sibling_map);
EXPORT_PER_CPU_SYMBOL(cpu_l2_cache_map);
EXPORT_PER_CPU_SYMBOL(cpu_core_map);

/* SMP operations for this machine */
struct smp_ops_t *smp_ops;

/* Can't be static due to PowerMac hackery */
volatile unsigned int cpu_callin_map[NR_CPUS];

int smt_enabled_at_boot = 1;

/*
 * Returns 1 if the specified cpu should be brought up during boot.
 * Used to inhibit booting threads if they've been disabled or
 * limited on the command line
 */
int smp_generic_cpu_bootable(unsigned int nr)
{
	/* Special case - we inhibit secondary thread startup
	 * during boot if the user requests it.
	 */
	if (system_state < SYSTEM_RUNNING && cpu_has_feature(CPU_FTR_SMT)) {
		if (!smt_enabled_at_boot && cpu_thread_in_core(nr) != 0)
			return 0;
		if (smt_enabled_at_boot
		    && cpu_thread_in_core(nr) >= smt_enabled_at_boot)
			return 0;
	}

	return 1;
}


#ifdef CONFIG_PPC64
int smp_generic_kick_cpu(int nr)
{
	if (nr < 0 || nr >= nr_cpu_ids)
		return -EINVAL;

	/*
	 * The processor is currently spinning, waiting for the
	 * cpu_start field to become non-zero After we set cpu_start,
	 * the processor will continue on to secondary_start
	 */
	if (!paca[nr].cpu_start) {
		paca[nr].cpu_start = 1;
		smp_mb();
		return 0;
	}

#ifdef CONFIG_HOTPLUG_CPU
	/*
	 * Ok it's not there, so it might be soft-unplugged, let's
	 * try to bring it back
	 */
	generic_set_cpu_up(nr);
	smp_wmb();
	smp_send_reschedule(nr);
#endif /* CONFIG_HOTPLUG_CPU */

	return 0;
}
#endif /* CONFIG_PPC64 */

static irqreturn_t call_function_action(int irq, void *data)
{
	generic_smp_call_function_interrupt();
	return IRQ_HANDLED;
}

static irqreturn_t reschedule_action(int irq, void *data)
{
	scheduler_ipi();
	return IRQ_HANDLED;
}

static irqreturn_t tick_broadcast_ipi_action(int irq, void *data)
{
	tick_broadcast_ipi_handler();
	return IRQ_HANDLED;
}

#ifdef CONFIG_NMI_IPI
static irqreturn_t nmi_ipi_action(int irq, void *data)
{
	smp_handle_nmi_ipi(get_irq_regs());
	return IRQ_HANDLED;
}
#endif

static irq_handler_t smp_ipi_action[] = {
	[PPC_MSG_CALL_FUNCTION] =  call_function_action,
	[PPC_MSG_RESCHEDULE] = reschedule_action,
	[PPC_MSG_TICK_BROADCAST] = tick_broadcast_ipi_action,
#ifdef CONFIG_NMI_IPI
	[PPC_MSG_NMI_IPI] = nmi_ipi_action,
#endif
};

/*
 * The NMI IPI is a fallback and not truly non-maskable. It is simpler
 * than going through the call function infrastructure, and strongly
 * serialized, so it is more appropriate for debugging.
 */
const char *smp_ipi_name[] = {
	[PPC_MSG_CALL_FUNCTION] =  "ipi call function",
	[PPC_MSG_RESCHEDULE] = "ipi reschedule",
	[PPC_MSG_TICK_BROADCAST] = "ipi tick-broadcast",
	[PPC_MSG_NMI_IPI] = "nmi ipi",
};

/* optional function to request ipi, for controllers with >= 4 ipis */
int smp_request_message_ipi(int virq, int msg)
{
	int err;

	if (msg < 0 || msg > PPC_MSG_NMI_IPI)
		return -EINVAL;
#ifndef CONFIG_NMI_IPI
	if (msg == PPC_MSG_NMI_IPI)
		return 1;
#endif

	err = request_irq(virq, smp_ipi_action[msg],
			  IRQF_PERCPU | IRQF_NO_THREAD | IRQF_NO_SUSPEND,
			  smp_ipi_name[msg], NULL);
	WARN(err < 0, "unable to request_irq %d for %s (rc %d)\n",
		virq, smp_ipi_name[msg], err);

	return err;
}

#ifdef CONFIG_PPC_SMP_MUXED_IPI
struct cpu_messages {
	long messages;			/* current messages */
};
static DEFINE_PER_CPU_SHARED_ALIGNED(struct cpu_messages, ipi_message);

void smp_muxed_ipi_set_message(int cpu, int msg)
{
	struct cpu_messages *info = &per_cpu(ipi_message, cpu);
	char *message = (char *)&info->messages;

	/*
	 * Order previous accesses before accesses in the IPI handler.
	 */
	smp_mb();
	message[msg] = 1;
}

void smp_muxed_ipi_message_pass(int cpu, int msg)
{
	smp_muxed_ipi_set_message(cpu, msg);

	/*
	 * cause_ipi functions are required to include a full barrier
	 * before doing whatever causes the IPI.
	 */
	smp_ops->cause_ipi(cpu);
}

#ifdef __BIG_ENDIAN__
#define IPI_MESSAGE(A) (1uL << ((BITS_PER_LONG - 8) - 8 * (A)))
#else
#define IPI_MESSAGE(A) (1uL << (8 * (A)))
#endif

irqreturn_t smp_ipi_demux(void)
{
	mb();	/* order any irq clear */

	return smp_ipi_demux_relaxed();
}

/* sync-free variant. Callers should ensure synchronization */
irqreturn_t smp_ipi_demux_relaxed(void)
{
	struct cpu_messages *info;
	unsigned long all;

	info = this_cpu_ptr(&ipi_message);
	do {
		all = xchg(&info->messages, 0);
#if defined(CONFIG_KVM_XICS) && defined(CONFIG_KVM_BOOK3S_HV_POSSIBLE)
		/*
		 * Must check for PPC_MSG_RM_HOST_ACTION messages
		 * before PPC_MSG_CALL_FUNCTION messages because when
		 * a VM is destroyed, we call kick_all_cpus_sync()
		 * to ensure that any pending PPC_MSG_RM_HOST_ACTION
		 * messages have completed before we free any VCPUs.
		 */
		if (all & IPI_MESSAGE(PPC_MSG_RM_HOST_ACTION))
			kvmppc_xics_ipi_action();
#endif
		if (all & IPI_MESSAGE(PPC_MSG_CALL_FUNCTION))
			generic_smp_call_function_interrupt();
		if (all & IPI_MESSAGE(PPC_MSG_RESCHEDULE))
			scheduler_ipi();
		if (all & IPI_MESSAGE(PPC_MSG_TICK_BROADCAST))
			tick_broadcast_ipi_handler();
#ifdef CONFIG_NMI_IPI
		if (all & IPI_MESSAGE(PPC_MSG_NMI_IPI))
			nmi_ipi_action(0, NULL);
#endif
	} while (info->messages);

	return IRQ_HANDLED;
}
#endif /* CONFIG_PPC_SMP_MUXED_IPI */

static inline void do_message_pass(int cpu, int msg)
{
	if (smp_ops->message_pass)
		smp_ops->message_pass(cpu, msg);
#ifdef CONFIG_PPC_SMP_MUXED_IPI
	else
		smp_muxed_ipi_message_pass(cpu, msg);
#endif
}

void smp_send_reschedule(int cpu)
{
	if (likely(smp_ops))
		do_message_pass(cpu, PPC_MSG_RESCHEDULE);
}
EXPORT_SYMBOL_GPL(smp_send_reschedule);

void arch_send_call_function_single_ipi(int cpu)
{
	do_message_pass(cpu, PPC_MSG_CALL_FUNCTION);
}

void arch_send_call_function_ipi_mask(const struct cpumask *mask)
{
	unsigned int cpu;

	for_each_cpu(cpu, mask)
		do_message_pass(cpu, PPC_MSG_CALL_FUNCTION);
}

#ifdef CONFIG_NMI_IPI

/*
 * "NMI IPI" system.
 *
 * NMI IPIs may not be recoverable, so should not be used as ongoing part of
 * a running system. They can be used for crash, debug, halt/reboot, etc.
 *
 * NMI IPIs are globally single threaded. No more than one in progress at
 * any time.
 *
 * The IPI call waits with interrupts disabled until all targets enter the
 * NMI handler, then the call returns.
 *
 * No new NMI can be initiated until targets exit the handler.
 *
 * The IPI call may time out without all targets entering the NMI handler.
 * In that case, there is some logic to recover (and ignore subsequent
 * NMI interrupts that may eventually be raised), but the platform interrupt
 * handler may not be able to distinguish this from other exception causes,
 * which may cause a crash.
 */

static atomic_t __nmi_ipi_lock = ATOMIC_INIT(0);
static struct cpumask nmi_ipi_pending_mask;
static int nmi_ipi_busy_count = 0;
static void (*nmi_ipi_function)(struct pt_regs *) = NULL;

static void nmi_ipi_lock_start(unsigned long *flags)
{
	raw_local_irq_save(*flags);
	hard_irq_disable();
	while (atomic_cmpxchg(&__nmi_ipi_lock, 0, 1) == 1) {
		raw_local_irq_restore(*flags);
		spin_until_cond(atomic_read(&__nmi_ipi_lock) == 0);
		raw_local_irq_save(*flags);
		hard_irq_disable();
	}
}

static void nmi_ipi_lock(void)
{
	while (atomic_cmpxchg(&__nmi_ipi_lock, 0, 1) == 1)
		spin_until_cond(atomic_read(&__nmi_ipi_lock) == 0);
}

static void nmi_ipi_unlock(void)
{
	smp_mb();
	WARN_ON(atomic_read(&__nmi_ipi_lock) != 1);
	atomic_set(&__nmi_ipi_lock, 0);
}

static void nmi_ipi_unlock_end(unsigned long *flags)
{
	nmi_ipi_unlock();
	raw_local_irq_restore(*flags);
}

/*
 * Platform NMI handler calls this to ack
 */
int smp_handle_nmi_ipi(struct pt_regs *regs)
{
	void (*fn)(struct pt_regs *);
	unsigned long flags;
	int me = raw_smp_processor_id();
	int ret = 0;

	/*
	 * Unexpected NMIs are possible here because the interrupt may not
	 * be able to distinguish NMI IPIs from other types of NMIs, or
	 * because the caller may have timed out.
	 */
	nmi_ipi_lock_start(&flags);
	if (!nmi_ipi_busy_count)
		goto out;
	if (!cpumask_test_cpu(me, &nmi_ipi_pending_mask))
		goto out;

	fn = nmi_ipi_function;
	if (!fn)
		goto out;

	cpumask_clear_cpu(me, &nmi_ipi_pending_mask);
	nmi_ipi_busy_count++;
	nmi_ipi_unlock();

	ret = 1;

	fn(regs);

	nmi_ipi_lock();
	nmi_ipi_busy_count--;
out:
	nmi_ipi_unlock_end(&flags);

	return ret;
}

static void do_smp_send_nmi_ipi(int cpu)
{
	if (smp_ops->cause_nmi_ipi && smp_ops->cause_nmi_ipi(cpu))
		return;

	if (cpu >= 0) {
		do_message_pass(cpu, PPC_MSG_NMI_IPI);
	} else {
		int c;

		for_each_online_cpu(c) {
			if (c == raw_smp_processor_id())
				continue;
			do_message_pass(c, PPC_MSG_NMI_IPI);
		}
	}
}

void smp_flush_nmi_ipi(u64 delay_us)
{
	unsigned long flags;

	nmi_ipi_lock_start(&flags);
	while (nmi_ipi_busy_count) {
		nmi_ipi_unlock_end(&flags);
		udelay(1);
		if (delay_us) {
			delay_us--;
			if (!delay_us)
				return;
		}
		nmi_ipi_lock_start(&flags);
	}
	nmi_ipi_unlock_end(&flags);
}

/*
 * - cpu is the target CPU (must not be this CPU), or NMI_IPI_ALL_OTHERS.
 * - fn is the target callback function.
 * - delay_us > 0 is the delay before giving up waiting for targets to
 *   enter the handler, == 0 specifies indefinite delay.
 */
int smp_send_nmi_ipi(int cpu, void (*fn)(struct pt_regs *), u64 delay_us)
{
	unsigned long flags;
	int me = raw_smp_processor_id();
	int ret = 1;

	BUG_ON(cpu == me);
	BUG_ON(cpu < 0 && cpu != NMI_IPI_ALL_OTHERS);

	if (unlikely(!smp_ops))
		return 0;

	/* Take the nmi_ipi_busy count/lock with interrupts hard disabled */
	nmi_ipi_lock_start(&flags);
	while (nmi_ipi_busy_count) {
		nmi_ipi_unlock_end(&flags);
		spin_until_cond(nmi_ipi_busy_count == 0);
		nmi_ipi_lock_start(&flags);
	}

	nmi_ipi_function = fn;

	if (cpu < 0) {
		/* ALL_OTHERS */
		cpumask_copy(&nmi_ipi_pending_mask, cpu_online_mask);
		cpumask_clear_cpu(me, &nmi_ipi_pending_mask);
	} else {
		/* cpumask starts clear */
		cpumask_set_cpu(cpu, &nmi_ipi_pending_mask);
	}
	nmi_ipi_busy_count++;
	nmi_ipi_unlock();

	do_smp_send_nmi_ipi(cpu);

	while (!cpumask_empty(&nmi_ipi_pending_mask)) {
		udelay(1);
		if (delay_us) {
			delay_us--;
			if (!delay_us)
				break;
		}
	}

	nmi_ipi_lock();
	if (!cpumask_empty(&nmi_ipi_pending_mask)) {
		/* Could not gather all CPUs */
		ret = 0;
		cpumask_clear(&nmi_ipi_pending_mask);
	}
	nmi_ipi_busy_count--;
	nmi_ipi_unlock_end(&flags);

	return ret;
}
#endif /* CONFIG_NMI_IPI */

#ifdef CONFIG_GENERIC_CLOCKEVENTS_BROADCAST
void tick_broadcast(const struct cpumask *mask)
{
	unsigned int cpu;

	for_each_cpu(cpu, mask)
		do_message_pass(cpu, PPC_MSG_TICK_BROADCAST);
}
#endif

#ifdef CONFIG_DEBUGGER
void debugger_ipi_callback(struct pt_regs *regs)
{
	debugger_ipi(regs);
}

void smp_send_debugger_break(void)
{
	smp_send_nmi_ipi(NMI_IPI_ALL_OTHERS, debugger_ipi_callback, 1000000);
}
#endif

#ifdef CONFIG_KEXEC_CORE
void crash_send_ipi(void (*crash_ipi_callback)(struct pt_regs *))
{
	smp_send_nmi_ipi(NMI_IPI_ALL_OTHERS, crash_ipi_callback, 1000000);
}
#endif

static void stop_this_cpu(void *dummy)
{
	/* Remove this CPU */
	set_cpu_online(smp_processor_id(), false);

	local_irq_disable();
	while (1)
		;
}

void smp_send_stop(void)
{
	smp_call_function(stop_this_cpu, NULL, 0);
}

struct thread_info *current_set[NR_CPUS];

static void smp_store_cpu_info(int id)
{
	per_cpu(cpu_pvr, id) = mfspr(SPRN_PVR);
#ifdef CONFIG_PPC_FSL_BOOK3E
	per_cpu(next_tlbcam_idx, id)
		= (mfspr(SPRN_TLB1CFG) & TLBnCFG_N_ENTRY) - 1;
#endif
}

/*
 * Relationships between CPUs are maintained in a set of per-cpu cpumasks so
 * rather than just passing around the cpumask we pass around a function that
 * returns the that cpumask for the given CPU.
 */
static void set_cpus_related(int i, int j, struct cpumask *(*get_cpumask)(int))
{
	cpumask_set_cpu(i, get_cpumask(j));
	cpumask_set_cpu(j, get_cpumask(i));
}

#ifdef CONFIG_HOTPLUG_CPU
static void set_cpus_unrelated(int i, int j,
		struct cpumask *(*get_cpumask)(int))
{
	cpumask_clear_cpu(i, get_cpumask(j));
	cpumask_clear_cpu(j, get_cpumask(i));
}
#endif

void __init smp_prepare_cpus(unsigned int max_cpus)
{
	unsigned int cpu;

	DBG("smp_prepare_cpus\n");

	/* 
	 * setup_cpu may need to be called on the boot cpu. We havent
	 * spun any cpus up but lets be paranoid.
	 */
	BUG_ON(boot_cpuid != smp_processor_id());

	/* Fixup boot cpu */
	smp_store_cpu_info(boot_cpuid);
	cpu_callin_map[boot_cpuid] = 1;

	for_each_possible_cpu(cpu) {
		zalloc_cpumask_var_node(&per_cpu(cpu_sibling_map, cpu),
					GFP_KERNEL, cpu_to_node(cpu));
		zalloc_cpumask_var_node(&per_cpu(cpu_l2_cache_map, cpu),
					GFP_KERNEL, cpu_to_node(cpu));
		zalloc_cpumask_var_node(&per_cpu(cpu_core_map, cpu),
					GFP_KERNEL, cpu_to_node(cpu));
		/*
		 * numa_node_id() works after this.
		 */
		if (cpu_present(cpu)) {
			set_cpu_numa_node(cpu, numa_cpu_lookup_table[cpu]);
			set_cpu_numa_mem(cpu,
				local_memory_node(numa_cpu_lookup_table[cpu]));
		}
	}

	/* Init the cpumasks so the boot CPU is related to itself */
	cpumask_set_cpu(boot_cpuid, cpu_sibling_mask(boot_cpuid));
	cpumask_set_cpu(boot_cpuid, cpu_l2_cache_mask(boot_cpuid));
	cpumask_set_cpu(boot_cpuid, cpu_core_mask(boot_cpuid));

	if (smp_ops && smp_ops->probe)
		smp_ops->probe();
}

void smp_prepare_boot_cpu(void)
{
	BUG_ON(smp_processor_id() != boot_cpuid);
#ifdef CONFIG_PPC64
	paca[boot_cpuid].__current = current;
#endif
	set_numa_node(numa_cpu_lookup_table[boot_cpuid]);
	current_set[boot_cpuid] = task_thread_info(current);
}

#ifdef CONFIG_HOTPLUG_CPU

int generic_cpu_disable(void)
{
	unsigned int cpu = smp_processor_id();

	if (cpu == boot_cpuid)
		return -EBUSY;

	set_cpu_online(cpu, false);
#ifdef CONFIG_PPC64
	vdso_data->processorCount--;
#endif
	/* Update affinity of all IRQs previously aimed at this CPU */
	irq_migrate_all_off_this_cpu();

	/*
	 * Depending on the details of the interrupt controller, it's possible
	 * that one of the interrupts we just migrated away from this CPU is
	 * actually already pending on this CPU. If we leave it in that state
	 * the interrupt will never be EOI'ed, and will never fire again. So
	 * temporarily enable interrupts here, to allow any pending interrupt to
	 * be received (and EOI'ed), before we take this CPU offline.
	 */
	local_irq_enable();
	mdelay(1);
	local_irq_disable();

	return 0;
}

void generic_cpu_die(unsigned int cpu)
{
	int i;

	for (i = 0; i < 100; i++) {
		smp_rmb();
		if (is_cpu_dead(cpu))
			return;
		msleep(100);
	}
	printk(KERN_ERR "CPU%d didn't die...\n", cpu);
}

void generic_set_cpu_dead(unsigned int cpu)
{
	per_cpu(cpu_state, cpu) = CPU_DEAD;
}

/*
 * The cpu_state should be set to CPU_UP_PREPARE in kick_cpu(), otherwise
 * the cpu_state is always CPU_DEAD after calling generic_set_cpu_dead(),
 * which makes the delay in generic_cpu_die() not happen.
 */
void generic_set_cpu_up(unsigned int cpu)
{
	per_cpu(cpu_state, cpu) = CPU_UP_PREPARE;
}

int generic_check_cpu_restart(unsigned int cpu)
{
	return per_cpu(cpu_state, cpu) == CPU_UP_PREPARE;
}

int is_cpu_dead(unsigned int cpu)
{
	return per_cpu(cpu_state, cpu) == CPU_DEAD;
}

static bool secondaries_inhibited(void)
{
	return kvm_hv_mode_active();
}

#else /* HOTPLUG_CPU */

#define secondaries_inhibited()		0

#endif

static void cpu_idle_thread_init(unsigned int cpu, struct task_struct *idle)
{
	struct thread_info *ti = task_thread_info(idle);

#ifdef CONFIG_PPC64
	paca[cpu].__current = idle;
	paca[cpu].kstack = (unsigned long)ti + THREAD_SIZE - STACK_FRAME_OVERHEAD;
#endif
	ti->cpu = cpu;
	secondary_ti = current_set[cpu] = ti;
}

int __cpu_up(unsigned int cpu, struct task_struct *tidle)
{
	int rc, c;

	/*
	 * Don't allow secondary threads to come online if inhibited
	 */
	if (threads_per_core > 1 && secondaries_inhibited() &&
	    cpu_thread_in_subcore(cpu))
		return -EBUSY;

	if (smp_ops == NULL ||
	    (smp_ops->cpu_bootable && !smp_ops->cpu_bootable(cpu)))
		return -EINVAL;

	cpu_idle_thread_init(cpu, tidle);

	/*
	 * The platform might need to allocate resources prior to bringing
	 * up the CPU
	 */
	if (smp_ops->prepare_cpu) {
		rc = smp_ops->prepare_cpu(cpu);
		if (rc)
			return rc;
	}

	/* Make sure callin-map entry is 0 (can be leftover a CPU
	 * hotplug
	 */
	cpu_callin_map[cpu] = 0;

	/* The information for processor bringup must
	 * be written out to main store before we release
	 * the processor.
	 */
	smp_mb();

	/* wake up cpus */
	DBG("smp: kicking cpu %d\n", cpu);
	rc = smp_ops->kick_cpu(cpu);
	if (rc) {
		pr_err("smp: failed starting cpu %d (rc %d)\n", cpu, rc);
		return rc;
	}

	/*
	 * wait to see if the cpu made a callin (is actually up).
	 * use this value that I found through experimentation.
	 * -- Cort
	 */
	if (system_state < SYSTEM_RUNNING)
		for (c = 50000; c && !cpu_callin_map[cpu]; c--)
			udelay(100);
#ifdef CONFIG_HOTPLUG_CPU
	else
		/*
		 * CPUs can take much longer to come up in the
		 * hotplug case.  Wait five seconds.
		 */
		for (c = 5000; c && !cpu_callin_map[cpu]; c--)
			msleep(1);
#endif

	if (!cpu_callin_map[cpu]) {
		printk(KERN_ERR "Processor %u is stuck.\n", cpu);
		return -ENOENT;
	}

	DBG("Processor %u found.\n", cpu);

	if (smp_ops->give_timebase)
		smp_ops->give_timebase();

	/* Wait until cpu puts itself in the online & active maps */
	spin_until_cond(cpu_online(cpu));

	return 0;
}

/* Return the value of the reg property corresponding to the given
 * logical cpu.
 */
int cpu_to_core_id(int cpu)
{
	struct device_node *np;
	const __be32 *reg;
	int id = -1;

	np = of_get_cpu_node(cpu, NULL);
	if (!np)
		goto out;

	reg = of_get_property(np, "reg", NULL);
	if (!reg)
		goto out;

	id = be32_to_cpup(reg);
out:
	of_node_put(np);
	return id;
}
EXPORT_SYMBOL_GPL(cpu_to_core_id);

/* Helper routines for cpu to core mapping */
int cpu_core_index_of_thread(int cpu)
{
	return cpu >> threads_shift;
}
EXPORT_SYMBOL_GPL(cpu_core_index_of_thread);

int cpu_first_thread_of_core(int core)
{
	return core << threads_shift;
}
EXPORT_SYMBOL_GPL(cpu_first_thread_of_core);

/* Must be called when no change can occur to cpu_present_mask,
 * i.e. during cpu online or offline.
 */
static struct device_node *cpu_to_l2cache(int cpu)
{
	struct device_node *np;
	struct device_node *cache;

	if (!cpu_present(cpu))
		return NULL;

	np = of_get_cpu_node(cpu, NULL);
	if (np == NULL)
		return NULL;

	cache = of_find_next_cache_node(np);

	of_node_put(np);

	return cache;
}

static bool update_mask_by_l2(int cpu, struct cpumask *(*mask_fn)(int))
{
	struct device_node *l2_cache, *np;
	int i;

	l2_cache = cpu_to_l2cache(cpu);
	if (!l2_cache)
		return false;

	for_each_cpu(i, cpu_online_mask) {
		/*
		 * when updating the marks the current CPU has not been marked
		 * online, but we need to update the cache masks
		 */
		np = cpu_to_l2cache(i);
		if (!np)
			continue;

		if (np == l2_cache)
			set_cpus_related(cpu, i, mask_fn);

		of_node_put(np);
	}
	of_node_put(l2_cache);

	return true;
}

#ifdef CONFIG_HOTPLUG_CPU
static void remove_cpu_from_masks(int cpu)
{
	int i;

	/* NB: cpu_core_mask is a superset of the others */
	for_each_cpu(i, cpu_core_mask(cpu)) {
		set_cpus_unrelated(cpu, i, cpu_core_mask);
		set_cpus_unrelated(cpu, i, cpu_l2_cache_mask);
		set_cpus_unrelated(cpu, i, cpu_sibling_mask);
	}
}
#endif

static void add_cpu_to_masks(int cpu)
{
	int first_thread = cpu_first_thread_sibling(cpu);
	int chipid = cpu_to_chip_id(cpu);
	int i;

	/*
	 * This CPU will not be in the online mask yet so we need to manually
	 * add it to it's own thread sibling mask.
	 */
	cpumask_set_cpu(cpu, cpu_sibling_mask(cpu));

	for (i = first_thread; i < first_thread + threads_per_core; i++)
		if (cpu_online(i))
			set_cpus_related(i, cpu, cpu_sibling_mask);

	/*
	 * Copy the thread sibling mask into the cache sibling mask
	 * and mark any CPUs that share an L2 with this CPU.
	 */
	for_each_cpu(i, cpu_sibling_mask(cpu))
		set_cpus_related(cpu, i, cpu_l2_cache_mask);
	update_mask_by_l2(cpu, cpu_l2_cache_mask);

	/*
	 * Copy the cache sibling mask into core sibling mask and mark
	 * any CPUs on the same chip as this CPU.
	 */
	for_each_cpu(i, cpu_l2_cache_mask(cpu))
		set_cpus_related(cpu, i, cpu_core_mask);

	if (chipid == -1)
		return;

	for_each_cpu(i, cpu_online_mask)
		if (cpu_to_chip_id(i) == chipid)
			set_cpus_related(cpu, i, cpu_core_mask);
}

static bool shared_caches;

/* Activate a secondary processor. */
void start_secondary(void *unused)
{
	unsigned int cpu = smp_processor_id();

	mmgrab(&init_mm);
	current->active_mm = &init_mm;

	smp_store_cpu_info(cpu);
	set_dec(tb_ticks_per_jiffy);
	preempt_disable();
	cpu_callin_map[cpu] = 1;

	if (smp_ops->setup_cpu)
		smp_ops->setup_cpu(cpu);
	if (smp_ops->take_timebase)
		smp_ops->take_timebase();

	secondary_cpu_time_init();

#ifdef CONFIG_PPC64
	if (system_state == SYSTEM_RUNNING)
		vdso_data->processorCount++;

	vdso_getcpu_init();
#endif
	/* Update topology CPU masks */
	add_cpu_to_masks(cpu);

	/*
	 * Check for any shared caches. Note that this must be done on a
	 * per-core basis because one core in the pair might be disabled.
	 */
	if (!cpumask_equal(cpu_l2_cache_mask(cpu), cpu_sibling_mask(cpu)))
		shared_caches = true;

	set_numa_node(numa_cpu_lookup_table[cpu]);
	set_numa_mem(local_memory_node(numa_cpu_lookup_table[cpu]));

	smp_wmb();
	notify_cpu_starting(cpu);
	set_cpu_online(cpu, true);

	local_irq_enable();

	cpu_startup_entry(CPUHP_AP_ONLINE_IDLE);

	BUG();
}

int setup_profiling_timer(unsigned int multiplier)
{
	return 0;
}

#ifdef CONFIG_SCHED_SMT
/* cpumask of CPUs with asymetric SMT dependancy */
static int powerpc_smt_flags(void)
{
	int flags = SD_SHARE_CPUCAPACITY | SD_SHARE_PKG_RESOURCES;

	if (cpu_has_feature(CPU_FTR_ASYM_SMT)) {
		printk_once(KERN_INFO "Enabling Asymmetric SMT scheduling\n");
		flags |= SD_ASYM_PACKING;
	}
	return flags;
}
#endif

static struct sched_domain_topology_level powerpc_topology[] = {
#ifdef CONFIG_SCHED_SMT
	{ cpu_smt_mask, powerpc_smt_flags, SD_INIT_NAME(SMT) },
#endif
	{ cpu_cpu_mask, SD_INIT_NAME(DIE) },
	{ NULL, },
};

<<<<<<< HEAD
=======
/*
 * P9 has a slightly odd architecture where pairs of cores share an L2 cache.
 * This topology makes it *much* cheaper to migrate tasks between adjacent cores
 * since the migrated task remains cache hot. We want to take advantage of this
 * at the scheduler level so an extra topology level is required.
 */
static int powerpc_shared_cache_flags(void)
{
	return SD_SHARE_PKG_RESOURCES;
}

/*
 * We can't just pass cpu_l2_cache_mask() directly because
 * returns a non-const pointer and the compiler barfs on that.
 */
static const struct cpumask *shared_cache_mask(int cpu)
{
	return cpu_l2_cache_mask(cpu);
}

static struct sched_domain_topology_level power9_topology[] = {
#ifdef CONFIG_SCHED_SMT
	{ cpu_smt_mask, powerpc_smt_flags, SD_INIT_NAME(SMT) },
#endif
	{ shared_cache_mask, powerpc_shared_cache_flags, SD_INIT_NAME(CACHE) },
	{ cpu_cpu_mask, SD_INIT_NAME(DIE) },
	{ NULL, },
};

>>>>>>> bb176f67
void __init smp_cpus_done(unsigned int max_cpus)
{
	/*
	 * We are running pinned to the boot CPU, see rest_init().
	 */
	if (smp_ops && smp_ops->setup_cpu)
		smp_ops->setup_cpu(boot_cpuid);

	if (smp_ops && smp_ops->bringup_done)
		smp_ops->bringup_done();

	dump_numa_cpu_topology();

	/*
	 * If any CPU detects that it's sharing a cache with another CPU then
	 * use the deeper topology that is aware of this sharing.
	 */
	if (shared_caches) {
		pr_info("Using shared cache scheduler topology\n");
		set_sched_topology(power9_topology);
	} else {
		pr_info("Using standard scheduler topology\n");
		set_sched_topology(powerpc_topology);
	}
}

#ifdef CONFIG_HOTPLUG_CPU
int __cpu_disable(void)
{
	int cpu = smp_processor_id();
	int err;

	if (!smp_ops->cpu_disable)
		return -ENOSYS;

	err = smp_ops->cpu_disable();
	if (err)
		return err;

	/* Update sibling maps */
	remove_cpu_from_masks(cpu);

	return 0;
}

void __cpu_die(unsigned int cpu)
{
	if (smp_ops->cpu_die)
		smp_ops->cpu_die(cpu);
}

void cpu_die(void)
{
	if (ppc_md.cpu_die)
		ppc_md.cpu_die();

	/* If we return, we re-enter start_secondary */
	start_secondary_resume();
}

#endif<|MERGE_RESOLUTION|>--- conflicted
+++ resolved
@@ -1036,8 +1036,6 @@
 	{ NULL, },
 };
 
-<<<<<<< HEAD
-=======
 /*
  * P9 has a slightly odd architecture where pairs of cores share an L2 cache.
  * This topology makes it *much* cheaper to migrate tasks between adjacent cores
@@ -1067,7 +1065,6 @@
 	{ NULL, },
 };
 
->>>>>>> bb176f67
 void __init smp_cpus_done(unsigned int max_cpus)
 {
 	/*
