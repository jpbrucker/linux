#include <dt-bindings/power/raspberrypi-power.h>

/ {
	soc {
		firmware: firmware {
			compatible = "raspberrypi,bcm2835-firmware", "simple-mfd";
			mboxes = <&mailbox>;

			firmware_clocks: clocks {
				compatible = "raspberrypi,firmware-clocks";
				#clock-cells = <1>;
			};
		};

		power: power {
			compatible = "raspberrypi,bcm2835-power";
			firmware = <&firmware>;
			#power-domain-cells = <1>;
		};

		vchiq: mailbox@7e00b840 {
			compatible = "brcm,bcm2835-vchiq";
			reg = <0x7e00b840 0x3c>;
			interrupts = <0 2>;
		};
	};
};

<<<<<<< HEAD
=======
&csi0 {
	clocks = <&clocks BCM2835_CLOCK_CAM0>,
		 <&firmware_clocks 4>;
	clock-names = "lp", "vpu";
	power-domains = <&power RPI_POWER_DOMAIN_UNICAM0>;
};

&csi1 {
	clocks = <&clocks BCM2835_CLOCK_CAM1>,
		 <&firmware_clocks 4>;
	clock-names = "lp", "vpu";
	power-domains = <&power RPI_POWER_DOMAIN_UNICAM1>;
};

>>>>>>> 0c383648
&gpio {
	gpioout: gpioout {
		brcm,pins = <6>;
		brcm,function = <BCM2835_FSEL_GPIO_OUT>;
	};

	alt0: alt0 {
		brcm,pins = <4 5 7 8 9 10 11>;
		brcm,function = <BCM2835_FSEL_ALT0>;
	};
};

&i2c0 {
	pinctrl-names = "default";
	pinctrl-0 = <&i2c0_gpio0>;
	status = "okay";
	clock-frequency = <100000>;
};

&i2c1 {
	pinctrl-names = "default";
	pinctrl-0 = <&i2c1_gpio2>;
	status = "okay";
	clock-frequency = <100000>;
};

&usb {
	power-domains = <&power RPI_POWER_DOMAIN_USB>;
};

&vec {
	power-domains = <&power RPI_POWER_DOMAIN_VEC>;
	status = "okay";
};

&dsi0 {
	power-domains = <&power RPI_POWER_DOMAIN_DSI0>;
};

&dsi1 {
	power-domains = <&power RPI_POWER_DOMAIN_DSI1>;
};<|MERGE_RESOLUTION|>--- conflicted
+++ resolved
@@ -26,8 +26,6 @@
 	};
 };
 
-<<<<<<< HEAD
-=======
 &csi0 {
 	clocks = <&clocks BCM2835_CLOCK_CAM0>,
 		 <&firmware_clocks 4>;
@@ -42,7 +40,6 @@
 	power-domains = <&power RPI_POWER_DOMAIN_UNICAM1>;
 };
 
->>>>>>> 0c383648
 &gpio {
 	gpioout: gpioout {
 		brcm,pins = <6>;
