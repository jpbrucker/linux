// SPDX-License-Identifier: GPL-2.0-or-later
/*
** SMP Support
**
** Copyright (C) 1999 Walt Drummond <drummond@valinux.com>
** Copyright (C) 1999 David Mosberger-Tang <davidm@hpl.hp.com>
** Copyright (C) 2001,2004 Grant Grundler <grundler@parisc-linux.org>
** 
** Lots of stuff stolen from arch/alpha/kernel/smp.c
** ...and then parisc stole from arch/ia64/kernel/smp.c. Thanks David! :^)
**
** Thanks to John Curry and Ullas Ponnadi. I learned a lot from their work.
** -grant (1/12/2001)
**
*/
#include <linux/types.h>
#include <linux/spinlock.h>

#include <linux/kernel.h>
#include <linux/module.h>
#include <linux/sched/mm.h>
#include <linux/init.h>
#include <linux/interrupt.h>
#include <linux/smp.h>
#include <linux/kernel_stat.h>
#include <linux/mm.h>
#include <linux/err.h>
#include <linux/delay.h>
#include <linux/bitops.h>
#include <linux/ftrace.h>
#include <linux/cpu.h>
#include <linux/kgdb.h>
#include <linux/sched/hotplug.h>

#include <linux/atomic.h>
#include <asm/current.h>
#include <asm/delay.h>
#include <asm/tlbflush.h>

#include <asm/io.h>
#include <asm/irq.h>		/* for CPU_IRQ_REGION and friends */
#include <asm/mmu_context.h>
#include <asm/page.h>
#include <asm/processor.h>
#include <asm/ptrace.h>
#include <asm/unistd.h>
#include <asm/cacheflush.h>

#undef DEBUG_SMP
#ifdef DEBUG_SMP
static int smp_debug_lvl = 0;
#define smp_debug(lvl, printargs...)		\
		if (lvl >= smp_debug_lvl)	\
			printk(printargs);
#else
#define smp_debug(lvl, ...)	do { } while(0)
#endif /* DEBUG_SMP */

volatile struct task_struct *smp_init_current_idle_task;

/* track which CPU is booting */
static volatile int cpu_now_booting;

static DEFINE_PER_CPU(spinlock_t, ipi_lock);

enum ipi_message_type {
	IPI_NOP=0,
	IPI_RESCHEDULE=1,
	IPI_CALL_FUNC,
	IPI_CPU_START,
	IPI_CPU_STOP,
	IPI_CPU_TEST,
#ifdef CONFIG_KGDB
	IPI_ENTER_KGDB,
#endif
};


/********** SMP inter processor interrupt and communication routines */

#undef PER_CPU_IRQ_REGION
#ifdef PER_CPU_IRQ_REGION
/* XXX REVISIT Ignore for now.
**    *May* need this "hook" to register IPI handler
**    once we have perCPU ExtIntr switch tables.
*/
static void
ipi_init(int cpuid)
{
#error verify IRQ_OFFSET(IPI_IRQ) is ipi_interrupt() in new IRQ region

	if(cpu_online(cpuid) )
	{
		switch_to_idle_task(current);
	}

	return;
}
#endif


/*
** Yoink this CPU from the runnable list... 
**
*/
static void
halt_processor(void) 
{
	/* REVISIT : redirect I/O Interrupts to another CPU? */
	/* REVISIT : does PM *know* this CPU isn't available? */
	set_cpu_online(smp_processor_id(), false);
	local_irq_disable();
	__pdc_cpu_rendezvous();
	for (;;)
		;
}


irqreturn_t __irq_entry
ipi_interrupt(int irq, void *dev_id) 
{
	int this_cpu = smp_processor_id();
	struct cpuinfo_parisc *p = &per_cpu(cpu_data, this_cpu);
	unsigned long ops;
	unsigned long flags;

	for (;;) {
		spinlock_t *lock = &per_cpu(ipi_lock, this_cpu);
		spin_lock_irqsave(lock, flags);
		ops = p->pending_ipi;
		p->pending_ipi = 0;
		spin_unlock_irqrestore(lock, flags);

		mb(); /* Order bit clearing and data access. */

		if (!ops)
		    break;

		while (ops) {
			unsigned long which = ffz(~ops);

			ops &= ~(1 << which);

			switch (which) {
			case IPI_NOP:
				smp_debug(100, KERN_DEBUG "CPU%d IPI_NOP\n", this_cpu);
				break;
				
			case IPI_RESCHEDULE:
				smp_debug(100, KERN_DEBUG "CPU%d IPI_RESCHEDULE\n", this_cpu);
				inc_irq_stat(irq_resched_count);
				scheduler_ipi();
				break;

			case IPI_CALL_FUNC:
				smp_debug(100, KERN_DEBUG "CPU%d IPI_CALL_FUNC\n", this_cpu);
				inc_irq_stat(irq_call_count);
				generic_smp_call_function_interrupt();
				break;

			case IPI_CPU_START:
				smp_debug(100, KERN_DEBUG "CPU%d IPI_CPU_START\n", this_cpu);
				break;

			case IPI_CPU_STOP:
				smp_debug(100, KERN_DEBUG "CPU%d IPI_CPU_STOP\n", this_cpu);
				halt_processor();
				break;

			case IPI_CPU_TEST:
				smp_debug(100, KERN_DEBUG "CPU%d is alive!\n", this_cpu);
				break;
#ifdef CONFIG_KGDB
			case IPI_ENTER_KGDB:
				smp_debug(100, KERN_DEBUG "CPU%d ENTER_KGDB\n", this_cpu);
				kgdb_nmicallback(raw_smp_processor_id(), get_irq_regs());
				break;
#endif
			default:
				printk(KERN_CRIT "Unknown IPI num on CPU%d: %lu\n",
					this_cpu, which);
				return IRQ_NONE;
			} /* Switch */

			/* before doing more, let in any pending interrupts */
			if (ops) {
				local_irq_enable();
				local_irq_disable();
			}
		} /* while (ops) */
	}
	return IRQ_HANDLED;
}


static inline void
ipi_send(int cpu, enum ipi_message_type op)
{
	struct cpuinfo_parisc *p = &per_cpu(cpu_data, cpu);
	spinlock_t *lock = &per_cpu(ipi_lock, cpu);
	unsigned long flags;

	spin_lock_irqsave(lock, flags);
	p->pending_ipi |= 1 << op;
	gsc_writel(IPI_IRQ - CPU_IRQ_BASE, p->hpa);
	spin_unlock_irqrestore(lock, flags);
}

static void
send_IPI_mask(const struct cpumask *mask, enum ipi_message_type op)
{
	int cpu;

	for_each_cpu(cpu, mask)
		ipi_send(cpu, op);
}

static inline void
send_IPI_single(int dest_cpu, enum ipi_message_type op)
{
	BUG_ON(dest_cpu == NO_PROC_ID);

	ipi_send(dest_cpu, op);
}

static inline void
send_IPI_allbutself(enum ipi_message_type op)
{
	int i;

	preempt_disable();
	for_each_online_cpu(i) {
		if (i != smp_processor_id())
			send_IPI_single(i, op);
	}
	preempt_enable();
}

#ifdef CONFIG_KGDB
void kgdb_roundup_cpus(void)
{
	send_IPI_allbutself(IPI_ENTER_KGDB);
}
#endif

inline void 
smp_send_stop(void)	{ send_IPI_allbutself(IPI_CPU_STOP); }

void
arch_smp_send_reschedule(int cpu) { send_IPI_single(cpu, IPI_RESCHEDULE); }

void
smp_send_all_nop(void)
{
	send_IPI_allbutself(IPI_NOP);
}

void arch_send_call_function_ipi_mask(const struct cpumask *mask)
{
	send_IPI_mask(mask, IPI_CALL_FUNC);
}

void arch_send_call_function_single_ipi(int cpu)
{
	send_IPI_single(cpu, IPI_CALL_FUNC);
}

/*
 * Called by secondaries to update state and initialize CPU registers.
 */
static void
smp_cpu_init(int cpunum)
{
<<<<<<< HEAD
	extern void start_cpu_itimer(void); /* arch/parisc/kernel/time.c */

=======
>>>>>>> 214047a4
	/* Set modes and Enable floating point coprocessor */
	init_per_cpu(cpunum);

	disable_sr_hashing();

	mb();

	/* Well, support 2.4 linux scheme as well. */
	if (cpu_online(cpunum))	{
		extern void machine_halt(void); /* arch/parisc.../process.c */

		printk(KERN_CRIT "CPU#%d already initialized!\n", cpunum);
		machine_halt();
	}

	notify_cpu_starting(cpunum);

	set_cpu_online(cpunum, true);

	/* Initialise the idle task for this CPU */
	mmgrab(&init_mm);
	current->active_mm = &init_mm;
	BUG_ON(current->mm);
	enter_lazy_tlb(&init_mm, current);

	init_IRQ();   /* make sure no IRQs are enabled or pending */
	start_cpu_itimer();
}


/*
 * Slaves start using C here. Indirectly called from smp_slave_stext.
 * Do what start_kernel() and main() do for boot strap processor (aka monarch)
 */
void smp_callin(unsigned long pdce_proc)
{
	int slave_id = cpu_now_booting;

#ifdef CONFIG_64BIT
	WARN_ON(((unsigned long)(PAGE0->mem_pdc_hi) << 32
			| PAGE0->mem_pdc) != pdce_proc);
#endif

	smp_cpu_init(slave_id);

	flush_cache_all_local(); /* start with known state */
	flush_tlb_all_local(NULL);

	local_irq_enable();  /* Interrupts have been off until now */

	cpu_startup_entry(CPUHP_AP_ONLINE_IDLE);

	/* NOTREACHED */
	panic("smp_callin() AAAAaaaaahhhh....\n");
}

/*
 * Bring one cpu online.
 */
static int smp_boot_one_cpu(int cpuid, struct task_struct *idle)
{
	const struct cpuinfo_parisc *p = &per_cpu(cpu_data, cpuid);
	long timeout;

#ifdef CONFIG_HOTPLUG_CPU
	int i;

	/* reset irq statistics for this CPU */
	memset(&per_cpu(irq_stat, cpuid), 0, sizeof(irq_cpustat_t));
	for (i = 0; i < NR_IRQS; i++) {
		struct irq_desc *desc = irq_to_desc(i);

		if (desc && desc->kstat_irqs)
			*per_cpu_ptr(desc->kstat_irqs, cpuid) = 0;
	}
#endif

	/* wait until last booting CPU has started. */
	while (cpu_now_booting)
		;

	/* Let _start know what logical CPU we're booting
	** (offset into init_tasks[],cpu_data[])
	*/
	cpu_now_booting = cpuid;

	/* 
	** boot strap code needs to know the task address since
	** it also contains the process stack.
	*/
	smp_init_current_idle_task = idle ;
	mb();

	printk(KERN_INFO "Releasing cpu %d now, hpa=%lx\n", cpuid, p->hpa);

	/*
	** This gets PDC to release the CPU from a very tight loop.
	**
	** From the PA-RISC 2.0 Firmware Architecture Reference Specification:
	** "The MEM_RENDEZ vector specifies the location of OS_RENDEZ which 
	** is executed after receiving the rendezvous signal (an interrupt to 
	** EIR{0}). MEM_RENDEZ is valid only when it is nonzero and the 
	** contents of memory are valid."
	*/
	gsc_writel(TIMER_IRQ - CPU_IRQ_BASE, p->hpa);
	mb();

	/* 
	 * OK, wait a bit for that CPU to finish staggering about. 
	 * Slave will set a bit when it reaches smp_cpu_init().
	 * Once the "monarch CPU" sees the bit change, it can move on.
	 */
	for (timeout = 0; timeout < 10000; timeout++) {
		if(cpu_online(cpuid)) {
			/* Which implies Slave has started up */
			cpu_now_booting = 0;
			goto alive ;
		}
		udelay(100);
		barrier();
	}
	printk(KERN_CRIT "SMP: CPU:%d is stuck.\n", cpuid);
	return -1;

alive:
	/* Remember the Slave data */
	smp_debug(100, KERN_DEBUG "SMP: CPU:%d came alive after %ld _us\n",
		cpuid, timeout * 100);
	return 0;
}

void __init smp_prepare_boot_cpu(void)
{
	int bootstrap_processor = per_cpu(cpu_data, 0).cpuid;

	/* Setup BSP mappings */
	printk(KERN_INFO "SMP: bootstrap CPU ID is %d\n", bootstrap_processor);

	set_cpu_online(bootstrap_processor, true);
	set_cpu_present(bootstrap_processor, true);
}



/*
** inventory.c:do_inventory() hasn't yet been run and thus we
** don't 'discover' the additional CPUs until later.
*/
void __init smp_prepare_cpus(unsigned int max_cpus)
{
	int cpu;

	for_each_possible_cpu(cpu)
		spin_lock_init(&per_cpu(ipi_lock, cpu));

	init_cpu_present(cpumask_of(0));
}


void __init smp_cpus_done(unsigned int cpu_max)
{
}


int __cpu_up(unsigned int cpu, struct task_struct *tidle)
{
	if (cpu_online(cpu))
		return 0;

	if (num_online_cpus() < setup_max_cpus && smp_boot_one_cpu(cpu, tidle))
		return -EIO;

	return cpu_online(cpu) ? 0 : -EIO;
}

/*
 * __cpu_disable runs on the processor to be shutdown.
 */
int __cpu_disable(void)
{
#ifdef CONFIG_HOTPLUG_CPU
	unsigned int cpu = smp_processor_id();

	remove_cpu_topology(cpu);

	/*
	 * Take this CPU offline.  Once we clear this, we can't return,
	 * and we must not schedule until we're ready to give up the cpu.
	 */
	set_cpu_online(cpu, false);

	/* Find a new timesync master */
	if (cpu == time_keeper_id) {
		time_keeper_id = cpumask_first(cpu_online_mask);
		pr_info("CPU %d is now promoted to time-keeper master\n", time_keeper_id);
	}

	disable_percpu_irq(IPI_IRQ);

	irq_migrate_all_off_this_cpu();

	flush_cache_all_local();
	flush_tlb_all_local(NULL);

	/* disable all irqs, including timer irq */
	local_irq_disable();

	/* wait for next timer irq ... */
	mdelay(1000/HZ+100);

	/* ... and then clear all pending external irqs */
	set_eiem(0);
	mtctl(~0UL, CR_EIRR);
	mfctl(CR_EIRR);
	mtctl(0, CR_EIRR);
#endif
	return 0;
}

/*
 * called on the thread which is asking for a CPU to be shutdown -
 * waits until shutdown has completed, or it is timed out.
 */
void __cpu_die(unsigned int cpu)
{
	pdc_cpu_rendezvous_lock();
}

void arch_cpuhp_cleanup_dead_cpu(unsigned int cpu)
{
	pr_info("CPU%u: is shutting down\n", cpu);

	/* set task's state to interruptible sleep */
	set_current_state(TASK_INTERRUPTIBLE);
	schedule_timeout((IS_ENABLED(CONFIG_64BIT) ? 8:2) * HZ);

	pdc_cpu_rendezvous_unlock();
}<|MERGE_RESOLUTION|>--- conflicted
+++ resolved
@@ -271,11 +271,6 @@
 static void
 smp_cpu_init(int cpunum)
 {
-<<<<<<< HEAD
-	extern void start_cpu_itimer(void); /* arch/parisc/kernel/time.c */
-
-=======
->>>>>>> 214047a4
 	/* Set modes and Enable floating point coprocessor */
 	init_per_cpu(cpunum);
 
