--- conflicted
+++ resolved
@@ -691,8 +691,6 @@
 	unsigned long long fr[32];
 };
 
-<<<<<<< HEAD
-=======
 struct pim_cpu_state_cf {
 	union {
 	unsigned int
@@ -709,7 +707,6 @@
 	};
 };
 
->>>>>>> 754e0b0e
 struct pdc_toc_pim_11 {
 	unsigned int gr[32];
 	unsigned int cr[32];
@@ -717,12 +714,7 @@
 	unsigned int iasq_back;
 	unsigned int iaoq_back;
 	unsigned int check_type;
-<<<<<<< HEAD
-	unsigned int hversion;
-	unsigned int cpu_state;
-=======
 	struct pim_cpu_state_cf cpu_state;
->>>>>>> 754e0b0e
 };
 
 struct pdc_toc_pim_20 {
@@ -732,12 +724,7 @@
 	unsigned long long iasq_back;
 	unsigned long long iaoq_back;
 	unsigned int check_type;
-<<<<<<< HEAD
-	unsigned int hversion;
-	unsigned int cpu_state;
-=======
 	struct pim_cpu_state_cf cpu_state;
->>>>>>> 754e0b0e
 };
 
 #endif /* !defined(__ASSEMBLY__) */
