--- conflicted
+++ resolved
@@ -5,11 +5,7 @@
 
 printf "static const char *prctl_options[] = {\n"
 regex='^#define[[:space:]]{1}PR_(\w+)[[:space:]]*([[:xdigit:]]+)([[:space:]]*/.*)?$'
-<<<<<<< HEAD
-grep -E $regex ${header_dir}/prctl.h | grep -v PR_SET_PTRACER | \
-=======
 grep -E $regex ${beauty_uapi_linux_dir}/prctl.h | grep -v PR_SET_PTRACER | \
->>>>>>> 0c383648
 	sed -E "s%$regex%\2 \1%g"	| \
 	sort -n | xargs printf "\t[%s] = \"%s\",\n"
 printf "};\n"
