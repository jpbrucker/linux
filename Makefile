# SPDX-License-Identifier: GPL-2.0
VERSION = 6
PATCHLEVEL = 1
<<<<<<< HEAD
SUBLEVEL = 18
=======
SUBLEVEL = 19
>>>>>>> 8da193b6
EXTRAVERSION =
NAME = Hurr durr I'ma ninja sloth

# *DOCUMENTATION*
# To see a list of typical targets execute "make help"
# More info can be located in ./README
# Comments in this file are targeted only to the developer, do not
# expect to learn how to build the kernel reading this file.

$(if $(filter __%, $(MAKECMDGOALS)), \
	$(error targets prefixed with '__' are only for internal use))

# That's our default target when none is given on the command line
PHONY := __all
__all:

# We are using a recursive build, so we need to do a little thinking
# to get the ordering right.
#
# Most importantly: sub-Makefiles should only ever modify files in
# their own directory. If in some directory we have a dependency on
# a file in another dir (which doesn't happen often, but it's often
# unavoidable when linking the built-in.a targets which finally
# turn into vmlinux), we will call a sub make in that other dir, and
# after that we are sure that everything which is in that other dir
# is now up to date.
#
# The only cases where we need to modify files which have global
# effects are thus separated out and done before the recursive
# descending is started. They are now explicitly listed as the
# prepare rule.

ifneq ($(sub_make_done),1)

# Do not use make's built-in rules and variables
# (this increases performance and avoids hard-to-debug behaviour)
MAKEFLAGS += -rR

# Avoid funny character set dependencies
unexport LC_ALL
LC_COLLATE=C
LC_NUMERIC=C
export LC_COLLATE LC_NUMERIC

# Avoid interference with shell env settings
unexport GREP_OPTIONS

# Beautify output
# ---------------------------------------------------------------------------
#
# Normally, we echo the whole command before executing it. By making
# that echo $($(quiet)$(cmd)), we now have the possibility to set
# $(quiet) to choose other forms of output instead, e.g.
#
#         quiet_cmd_cc_o_c = Compiling $(RELDIR)/$@
#         cmd_cc_o_c       = $(CC) $(c_flags) -c -o $@ $<
#
# If $(quiet) is empty, the whole command will be printed.
# If it is set to "quiet_", only the short version will be printed.
# If it is set to "silent_", nothing will be printed at all, since
# the variable $(silent_cmd_cc_o_c) doesn't exist.
#
# A simple variant is to prefix commands with $(Q) - that's useful
# for commands that shall be hidden in non-verbose mode.
#
#	$(Q)ln $@ :<
#
# If KBUILD_VERBOSE equals 0 then the above command will be hidden.
# If KBUILD_VERBOSE equals 1 then the above command is displayed.
# If KBUILD_VERBOSE equals 2 then give the reason why each target is rebuilt.
#
# To put more focus on warnings, be less verbose as default
# Use 'make V=1' to see the full commands

ifeq ("$(origin V)", "command line")
  KBUILD_VERBOSE = $(V)
endif
ifndef KBUILD_VERBOSE
  KBUILD_VERBOSE = 0
endif

ifeq ($(KBUILD_VERBOSE),1)
  quiet =
  Q =
else
  quiet=quiet_
  Q = @
endif

# If the user is running make -s (silent mode), suppress echoing of
# commands
# make-4.0 (and later) keep single letter options in the 1st word of MAKEFLAGS.

ifeq ($(filter 3.%,$(MAKE_VERSION)),)
silence:=$(findstring s,$(firstword -$(MAKEFLAGS)))
else
silence:=$(findstring s,$(filter-out --%,$(MAKEFLAGS)))
endif

ifeq ($(silence),s)
quiet=silent_
KBUILD_VERBOSE = 0
endif

export quiet Q KBUILD_VERBOSE

# Call a source code checker (by default, "sparse") as part of the
# C compilation.
#
# Use 'make C=1' to enable checking of only re-compiled files.
# Use 'make C=2' to enable checking of *all* source files, regardless
# of whether they are re-compiled or not.
#
# See the file "Documentation/dev-tools/sparse.rst" for more details,
# including where to get the "sparse" utility.

ifeq ("$(origin C)", "command line")
  KBUILD_CHECKSRC = $(C)
endif
ifndef KBUILD_CHECKSRC
  KBUILD_CHECKSRC = 0
endif

export KBUILD_CHECKSRC

# Enable "clippy" (a linter) as part of the Rust compilation.
#
# Use 'make CLIPPY=1' to enable it.
ifeq ("$(origin CLIPPY)", "command line")
  KBUILD_CLIPPY := $(CLIPPY)
endif

export KBUILD_CLIPPY

# Use make M=dir or set the environment variable KBUILD_EXTMOD to specify the
# directory of external module to build. Setting M= takes precedence.
ifeq ("$(origin M)", "command line")
  KBUILD_EXTMOD := $(M)
endif

$(if $(word 2, $(KBUILD_EXTMOD)), \
	$(error building multiple external modules is not supported))

$(foreach x, % :, $(if $(findstring $x, $(KBUILD_EXTMOD)), \
	$(error module directory path cannot contain '$x')))

# Remove trailing slashes
ifneq ($(filter %/, $(KBUILD_EXTMOD)),)
KBUILD_EXTMOD := $(shell dirname $(KBUILD_EXTMOD).)
endif

export KBUILD_EXTMOD

# ANDROID: set up mixed-build support. mixed-build allows device kernel modules
# to be compiled against a GKI kernel. This approach still uses the headers and
# Kbuild from device kernel, so care must be taken to ensure that those headers match.
ifdef KBUILD_MIXED_TREE
# Need vmlinux.symvers for modpost and System.map for depmod, check whether they exist in KBUILD_MIXED_TREE
required_mixed_files=vmlinux.symvers System.map
$(if $(filter-out $(words $(required_mixed_files)), \
		$(words $(wildcard $(add-prefix $(KBUILD_MIXED_TREE)/,$(required_mixed_files))))),,\
	$(error KBUILD_MIXED_TREE=$(KBUILD_MIXED_TREE) doesn't contain $(required_mixed_files)))
endif

mixed-build-prefix = $(if $(KBUILD_MIXED_TREE),$(KBUILD_MIXED_TREE)/)
export KBUILD_MIXED_TREE
# This is a hack for kleaf to set mixed-build-prefix within the execution of a make rule, e.g.
# within __modinst_pre.
# TODO(b/205893923): Revert this hack once it is properly handled.
export mixed-build-prefix

# Kbuild will save output files in the current working directory.
# This does not need to match to the root of the kernel source tree.
#
# For example, you can do this:
#
#  cd /dir/to/store/output/files; make -f /dir/to/kernel/source/Makefile
#
# If you want to save output files in a different location, there are
# two syntaxes to specify it.
#
# 1) O=
# Use "make O=dir/to/store/output/files/"
#
# 2) Set KBUILD_OUTPUT
# Set the environment variable KBUILD_OUTPUT to point to the output directory.
# export KBUILD_OUTPUT=dir/to/store/output/files/; make
#
# The O= assignment takes precedence over the KBUILD_OUTPUT environment
# variable.

# Do we want to change the working directory?
ifeq ("$(origin O)", "command line")
  KBUILD_OUTPUT := $(O)
endif

ifneq ($(KBUILD_OUTPUT),)
# Make's built-in functions such as $(abspath ...), $(realpath ...) cannot
# expand a shell special character '~'. We use a somewhat tedious way here.
abs_objtree := $(shell mkdir -p $(KBUILD_OUTPUT) && cd $(KBUILD_OUTPUT) && pwd)
$(if $(abs_objtree),, \
     $(error failed to create output directory "$(KBUILD_OUTPUT)"))

# $(realpath ...) resolves symlinks
abs_objtree := $(realpath $(abs_objtree))
else
abs_objtree := $(CURDIR)
endif # ifneq ($(KBUILD_OUTPUT),)

ifeq ($(abs_objtree),$(CURDIR))
# Suppress "Entering directory ..." unless we are changing the work directory.
MAKEFLAGS += --no-print-directory
else
need-sub-make := 1
endif

this-makefile := $(lastword $(MAKEFILE_LIST))
abs_srctree := $(realpath $(dir $(this-makefile)))

ifneq ($(words $(subst :, ,$(abs_srctree))), 1)
$(error source directory cannot contain spaces or colons)
endif

ifneq ($(abs_srctree),$(abs_objtree))
# Look for make include files relative to root of kernel src
#
# --included-dir is added for backward compatibility, but you should not rely on
# it. Please add $(srctree)/ prefix to include Makefiles in the source tree.
MAKEFLAGS += --include-dir=$(abs_srctree)
endif

ifneq ($(filter 3.%,$(MAKE_VERSION)),)
# 'MAKEFLAGS += -rR' does not immediately become effective for GNU Make 3.x
# We need to invoke sub-make to avoid implicit rules in the top Makefile.
need-sub-make := 1
# Cancel implicit rules for this Makefile.
$(this-makefile): ;
endif

export abs_srctree abs_objtree
export sub_make_done := 1

ifeq ($(need-sub-make),1)

PHONY += $(MAKECMDGOALS) __sub-make

$(filter-out $(this-makefile), $(MAKECMDGOALS)) __all: __sub-make
	@:

# Invoke a second make in the output directory, passing relevant variables
__sub-make:
	$(Q)$(MAKE) -C $(abs_objtree) -f $(abs_srctree)/Makefile $(MAKECMDGOALS)

endif # need-sub-make
endif # sub_make_done

# We process the rest of the Makefile if this is the final invocation of make
ifeq ($(need-sub-make),)

# Do not print "Entering directory ...",
# but we want to display it when entering to the output directory
# so that IDEs/editors are able to understand relative filenames.
MAKEFLAGS += --no-print-directory

ifeq ($(abs_srctree),$(abs_objtree))
        # building in the source tree
        srctree := .
	building_out_of_srctree :=
else
        ifeq ($(abs_srctree)/,$(dir $(abs_objtree)))
                # building in a subdirectory of the source tree
                srctree := ..
        else
                srctree := $(abs_srctree)
        endif
	building_out_of_srctree := 1
endif

ifneq ($(KBUILD_ABS_SRCTREE),)
srctree := $(abs_srctree)
endif

objtree		:= .
VPATH		:= $(srctree)

export building_out_of_srctree srctree objtree VPATH

# To make sure we do not include .config for any of the *config targets
# catch them early, and hand them over to scripts/kconfig/Makefile
# It is allowed to specify more targets when calling make, including
# mixing *config targets and build targets.
# For example 'make oldconfig all'.
# Detect when mixed targets is specified, and make a second invocation
# of make so .config is not included in this case either (for *config).

version_h := include/generated/uapi/linux/version.h

clean-targets := %clean mrproper cleandocs
no-dot-config-targets := $(clean-targets) \
			 cscope gtags TAGS tags help% %docs check% coccicheck \
			 $(version_h) headers headers_% archheaders archscripts \
			 %asm-generic kernelversion %src-pkg dt_binding_check \
			 outputmakefile rustavailable rustfmt rustfmtcheck
# Installation targets should not require compiler. Unfortunately, vdso_install
# is an exception where build artifacts may be updated. This must be fixed.
no-compiler-targets := $(no-dot-config-targets) install dtbs_install \
			headers_install modules_install kernelrelease image_name
no-sync-config-targets := $(no-dot-config-targets) %install kernelrelease \
			  image_name
single-targets := %.a %.i %.rsi %.ko %.lds %.ll %.lst %.mod %.o %.s %.symtypes %/

config-build	:=
mixed-build	:=
need-config	:= 1
need-compiler	:= 1
may-sync-config	:= 1
single-build	:=

ifneq ($(filter $(no-dot-config-targets), $(MAKECMDGOALS)),)
	ifeq ($(filter-out $(no-dot-config-targets), $(MAKECMDGOALS)),)
		need-config :=
	endif
endif

ifneq ($(filter $(no-compiler-targets), $(MAKECMDGOALS)),)
	ifeq ($(filter-out $(no-compiler-targets), $(MAKECMDGOALS)),)
		need-compiler :=
	endif
endif

ifneq ($(filter $(no-sync-config-targets), $(MAKECMDGOALS)),)
	ifeq ($(filter-out $(no-sync-config-targets), $(MAKECMDGOALS)),)
		may-sync-config :=
	endif
endif

ifneq ($(KBUILD_EXTMOD),)
	may-sync-config :=
endif

ifeq ($(KBUILD_EXTMOD),)
        ifneq ($(filter %config,$(MAKECMDGOALS)),)
		config-build := 1
                ifneq ($(words $(MAKECMDGOALS)),1)
			mixed-build := 1
                endif
        endif
endif

# We cannot build single targets and the others at the same time
ifneq ($(filter $(single-targets), $(MAKECMDGOALS)),)
	single-build := 1
	ifneq ($(filter-out $(single-targets), $(MAKECMDGOALS)),)
		mixed-build := 1
	endif
endif

# For "make -j clean all", "make -j mrproper defconfig all", etc.
ifneq ($(filter $(clean-targets),$(MAKECMDGOALS)),)
        ifneq ($(filter-out $(clean-targets),$(MAKECMDGOALS)),)
		mixed-build := 1
        endif
endif

# install and modules_install need also be processed one by one
ifneq ($(filter install,$(MAKECMDGOALS)),)
        ifneq ($(filter modules_install,$(MAKECMDGOALS)),)
		mixed-build := 1
        endif
endif

ifdef mixed-build
# ===========================================================================
# We're called with mixed targets (*config and build targets).
# Handle them one by one.

PHONY += $(MAKECMDGOALS) __build_one_by_one

$(MAKECMDGOALS): __build_one_by_one
	@:

__build_one_by_one:
	$(Q)set -e; \
	for i in $(MAKECMDGOALS); do \
		$(MAKE) -f $(srctree)/Makefile $$i; \
	done

else # !mixed-build

include $(srctree)/scripts/Kbuild.include

# Read KERNELRELEASE from include/config/kernel.release (if it exists)
KERNELRELEASE = $(shell cat include/config/kernel.release 2> /dev/null)
KERNELVERSION = $(VERSION)$(if $(PATCHLEVEL),.$(PATCHLEVEL)$(if $(SUBLEVEL),.$(SUBLEVEL)))$(EXTRAVERSION)
export VERSION PATCHLEVEL SUBLEVEL KERNELRELEASE KERNELVERSION

include $(srctree)/scripts/subarch.include

# Cross compiling and selecting different set of gcc/bin-utils
# ---------------------------------------------------------------------------
#
# When performing cross compilation for other architectures ARCH shall be set
# to the target architecture. (See arch/* for the possibilities).
# ARCH can be set during invocation of make:
# make ARCH=ia64
# Another way is to have ARCH set in the environment.
# The default ARCH is the host where make is executed.

# CROSS_COMPILE specify the prefix used for all executables used
# during compilation. Only gcc and related bin-utils executables
# are prefixed with $(CROSS_COMPILE).
# CROSS_COMPILE can be set on the command line
# make CROSS_COMPILE=ia64-linux-
# Alternatively CROSS_COMPILE can be set in the environment.
# Default value for CROSS_COMPILE is not to prefix executables
# Note: Some architectures assign CROSS_COMPILE in their arch/*/Makefile
ARCH		?= $(SUBARCH)

# Architecture as present in compile.h
UTS_MACHINE 	:= $(ARCH)
SRCARCH 	:= $(ARCH)

# Additional ARCH settings for x86
ifeq ($(ARCH),i386)
        SRCARCH := x86
endif
ifeq ($(ARCH),x86_64)
        SRCARCH := x86
endif

# Additional ARCH settings for sparc
ifeq ($(ARCH),sparc32)
       SRCARCH := sparc
endif
ifeq ($(ARCH),sparc64)
       SRCARCH := sparc
endif

# Additional ARCH settings for parisc
ifeq ($(ARCH),parisc64)
       SRCARCH := parisc
endif

export cross_compiling :=
ifneq ($(SRCARCH),$(SUBARCH))
cross_compiling := 1
endif

KCONFIG_CONFIG	?= .config
export KCONFIG_CONFIG

# SHELL used by kbuild
CONFIG_SHELL := sh

HOST_LFS_CFLAGS := $(shell getconf LFS_CFLAGS 2>/dev/null)
HOST_LFS_LDFLAGS := $(shell getconf LFS_LDFLAGS 2>/dev/null)
HOST_LFS_LIBS := $(shell getconf LFS_LIBS 2>/dev/null)

ifneq ($(LLVM),)
ifneq ($(filter %/,$(LLVM)),)
LLVM_PREFIX := $(LLVM)
else ifneq ($(filter -%,$(LLVM)),)
LLVM_SUFFIX := $(LLVM)
endif

HOSTCC	= $(LLVM_PREFIX)clang$(LLVM_SUFFIX)
HOSTCXX	= $(LLVM_PREFIX)clang++$(LLVM_SUFFIX)
else
HOSTCC	= gcc
HOSTCXX	= g++
endif
HOSTRUSTC = rustc
HOSTPKG_CONFIG	= pkg-config

KBUILD_USERHOSTCFLAGS := -Wall -Wmissing-prototypes -Wstrict-prototypes \
			 -O2 -fomit-frame-pointer -std=gnu11 \
			 -Wdeclaration-after-statement
KBUILD_USERCFLAGS  := $(KBUILD_USERHOSTCFLAGS) $(USERCFLAGS)
KBUILD_USERLDFLAGS := $(USERLDFLAGS)

# These flags apply to all Rust code in the tree, including the kernel and
# host programs.
export rust_common_flags := --edition=2021 \
			    -Zbinary_dep_depinfo=y \
			    -Dunsafe_op_in_unsafe_fn -Drust_2018_idioms \
			    -Dunreachable_pub -Dnon_ascii_idents \
			    -Wmissing_docs \
			    -Drustdoc::missing_crate_level_docs \
			    -Dclippy::correctness -Dclippy::style \
			    -Dclippy::suspicious -Dclippy::complexity \
			    -Dclippy::perf \
			    -Dclippy::let_unit_value -Dclippy::mut_mut \
			    -Dclippy::needless_bitwise_bool \
			    -Dclippy::needless_continue \
			    -Wclippy::dbg_macro

KBUILD_HOSTCFLAGS   := $(KBUILD_USERHOSTCFLAGS) $(HOST_LFS_CFLAGS) $(HOSTCFLAGS)
KBUILD_HOSTCXXFLAGS := -Wall -O2 $(HOST_LFS_CFLAGS) $(HOSTCXXFLAGS)
KBUILD_HOSTRUSTFLAGS := $(rust_common_flags) -O -Cstrip=debuginfo \
			-Zallow-features= $(HOSTRUSTFLAGS)
KBUILD_HOSTLDFLAGS  := $(HOST_LFS_LDFLAGS) $(HOSTLDFLAGS)
KBUILD_HOSTLDLIBS   := $(HOST_LFS_LIBS) $(HOSTLDLIBS)

# Make variables (CC, etc...)
CPP		= $(CC) -E
ifneq ($(LLVM),)
CC		= $(LLVM_PREFIX)clang$(LLVM_SUFFIX)
LD		= $(LLVM_PREFIX)ld.lld$(LLVM_SUFFIX)
AR		= $(LLVM_PREFIX)llvm-ar$(LLVM_SUFFIX)
NM		= $(LLVM_PREFIX)llvm-nm$(LLVM_SUFFIX)
OBJCOPY		= $(LLVM_PREFIX)llvm-objcopy$(LLVM_SUFFIX)
OBJDUMP		= $(LLVM_PREFIX)llvm-objdump$(LLVM_SUFFIX)
READELF		= $(LLVM_PREFIX)llvm-readelf$(LLVM_SUFFIX)
STRIP		= $(LLVM_PREFIX)llvm-strip$(LLVM_SUFFIX)
else
CC		= $(CROSS_COMPILE)gcc
LD		= $(CROSS_COMPILE)ld
AR		= $(CROSS_COMPILE)ar
NM		= $(CROSS_COMPILE)nm
OBJCOPY		= $(CROSS_COMPILE)objcopy
OBJDUMP		= $(CROSS_COMPILE)objdump
READELF		= $(CROSS_COMPILE)readelf
STRIP		= $(CROSS_COMPILE)strip
endif
RUSTC		= rustc
RUSTDOC		= rustdoc
RUSTFMT		= rustfmt
CLIPPY_DRIVER	= clippy-driver
BINDGEN		= bindgen
CARGO		= cargo
PAHOLE		= pahole
RESOLVE_BTFIDS	= $(objtree)/tools/bpf/resolve_btfids/resolve_btfids
LEX		= flex
YACC		= bison
AWK		= awk
INSTALLKERNEL  := installkernel
DEPMOD		= depmod
PERL		= perl
PYTHON3		= python3
CHECK		= sparse
BASH		= bash
KGZIP		= gzip
KBZIP2		= bzip2
KLZOP		= lzop
LZMA		= lzma
LZ4		= lz4
XZ		= xz
ZSTD		= zstd

PAHOLE_FLAGS	= $(shell PAHOLE=$(PAHOLE) $(srctree)/scripts/pahole-flags.sh)

CHECKFLAGS     := -D__linux__ -Dlinux -D__STDC__ -Dunix -D__unix__ \
		  -Wbitwise -Wno-return-void -Wno-unknown-attribute $(CF)
NOSTDINC_FLAGS :=
CFLAGS_MODULE   =
RUSTFLAGS_MODULE =
AFLAGS_MODULE   =
LDFLAGS_MODULE  =
CFLAGS_KERNEL	=
RUSTFLAGS_KERNEL =
AFLAGS_KERNEL	=
LDFLAGS_vmlinux =

# Use USERINCLUDE when you must reference the UAPI directories only.
USERINCLUDE    := \
		-I$(srctree)/arch/$(SRCARCH)/include/uapi \
		-I$(objtree)/arch/$(SRCARCH)/include/generated/uapi \
		-I$(srctree)/include/uapi \
		-I$(objtree)/include/generated/uapi \
                -include $(srctree)/include/linux/compiler-version.h \
                -include $(srctree)/include/linux/kconfig.h

# Use LINUXINCLUDE when you must reference the include/ directory.
# Needed to be compatible with the O= option
LINUXINCLUDE    := \
		-I$(srctree)/arch/$(SRCARCH)/include \
		-I$(objtree)/arch/$(SRCARCH)/include/generated \
		$(if $(building_out_of_srctree),-I$(srctree)/include) \
		-I$(objtree)/include \
		$(USERINCLUDE)

KBUILD_AFLAGS   := -D__ASSEMBLY__ -fno-PIE
KBUILD_CFLAGS   := -Wall -Wundef -Werror=strict-prototypes -Wno-trigraphs \
		   -fno-strict-aliasing -fno-common -fshort-wchar -fno-PIE \
		   -Werror=implicit-function-declaration -Werror=implicit-int \
		   -Werror=return-type -Wno-format-security \
		   -std=gnu11
KBUILD_CPPFLAGS := -D__KERNEL__
KBUILD_RUSTFLAGS := $(rust_common_flags) \
		    --target=$(objtree)/rust/target.json \
		    -Cpanic=abort -Cembed-bitcode=n -Clto=n \
		    -Cforce-unwind-tables=n -Ccodegen-units=1 \
		    -Csymbol-mangling-version=v0 \
		    -Crelocation-model=static \
		    -Zfunction-sections=n \
		    -Dclippy::float_arithmetic

KBUILD_AFLAGS_KERNEL :=
KBUILD_CFLAGS_KERNEL :=
KBUILD_RUSTFLAGS_KERNEL :=
KBUILD_AFLAGS_MODULE  := -DMODULE
KBUILD_CFLAGS_MODULE  := -DMODULE
KBUILD_RUSTFLAGS_MODULE := --cfg MODULE
KBUILD_LDFLAGS_MODULE :=
KBUILD_LDFLAGS :=
CLANG_FLAGS :=

ifeq ($(KBUILD_CLIPPY),1)
	RUSTC_OR_CLIPPY_QUIET := CLIPPY
	RUSTC_OR_CLIPPY = $(CLIPPY_DRIVER)
else
	RUSTC_OR_CLIPPY_QUIET := RUSTC
	RUSTC_OR_CLIPPY = $(RUSTC)
endif

ifdef RUST_LIB_SRC
	export RUST_LIB_SRC
endif

# Allows the usage of unstable features in stable compilers.
export RUSTC_BOOTSTRAP := 1

export ARCH SRCARCH CONFIG_SHELL BASH HOSTCC KBUILD_HOSTCFLAGS CROSS_COMPILE LD CC HOSTPKG_CONFIG
export RUSTC RUSTDOC RUSTFMT RUSTC_OR_CLIPPY_QUIET RUSTC_OR_CLIPPY BINDGEN CARGO
export HOSTRUSTC KBUILD_HOSTRUSTFLAGS
export CPP AR NM STRIP OBJCOPY OBJDUMP READELF PAHOLE RESOLVE_BTFIDS LEX YACC AWK INSTALLKERNEL
export PERL PYTHON3 CHECK CHECKFLAGS MAKE UTS_MACHINE HOSTCXX
export KGZIP KBZIP2 KLZOP LZMA LZ4 XZ ZSTD
export KBUILD_HOSTCXXFLAGS KBUILD_HOSTLDFLAGS KBUILD_HOSTLDLIBS LDFLAGS_MODULE
export KBUILD_USERCFLAGS KBUILD_USERLDFLAGS

export KBUILD_CPPFLAGS NOSTDINC_FLAGS LINUXINCLUDE OBJCOPYFLAGS KBUILD_LDFLAGS
export KBUILD_CFLAGS CFLAGS_KERNEL CFLAGS_MODULE
export KBUILD_RUSTFLAGS RUSTFLAGS_KERNEL RUSTFLAGS_MODULE
export KBUILD_AFLAGS AFLAGS_KERNEL AFLAGS_MODULE
export KBUILD_AFLAGS_MODULE KBUILD_CFLAGS_MODULE KBUILD_RUSTFLAGS_MODULE KBUILD_LDFLAGS_MODULE
export KBUILD_AFLAGS_KERNEL KBUILD_CFLAGS_KERNEL KBUILD_RUSTFLAGS_KERNEL
export PAHOLE_FLAGS

# Files to ignore in find ... statements

export RCS_FIND_IGNORE := \( -name SCCS -o -name BitKeeper -o -name .svn -o    \
			  -name CVS -o -name .pc -o -name .hg -o -name .git \) \
			  -prune -o
export RCS_TAR_IGNORE := --exclude SCCS --exclude BitKeeper --exclude .svn \
			 --exclude CVS --exclude .pc --exclude .hg --exclude .git

# ===========================================================================
# Rules shared between *config targets and build targets

# Basic helpers built in scripts/basic/
PHONY += scripts_basic
scripts_basic:
	$(Q)$(MAKE) $(build)=scripts/basic

PHONY += outputmakefile
ifdef building_out_of_srctree
# Before starting out-of-tree build, make sure the source tree is clean.
# outputmakefile generates a Makefile in the output directory, if using a
# separate output directory. This allows convenient use of make in the
# output directory.
# At the same time when output Makefile generated, generate .gitignore to
# ignore whole output directory

quiet_cmd_makefile = GEN     Makefile
      cmd_makefile = { \
	echo "\# Automatically generated by $(srctree)/Makefile: don't edit"; \
	echo "include $(srctree)/Makefile"; \
	} > Makefile

outputmakefile:
	@if [ -f $(srctree)/.config -o \
		 -d $(srctree)/include/config -o \
		 -d $(srctree)/arch/$(SRCARCH)/include/generated ]; then \
		echo >&2 "***"; \
		echo >&2 "*** The source tree is not clean, please run 'make$(if $(findstring command line, $(origin ARCH)), ARCH=$(ARCH)) mrproper'"; \
		echo >&2 "*** in $(abs_srctree)";\
		echo >&2 "***"; \
		false; \
	fi
	$(Q)ln -fsn $(srctree) source
	$(call cmd,makefile)
	$(Q)test -e .gitignore || \
	{ echo "# this is build directory, ignore it"; echo "*"; } > .gitignore
endif

# The expansion should be delayed until arch/$(SRCARCH)/Makefile is included.
# Some architectures define CROSS_COMPILE in arch/$(SRCARCH)/Makefile.
# CC_VERSION_TEXT is referenced from Kconfig (so it needs export),
# and from include/config/auto.conf.cmd to detect the compiler upgrade.
CC_VERSION_TEXT = $(subst $(pound),,$(shell LC_ALL=C $(CC) --version 2>/dev/null | head -n 1))

ifneq ($(findstring clang,$(CC_VERSION_TEXT)),)
include $(srctree)/scripts/Makefile.clang
endif

# Include this also for config targets because some architectures need
# cc-cross-prefix to determine CROSS_COMPILE.
ifdef need-compiler
include $(srctree)/scripts/Makefile.compiler
endif

ifdef config-build
# ===========================================================================
# *config targets only - make sure prerequisites are updated, and descend
# in scripts/kconfig to make the *config target

# Read arch specific Makefile to set KBUILD_DEFCONFIG as needed.
# KBUILD_DEFCONFIG may point out an alternative default configuration
# used for 'make defconfig'
include $(srctree)/arch/$(SRCARCH)/Makefile
export KBUILD_DEFCONFIG KBUILD_KCONFIG CC_VERSION_TEXT

config: outputmakefile scripts_basic FORCE
	$(Q)$(MAKE) $(build)=scripts/kconfig $@

%config: outputmakefile scripts_basic FORCE
	$(Q)$(MAKE) $(build)=scripts/kconfig $@

else #!config-build
# ===========================================================================
# Build targets only - this includes vmlinux, arch specific targets, clean
# targets and others. In general all targets except *config targets.

# If building an external module we do not care about the all: rule
# but instead __all depend on modules
PHONY += all
ifeq ($(KBUILD_EXTMOD),)
__all: all
else
__all: modules
endif

targets :=

# Decide whether to build built-in, modular, or both.
# Normally, just do built-in.

KBUILD_MODULES :=
KBUILD_BUILTIN := 1

# If we have only "make modules", don't compile built-in objects.
ifeq ($(MAKECMDGOALS),modules)
  KBUILD_BUILTIN :=
endif

# If we have "make <whatever> modules", compile modules
# in addition to whatever we do anyway.
# Just "make" or "make all" shall build modules as well

ifneq ($(filter all modules nsdeps %compile_commands.json clang-%,$(MAKECMDGOALS)),)
  KBUILD_MODULES := 1
endif

ifeq ($(MAKECMDGOALS),)
  KBUILD_MODULES := 1
endif

export KBUILD_MODULES KBUILD_BUILTIN

ifdef need-config
include include/config/auto.conf
endif

ifeq ($(KBUILD_EXTMOD),)
# Objects we will link into vmlinux / subdirs we need to visit
core-y		:=
drivers-y	:=
libs-y		:= lib/
endif # KBUILD_EXTMOD

ifndef KBUILD_MIXED_TREE
# The all: target is the default when no target is given on the
# command line.
# This allow a user to issue only 'make' to build a kernel including modules
# Defaults to vmlinux, but the arch makefile usually adds further targets
all: vmlinux
endif

CFLAGS_GCOV	:= -fprofile-arcs -ftest-coverage
ifdef CONFIG_CC_IS_GCC
CFLAGS_GCOV	+= -fno-tree-loop-im
endif
export CFLAGS_GCOV

# The arch Makefiles can override CC_FLAGS_FTRACE. We may also append it later.
ifdef CONFIG_FUNCTION_TRACER
  CC_FLAGS_FTRACE := -pg
endif

include $(srctree)/arch/$(SRCARCH)/Makefile

ifdef need-config
ifdef may-sync-config
# Read in dependencies to all Kconfig* files, make sure to run syncconfig if
# changes are detected. This should be included after arch/$(SRCARCH)/Makefile
# because some architectures define CROSS_COMPILE there.
include include/config/auto.conf.cmd

$(KCONFIG_CONFIG):
	@echo >&2 '***'
	@echo >&2 '*** Configuration file "$@" not found!'
	@echo >&2 '***'
	@echo >&2 '*** Please run some configurator (e.g. "make oldconfig" or'
	@echo >&2 '*** "make menuconfig" or "make xconfig").'
	@echo >&2 '***'
	@/bin/false

# The actual configuration files used during the build are stored in
# include/generated/ and include/config/. Update them if .config is newer than
# include/config/auto.conf (which mirrors .config).
#
# This exploits the 'multi-target pattern rule' trick.
# The syncconfig should be executed only once to make all the targets.
# (Note: use the grouped target '&:' when we bump to GNU Make 4.3)
#
# Do not use $(call cmd,...) here. That would suppress prompts from syncconfig,
# so you cannot notice that Kconfig is waiting for the user input.
%/config/auto.conf %/config/auto.conf.cmd %/generated/autoconf.h %/generated/rustc_cfg: $(KCONFIG_CONFIG)
	$(Q)$(kecho) "  SYNC    $@"
	$(Q)$(MAKE) -f $(srctree)/Makefile syncconfig
else # !may-sync-config
# External modules and some install targets need include/generated/autoconf.h
# and include/config/auto.conf but do not care if they are up-to-date.
# Use auto.conf to trigger the test
PHONY += include/config/auto.conf

include/config/auto.conf:
	@test -e include/generated/autoconf.h -a -e $@ || (		\
	echo >&2;							\
	echo >&2 "  ERROR: Kernel configuration is invalid.";		\
	echo >&2 "         include/generated/autoconf.h or $@ are missing.";\
	echo >&2 "         Run 'make oldconfig && make prepare' on kernel src to fix it.";	\
	echo >&2 ;							\
	/bin/false)

endif # may-sync-config
endif # need-config

KBUILD_CFLAGS	+= -fno-delete-null-pointer-checks
KBUILD_CFLAGS	+= $(call cc-disable-warning,frame-address,)
KBUILD_CFLAGS	+= $(call cc-disable-warning, format-truncation)
KBUILD_CFLAGS	+= $(call cc-disable-warning, format-overflow)
KBUILD_CFLAGS	+= $(call cc-disable-warning, address-of-packed-member)

ifdef CONFIG_CC_OPTIMIZE_FOR_PERFORMANCE
KBUILD_CFLAGS += -O2
KBUILD_RUSTFLAGS += -Copt-level=2
else ifdef CONFIG_CC_OPTIMIZE_FOR_SIZE
KBUILD_CFLAGS += -Os
KBUILD_RUSTFLAGS += -Copt-level=s
endif

# Always set `debug-assertions` and `overflow-checks` because their default
# depends on `opt-level` and `debug-assertions`, respectively.
KBUILD_RUSTFLAGS += -Cdebug-assertions=$(if $(CONFIG_RUST_DEBUG_ASSERTIONS),y,n)
KBUILD_RUSTFLAGS += -Coverflow-checks=$(if $(CONFIG_RUST_OVERFLOW_CHECKS),y,n)

# Tell gcc to never replace conditional load with a non-conditional one
ifdef CONFIG_CC_IS_GCC
# gcc-10 renamed --param=allow-store-data-races=0 to
# -fno-allow-store-data-races.
KBUILD_CFLAGS	+= $(call cc-option,--param=allow-store-data-races=0)
KBUILD_CFLAGS	+= $(call cc-option,-fno-allow-store-data-races)
endif

ifdef CONFIG_READABLE_ASM
# Disable optimizations that make assembler listings hard to read.
# reorder blocks reorders the control in the function
# ipa clone creates specialized cloned functions
# partial inlining inlines only parts of functions
KBUILD_CFLAGS += -fno-reorder-blocks -fno-ipa-cp-clone -fno-partial-inlining
endif

ifneq ($(CONFIG_FRAME_WARN),0)
KBUILD_CFLAGS += -Wframe-larger-than=$(CONFIG_FRAME_WARN)
endif

stackp-flags-y                                    := -fno-stack-protector
stackp-flags-$(CONFIG_STACKPROTECTOR)             := -fstack-protector
stackp-flags-$(CONFIG_STACKPROTECTOR_STRONG)      := -fstack-protector-strong

KBUILD_CFLAGS += $(stackp-flags-y)

KBUILD_CFLAGS-$(CONFIG_WERROR) += -Werror
KBUILD_CFLAGS-$(CONFIG_CC_NO_ARRAY_BOUNDS) += -Wno-array-bounds

KBUILD_RUSTFLAGS-$(CONFIG_WERROR) += -Dwarnings
KBUILD_RUSTFLAGS += $(KBUILD_RUSTFLAGS-y)

ifdef CONFIG_CC_IS_CLANG
KBUILD_CPPFLAGS += -Qunused-arguments
# The kernel builds with '-std=gnu11' so use of GNU extensions is acceptable.
KBUILD_CFLAGS += -Wno-gnu
else

# gcc inanely warns about local variables called 'main'
KBUILD_CFLAGS += -Wno-main
endif

# These warnings generated too much noise in a regular build.
# Use make W=1 to enable them (see scripts/Makefile.extrawarn)
KBUILD_CFLAGS += $(call cc-disable-warning, unused-but-set-variable)
KBUILD_CFLAGS += $(call cc-disable-warning, unused-const-variable)

# These result in bogus false positives
KBUILD_CFLAGS += $(call cc-disable-warning, dangling-pointer)

ifdef CONFIG_FRAME_POINTER
KBUILD_CFLAGS	+= -fno-omit-frame-pointer -fno-optimize-sibling-calls
KBUILD_RUSTFLAGS += -Cforce-frame-pointers=y
else
# Some targets (ARM with Thumb2, for example), can't be built with frame
# pointers.  For those, we don't have FUNCTION_TRACER automatically
# select FRAME_POINTER.  However, FUNCTION_TRACER adds -pg, and this is
# incompatible with -fomit-frame-pointer with current GCC, so we don't use
# -fomit-frame-pointer with FUNCTION_TRACER.
# In the Rust target specification, "frame-pointer" is set explicitly
# to "may-omit".
ifndef CONFIG_FUNCTION_TRACER
KBUILD_CFLAGS	+= -fomit-frame-pointer
endif
endif

# Initialize all stack variables with a 0xAA pattern.
ifdef CONFIG_INIT_STACK_ALL_PATTERN
KBUILD_CFLAGS	+= -ftrivial-auto-var-init=pattern
endif

# Initialize all stack variables with a zero value.
ifdef CONFIG_INIT_STACK_ALL_ZERO
KBUILD_CFLAGS	+= -ftrivial-auto-var-init=zero
ifdef CONFIG_CC_HAS_AUTO_VAR_INIT_ZERO_ENABLER
# https://github.com/llvm/llvm-project/issues/44842
KBUILD_CFLAGS	+= -enable-trivial-auto-var-init-zero-knowing-it-will-be-removed-from-clang
endif
endif

# While VLAs have been removed, GCC produces unreachable stack probes
# for the randomize_kstack_offset feature. Disable it for all compilers.
KBUILD_CFLAGS	+= $(call cc-option, -fno-stack-clash-protection)

# Clear used registers at func exit (to reduce data lifetime and ROP gadgets).
ifdef CONFIG_ZERO_CALL_USED_REGS
KBUILD_CFLAGS	+= -fzero-call-used-regs=used-gpr
endif

ifdef CONFIG_FUNCTION_TRACER
ifdef CONFIG_FTRACE_MCOUNT_USE_CC
  CC_FLAGS_FTRACE	+= -mrecord-mcount
  ifdef CONFIG_HAVE_NOP_MCOUNT
    ifeq ($(call cc-option-yn, -mnop-mcount),y)
      CC_FLAGS_FTRACE	+= -mnop-mcount
      CC_FLAGS_USING	+= -DCC_USING_NOP_MCOUNT
    endif
  endif
endif
ifdef CONFIG_FTRACE_MCOUNT_USE_OBJTOOL
  CC_FLAGS_USING	+= -DCC_USING_NOP_MCOUNT
endif
ifdef CONFIG_FTRACE_MCOUNT_USE_RECORDMCOUNT
  ifdef CONFIG_HAVE_C_RECORDMCOUNT
    BUILD_C_RECORDMCOUNT := y
    export BUILD_C_RECORDMCOUNT
  endif
endif
ifdef CONFIG_HAVE_FENTRY
  # s390-linux-gnu-gcc did not support -mfentry until gcc-9.
  ifeq ($(call cc-option-yn, -mfentry),y)
    CC_FLAGS_FTRACE	+= -mfentry
    CC_FLAGS_USING	+= -DCC_USING_FENTRY
  endif
endif
export CC_FLAGS_FTRACE
KBUILD_CFLAGS	+= $(CC_FLAGS_FTRACE) $(CC_FLAGS_USING)
KBUILD_AFLAGS	+= $(CC_FLAGS_USING)
endif

# We trigger additional mismatches with less inlining
ifdef CONFIG_DEBUG_SECTION_MISMATCH
KBUILD_CFLAGS += -fno-inline-functions-called-once
endif

# `rustc`'s `-Zfunction-sections` applies to data too (as of 1.59.0).
ifdef CONFIG_LD_DEAD_CODE_DATA_ELIMINATION
KBUILD_CFLAGS_KERNEL += -ffunction-sections -fdata-sections
KBUILD_RUSTFLAGS_KERNEL += -Zfunction-sections=y
LDFLAGS_vmlinux += --gc-sections
endif

ifdef CONFIG_SHADOW_CALL_STACK
CC_FLAGS_SCS	:= -fsanitize=shadow-call-stack
KBUILD_CFLAGS	+= $(CC_FLAGS_SCS)
export CC_FLAGS_SCS
endif

ifdef CONFIG_LTO_CLANG
ifdef CONFIG_LTO_CLANG_THIN
CC_FLAGS_LTO	:= -flto=thin -fsplit-lto-unit
KBUILD_LDFLAGS	+= --thinlto-cache-dir=$(extmod_prefix).thinlto-cache
else
CC_FLAGS_LTO	:= -flto
endif

ifeq ($(SRCARCH),x86)
# Workaround for compiler / linker bug
CC_FLAGS_LTO	+= -fvisibility=hidden
else
CC_FLAGS_LTO	+= -fvisibility=default
endif

# Limit inlining across translation units to reduce binary size
KBUILD_LDFLAGS += -mllvm -import-instr-limit=5

# Check for frame size exceeding threshold during prolog/epilog insertion
# when using lld < 13.0.0.
ifneq ($(CONFIG_FRAME_WARN),0)
ifeq ($(shell test $(CONFIG_LLD_VERSION) -lt 130000; echo $$?),0)
KBUILD_LDFLAGS	+= -plugin-opt=-warn-stack-size=$(CONFIG_FRAME_WARN)
endif
endif
endif

ifdef CONFIG_LTO
KBUILD_CFLAGS	+= -fno-lto $(CC_FLAGS_LTO)
KBUILD_AFLAGS	+= -fno-lto
export CC_FLAGS_LTO
endif

ifdef CONFIG_CFI_CLANG
CC_FLAGS_CFI	:= -fsanitize=kcfi
KBUILD_CFLAGS	+= $(CC_FLAGS_CFI)
export CC_FLAGS_CFI
endif

ifdef CONFIG_DEBUG_FORCE_FUNCTION_ALIGN_64B
KBUILD_CFLAGS += -falign-functions=64
endif

# arch Makefile may override CC so keep this after arch Makefile is included
NOSTDINC_FLAGS += -nostdinc

# warn about C99 declaration after statement
KBUILD_CFLAGS += -Wdeclaration-after-statement

# Variable Length Arrays (VLAs) should not be used anywhere in the kernel
KBUILD_CFLAGS += -Wvla

# disable pointer signed / unsigned warnings in gcc 4.0
KBUILD_CFLAGS += -Wno-pointer-sign

# In order to make sure new function cast mismatches are not introduced
# in the kernel (to avoid tripping CFI checking), the kernel should be
# globally built with -Wcast-function-type.
KBUILD_CFLAGS += $(call cc-option, -Wcast-function-type)

# disable stringop warnings in gcc 8+
KBUILD_CFLAGS += $(call cc-disable-warning, stringop-truncation)

# We'll want to enable this eventually, but it's not going away for 5.7 at least
KBUILD_CFLAGS += $(call cc-disable-warning, stringop-overflow)

# Another good warning that we'll want to enable eventually
KBUILD_CFLAGS += $(call cc-disable-warning, restrict)

# Enabled with W=2, disabled by default as noisy
ifdef CONFIG_CC_IS_GCC
KBUILD_CFLAGS += -Wno-maybe-uninitialized
endif

# The allocators already balk at large sizes, so silence the compiler
# warnings for bounds checks involving those possible values. While
# -Wno-alloc-size-larger-than would normally be used here, earlier versions
# of gcc (<9.1) weirdly don't handle the option correctly when _other_
# warnings are produced (?!). Using -Walloc-size-larger-than=SIZE_MAX
# doesn't work (as it is documented to), silently resolving to "0" prior to
# version 9.1 (and producing an error more recently). Numeric values larger
# than PTRDIFF_MAX also don't work prior to version 9.1, which are silently
# ignored, continuing to default to PTRDIFF_MAX. So, left with no other
# choice, we must perform a versioned check to disable this warning.
# https://lore.kernel.org/lkml/20210824115859.187f272f@canb.auug.org.au
KBUILD_CFLAGS-$(call gcc-min-version, 90100) += -Wno-alloc-size-larger-than
KBUILD_CFLAGS += $(KBUILD_CFLAGS-y) $(CONFIG_CC_IMPLICIT_FALLTHROUGH)

# disable invalid "can't wrap" optimizations for signed / pointers
KBUILD_CFLAGS	+= -fno-strict-overflow

# Make sure -fstack-check isn't enabled (like gentoo apparently did)
KBUILD_CFLAGS  += -fno-stack-check

# conserve stack if available
ifdef CONFIG_CC_IS_GCC
KBUILD_CFLAGS   += -fconserve-stack
endif

# Prohibit date/time macros, which would make the build non-deterministic
KBUILD_CFLAGS   += -Werror=date-time

# enforce correct pointer usage
KBUILD_CFLAGS   += $(call cc-option,-Werror=incompatible-pointer-types)

# Require designated initializers for all marked structures
KBUILD_CFLAGS   += $(call cc-option,-Werror=designated-init)

# change __FILE__ to the relative path from the srctree
KBUILD_CPPFLAGS += $(call cc-option,-fmacro-prefix-map=$(srctree)/=)

# include additional Makefiles when needed
include-y			:= scripts/Makefile.extrawarn
include-$(CONFIG_DEBUG_INFO)	+= scripts/Makefile.debug
include-$(CONFIG_KASAN)		+= scripts/Makefile.kasan
include-$(CONFIG_KCSAN)		+= scripts/Makefile.kcsan
include-$(CONFIG_KMSAN)		+= scripts/Makefile.kmsan
include-$(CONFIG_UBSAN)		+= scripts/Makefile.ubsan
include-$(CONFIG_KCOV)		+= scripts/Makefile.kcov
include-$(CONFIG_RANDSTRUCT)	+= scripts/Makefile.randstruct
include-$(CONFIG_GCC_PLUGINS)	+= scripts/Makefile.gcc-plugins

include $(addprefix $(srctree)/, $(include-y))

# scripts/Makefile.gcc-plugins is intentionally included last.
# Do not add $(call cc-option,...) below this line. When you build the kernel
# from the clean source tree, the GCC plugins do not exist at this point.

# Add user supplied CPPFLAGS, AFLAGS, CFLAGS and RUSTFLAGS as the last assignments
KBUILD_CPPFLAGS += $(KCPPFLAGS)
KBUILD_AFLAGS   += $(KAFLAGS)
KBUILD_CFLAGS   += $(KCFLAGS)
KBUILD_RUSTFLAGS += $(KRUSTFLAGS)

KBUILD_LDFLAGS_MODULE += --build-id=sha1
LDFLAGS_vmlinux += --build-id=sha1

KBUILD_LDFLAGS	+= -z noexecstack
ifeq ($(CONFIG_LD_IS_BFD),y)
KBUILD_LDFLAGS	+= $(call ld-option,--no-warn-rwx-segments)
endif

ifeq ($(CONFIG_STRIP_ASM_SYMS),y)
LDFLAGS_vmlinux	+= -X
endif

ifeq ($(CONFIG_RELR),y)
LDFLAGS_vmlinux	+= --pack-dyn-relocs=relr --use-android-relr-tags
endif

# We never want expected sections to be placed heuristically by the
# linker. All sections should be explicitly named in the linker script.
ifdef CONFIG_LD_ORPHAN_WARN
LDFLAGS_vmlinux += --orphan-handling=warn
endif

# Align the bit size of userspace programs with the kernel
KBUILD_USERCFLAGS  += $(filter -m32 -m64 --target=%, $(KBUILD_CFLAGS))
KBUILD_USERLDFLAGS += $(filter -m32 -m64 --target=%, $(KBUILD_CFLAGS))

# make the checker run with the right architecture
CHECKFLAGS += --arch=$(ARCH)

# insure the checker run with the right endianness
CHECKFLAGS += $(if $(CONFIG_CPU_BIG_ENDIAN),-mbig-endian,-mlittle-endian)

# the checker needs the correct machine size
CHECKFLAGS += $(if $(CONFIG_64BIT),-m64,-m32)

# Default kernel image to build when no specific target is given.
# KBUILD_IMAGE may be overruled on the command line or
# set in the environment
# Also any assignments in arch/$(ARCH)/Makefile take precedence over
# this default value
export KBUILD_IMAGE ?= vmlinux

#
# INSTALL_PATH specifies where to place the updated kernel and system map
# images. Default is /boot, but you can set it to other values
export	INSTALL_PATH ?= /boot

#
# INSTALL_DTBS_PATH specifies a prefix for relocations required by build roots.
# Like INSTALL_MOD_PATH, it isn't defined in the Makefile, but can be passed as
# an argument if needed. Otherwise it defaults to the kernel install path
#
export INSTALL_DTBS_PATH ?= $(INSTALL_PATH)/dtbs/$(KERNELRELEASE)

#
# INSTALL_MOD_PATH specifies a prefix to MODLIB for module directory
# relocations required by build roots.  This is not defined in the
# makefile but the argument can be passed to make if needed.
#

MODLIB	= $(INSTALL_MOD_PATH)/lib/modules/$(KERNELRELEASE)
export MODLIB

PHONY += prepare0

export extmod_prefix = $(if $(KBUILD_EXTMOD),$(KBUILD_EXTMOD)/)
export MODORDER := $(extmod_prefix)modules.order
export MODULES_NSDEPS := $(extmod_prefix)modules.nsdeps

# ---------------------------------------------------------------------------
# Kernel headers

PHONY += headers

#Default location for installed headers
ifeq ($(KBUILD_EXTMOD),)
PHONY += archheaders archscripts
hdr-inst := -f $(srctree)/scripts/Makefile.headersinst obj
headers: $(version_h) scripts_unifdef uapi-asm-generic archheaders archscripts
else
hdr-prefix = $(KBUILD_EXTMOD)/
hdr-inst := -f $(srctree)/scripts/Makefile.headersinst dst=$(KBUILD_EXTMOD)/usr/include objtree=$(objtree)/$(KBUILD_EXTMOD) obj
endif

export INSTALL_HDR_PATH = $(objtree)/$(hdr-prefix)usr

quiet_cmd_headers_install = INSTALL $(INSTALL_HDR_PATH)/include
      cmd_headers_install = \
	mkdir -p $(INSTALL_HDR_PATH); \
	rsync -mrl --include='*/' --include='*\.h' --exclude='*' \
	$(hdr-prefix)usr/include $(INSTALL_HDR_PATH);

PHONY += headers_install
headers_install: headers
	$(call cmd,headers_install)

headers:
ifeq ($(KBUILD_EXTMOD),)
	$(if $(filter um, $(SRCARCH)), $(error Headers not exportable for UML))
endif
	$(Q)$(MAKE) $(hdr-inst)=$(hdr-prefix)include/uapi
	$(Q)$(MAKE) $(hdr-inst)=$(hdr-prefix)arch/$(SRCARCH)/include/uapi

ifeq ($(KBUILD_EXTMOD),)

build-dir	:= .
clean-dirs	:= $(sort . Documentation \
		     $(patsubst %/,%,$(filter %/, $(core-) \
			$(drivers-) $(libs-))))

export ARCH_CORE	:= $(core-y)
export ARCH_LIB		:= $(filter %/, $(libs-y))
export ARCH_DRIVERS	:= $(drivers-y) $(drivers-m)
# Externally visible symbols (used by link-vmlinux.sh)

KBUILD_VMLINUX_OBJS := ./built-in.a
ifdef CONFIG_MODULES
KBUILD_VMLINUX_OBJS += $(patsubst %/, %/lib.a, $(filter %/, $(libs-y)))
KBUILD_VMLINUX_LIBS := $(filter-out %/, $(libs-y))
else
KBUILD_VMLINUX_LIBS := $(patsubst %/,%/lib.a, $(libs-y))
endif

export KBUILD_VMLINUX_LIBS
export KBUILD_LDS          := arch/$(SRCARCH)/kernel/vmlinux.lds

# Recurse until adjust_autoksyms.sh is satisfied
PHONY += autoksyms_recursive
ifdef CONFIG_TRIM_UNUSED_KSYMS
# For the kernel to actually contain only the needed exported symbols,
# we have to build modules as well to determine what those symbols are.
# (this can be evaluated only once include/config/auto.conf has been included)
KBUILD_MODULES := 1

autoksyms_recursive: $(build-dir) modules.order
	$(Q)$(CONFIG_SHELL) $(srctree)/scripts/adjust_autoksyms.sh \
	  "$(MAKE) -f $(srctree)/Makefile autoksyms_recursive"
endif

autoksyms_h := $(if $(CONFIG_TRIM_UNUSED_KSYMS), include/generated/autoksyms.h)

quiet_cmd_autoksyms_h = GEN     $@
      cmd_autoksyms_h = mkdir -p $(dir $@); \
			$(CONFIG_SHELL) $(srctree)/scripts/gen_autoksyms.sh $@

$(autoksyms_h):
	$(call cmd,autoksyms_h)

# '$(AR) mPi' needs 'T' to workaround the bug of llvm-ar <= 14
quiet_cmd_ar_vmlinux.a = AR      $@
      cmd_ar_vmlinux.a = \
	rm -f $@; \
	$(AR) cDPrST $@ $(KBUILD_VMLINUX_OBJS); \
	$(AR) mPiT $$($(AR) t $@ | sed -n 1p) $@ $$($(AR) t $@ | grep -F -f $(srctree)/scripts/head-object-list.txt)

targets += vmlinux.a
vmlinux.a: $(KBUILD_VMLINUX_OBJS) scripts/head-object-list.txt autoksyms_recursive FORCE
	$(call if_changed,ar_vmlinux.a)

ifndef KBUILD_MIXED_TREE
PHONY += vmlinux_o
vmlinux_o: vmlinux.a $(KBUILD_VMLINUX_LIBS)
	$(Q)$(MAKE) -f $(srctree)/scripts/Makefile.vmlinux_o

vmlinux.o modules.builtin.modinfo modules.builtin: vmlinux_o
	@:

PHONY += vmlinux
# LDFLAGS_vmlinux in the top Makefile defines linker flags for the top vmlinux,
# not for decompressors. LDFLAGS_vmlinux in arch/*/boot/compressed/Makefile is
# unrelated; the decompressors just happen to have the same base name,
# arch/*/boot/compressed/vmlinux.
# Export LDFLAGS_vmlinux only to scripts/Makefile.vmlinux.
#
# _LDFLAGS_vmlinux is a workaround for the 'private export' bug:
#   https://savannah.gnu.org/bugs/?61463
# For Make > 4.4, the following simple code will work:
#  vmlinux: private export LDFLAGS_vmlinux := $(LDFLAGS_vmlinux)
vmlinux: private _LDFLAGS_vmlinux := $(LDFLAGS_vmlinux)
vmlinux: export LDFLAGS_vmlinux = $(_LDFLAGS_vmlinux)
vmlinux: vmlinux.o $(KBUILD_LDS) modpost
	$(Q)$(MAKE) -f $(srctree)/scripts/Makefile.vmlinux
endif

# The actual objects are generated when descending,
# make sure no implicit rule kicks in
$(sort $(KBUILD_LDS) $(KBUILD_VMLINUX_OBJS) $(KBUILD_VMLINUX_LIBS)): . ;

filechk_kernel.release = \
	echo "$(KERNELVERSION)$$($(CONFIG_SHELL) $(srctree)/scripts/setlocalversion \
		$(srctree) $(BRANCH) $(KMI_GENERATION))"

# Store (new) KERNELRELEASE string in include/config/kernel.release
include/config/kernel.release: FORCE
	$(call filechk,kernel.release)

# Additional helpers built in scripts/
# Carefully list dependencies so we do not try to build scripts twice
# in parallel
PHONY += scripts
scripts: scripts_basic scripts_dtc
	$(Q)$(MAKE) $(build)=$(@)

# Things we need to do before we recursively start building the kernel
# or the modules are listed in "prepare".
# A multi level approach is used. prepareN is processed before prepareN-1.
# archprepare is used in arch Makefiles and when processed asm symlink,
# version.h and scripts_basic is processed / created.

PHONY += prepare archprepare

archprepare: outputmakefile archheaders archscripts scripts include/config/kernel.release \
	asm-generic $(version_h) $(autoksyms_h) include/generated/utsrelease.h \
	include/generated/compile.h include/generated/autoconf.h remove-stale-files

prepare0: archprepare
	$(Q)$(MAKE) $(build)=scripts/mod
	$(Q)$(MAKE) $(build)=. prepare

# All the preparing..
prepare: prepare0
ifdef CONFIG_RUST
	$(Q)$(CONFIG_SHELL) $(srctree)/scripts/rust_is_available.sh -v
	$(Q)$(MAKE) $(build)=rust
endif

PHONY += remove-stale-files
remove-stale-files:
	$(Q)$(srctree)/scripts/remove-stale-files

# Support for using generic headers in asm-generic
asm-generic := -f $(srctree)/scripts/Makefile.asm-generic obj

PHONY += asm-generic uapi-asm-generic
asm-generic: uapi-asm-generic
	$(Q)$(MAKE) $(asm-generic)=arch/$(SRCARCH)/include/generated/asm \
	generic=include/asm-generic
uapi-asm-generic:
	$(Q)$(MAKE) $(asm-generic)=arch/$(SRCARCH)/include/generated/uapi/asm \
	generic=include/uapi/asm-generic

# Generate some files
# ---------------------------------------------------------------------------

# KERNELRELEASE can change from a few different places, meaning version.h
# needs to be updated, so this check is forced on all builds

uts_len := 64
define filechk_utsrelease.h
	if [ `echo -n "$(KERNELRELEASE)" | wc -c ` -gt $(uts_len) ]; then \
	  echo '"$(KERNELRELEASE)" exceeds $(uts_len) characters' >&2;    \
	  exit 1;                                                         \
	fi;                                                               \
	echo \#define UTS_RELEASE \"$(KERNELRELEASE)\"
endef

define filechk_version.h
	if [ $(SUBLEVEL) -gt 255 ]; then                                 \
		echo \#define LINUX_VERSION_CODE $(shell                 \
		expr $(VERSION) \* 65536 + $(PATCHLEVEL) \* 256 + 255); \
	else                                                             \
		echo \#define LINUX_VERSION_CODE $(shell                 \
		expr $(VERSION) \* 65536 + $(PATCHLEVEL) \* 256 + $(SUBLEVEL)); \
	fi;                                                              \
	echo '#define KERNEL_VERSION(a,b,c) (((a) << 16) + ((b) << 8) +  \
	((c) > 255 ? 255 : (c)))';                                       \
	echo \#define LINUX_VERSION_MAJOR $(VERSION);                    \
	echo \#define LINUX_VERSION_PATCHLEVEL $(PATCHLEVEL);            \
	echo \#define LINUX_VERSION_SUBLEVEL $(SUBLEVEL)
endef

$(version_h): PATCHLEVEL := $(or $(PATCHLEVEL), 0)
$(version_h): SUBLEVEL := $(or $(SUBLEVEL), 0)
$(version_h): FORCE
	$(call filechk,version.h)

include/generated/utsrelease.h: include/config/kernel.release FORCE
	$(call filechk,utsrelease.h)

filechk_compile.h = $(srctree)/scripts/mkcompile_h \
	"$(UTS_MACHINE)" "$(CONFIG_CC_VERSION_TEXT)" "$(LD)"

include/generated/compile.h: FORCE
	$(call filechk,compile.h)

PHONY += headerdep
headerdep:
	$(Q)find $(srctree)/include/ -name '*.h' | xargs --max-args 1 \
	$(srctree)/scripts/headerdep.pl -I$(srctree)/include

ifdef CONFIG_HEADERS_INSTALL
prepare: headers
endif

PHONY += scripts_unifdef
scripts_unifdef: scripts_basic
	$(Q)$(MAKE) $(build)=scripts scripts/unifdef

# ---------------------------------------------------------------------------
# Install

# Many distributions have the custom install script, /sbin/installkernel.
# If DKMS is installed, 'make install' will eventually recurse back
# to this Makefile to build and install external modules.
# Cancel sub_make_done so that options such as M=, V=, etc. are parsed.

quiet_cmd_install = INSTALL $(INSTALL_PATH)
      cmd_install = unset sub_make_done; $(srctree)/scripts/install.sh

# ---------------------------------------------------------------------------
# Tools

ifdef CONFIG_OBJTOOL
prepare: tools/objtool
endif

ifdef CONFIG_BPF
ifdef CONFIG_DEBUG_INFO_BTF
prepare: tools/bpf/resolve_btfids
endif
endif

PHONY += resolve_btfids_clean

resolve_btfids_O = $(abspath $(objtree))/tools/bpf/resolve_btfids

# tools/bpf/resolve_btfids directory might not exist
# in output directory, skip its clean in that case
resolve_btfids_clean:
ifneq ($(wildcard $(resolve_btfids_O)),)
	$(Q)$(MAKE) -sC $(srctree)/tools/bpf/resolve_btfids O=$(resolve_btfids_O) clean
endif

# Clear a bunch of variables before executing the submake
ifeq ($(quiet),silent_)
tools_silent=s
endif

tools/: FORCE
	$(Q)mkdir -p $(objtree)/tools
	$(Q)$(MAKE) LDFLAGS= MAKEFLAGS="$(tools_silent) $(filter --j% -j,$(MAKEFLAGS))" O=$(abspath $(objtree)) subdir=tools -C $(srctree)/tools/

tools/%: FORCE
	$(Q)mkdir -p $(objtree)/tools
	$(Q)$(MAKE) LDFLAGS= MAKEFLAGS="$(tools_silent) $(filter --j% -j,$(MAKEFLAGS))" O=$(abspath $(objtree)) subdir=tools -C $(srctree)/tools/ $*

# ---------------------------------------------------------------------------
# Kernel selftest

PHONY += kselftest
kselftest: headers
	$(Q)$(MAKE) -C $(srctree)/tools/testing/selftests run_tests

kselftest-%: headers FORCE
	$(Q)$(MAKE) -C $(srctree)/tools/testing/selftests $*

PHONY += kselftest-merge
kselftest-merge:
	$(if $(wildcard $(objtree)/.config),, $(error No .config exists, config your kernel first!))
	$(Q)find $(srctree)/tools/testing/selftests -name config | \
		xargs $(srctree)/scripts/kconfig/merge_config.sh -m $(objtree)/.config
	$(Q)$(MAKE) -f $(srctree)/Makefile olddefconfig

# ---------------------------------------------------------------------------
# Devicetree files

ifneq ($(wildcard $(srctree)/arch/$(SRCARCH)/boot/dts/),)
# ANDROID: allow this to be overridden by the build environment. This allows
# one to compile a device tree that is located out-of-tree.
dtstree ?= arch/$(SRCARCH)/boot/dts
endif

ifneq ($(dtstree),)

%.dtb: dtbs_prepare
	$(Q)$(MAKE) $(build)=$(dtstree) $(dtstree)/$@

%.dtbo: dtbs_prepare
	$(Q)$(MAKE) $(build)=$(dtstree) $(dtstree)/$@

PHONY += dtbs dtbs_prepare dtbs_install dtbs_check
dtbs: dtbs_prepare
	$(Q)$(MAKE) $(build)=$(dtstree)

# include/config/kernel.release is actually needed when installing DTBs because
# INSTALL_DTBS_PATH contains $(KERNELRELEASE). However, we do not want to make
# dtbs_install depend on it as dtbs_install may run as root.
dtbs_prepare: include/config/kernel.release scripts_dtc

ifneq ($(filter dtbs_check, $(MAKECMDGOALS)),)
export CHECK_DTBS=y
dtbs: dt_binding_check
endif

dtbs_check: dtbs

dtbs_install:
	$(Q)$(MAKE) $(dtbinst)=$(dtstree) dst=$(INSTALL_DTBS_PATH)

ifdef CONFIG_OF_EARLY_FLATTREE
all: dtbs
endif

endif

PHONY += scripts_dtc
scripts_dtc: scripts_basic
	$(Q)$(MAKE) $(build)=scripts/dtc

ifneq ($(filter dt_binding_check, $(MAKECMDGOALS)),)
export CHECK_DT_BINDING=y
endif

PHONY += dt_binding_check
dt_binding_check: scripts_dtc
	$(Q)$(MAKE) $(build)=Documentation/devicetree/bindings

PHONY += dt_compatible_check
dt_compatible_check: dt_binding_check
	$(Q)$(MAKE) $(build)=Documentation/devicetree/bindings $@

# ---------------------------------------------------------------------------
# Modules

ifdef CONFIG_MODULES

# By default, build modules as well

all: modules

# When we're building modules with modversions, we need to consider
# the built-in objects during the descend as well, in order to
# make sure the checksums are up to date before we record them.
ifdef CONFIG_MODVERSIONS
  KBUILD_BUILTIN := 1
endif

# Build modules
#

# *.ko are usually independent of vmlinux, but CONFIG_DEBUG_INFOBTF_MODULES
# is an exception.
ifdef CONFIG_DEBUG_INFO_BTF_MODULES
KBUILD_BUILTIN := 1
modules: $(mixed-build-prefix)vmlinux
endif

modules: modules_prepare

# Target to prepare building external modules
modules_prepare: prepare
	$(Q)$(MAKE) $(build)=scripts scripts/module.lds

export modules_sign_only :=

ifeq ($(CONFIG_MODULE_SIG),y)
PHONY += modules_sign
modules_sign: modules_install
	@:

# modules_sign is a subset of modules_install.
# 'make modules_install modules_sign' is equivalent to 'make modules_install'.
ifeq ($(filter modules_install,$(MAKECMDGOALS)),)
modules_sign_only := y
endif
endif

modinst_pre :=
ifneq ($(filter modules_install,$(MAKECMDGOALS)),)
modinst_pre := __modinst_pre
endif

modules_install: $(modinst_pre)
PHONY += __modinst_pre
__modinst_pre:
	@rm -rf $(MODLIB)/kernel
	@rm -f $(MODLIB)/source
	@mkdir -p $(MODLIB)/kernel
	@ln -s $(abspath $(srctree)) $(MODLIB)/source
	@if [ ! $(objtree) -ef  $(MODLIB)/build ]; then \
		rm -f $(MODLIB)/build ; \
		ln -s $(CURDIR) $(MODLIB)/build ; \
	fi
	@sed 's:^:kernel/:' modules.order > $(MODLIB)/modules.order
	@cp -f $(mixed-build-prefix)modules.builtin $(MODLIB)/
	@cp -f $(or $(mixed-build-prefix),$(objtree)/)modules.builtin.modinfo $(MODLIB)/

endif # CONFIG_MODULES

###
# Cleaning is done on three levels.
# make clean     Delete most generated files
#                Leave enough to build external modules
# make mrproper  Delete the current configuration, and all generated files
# make distclean Remove editor backup files, patch leftover files and the like

# Directories & files removed with 'make clean'
CLEAN_FILES += include/ksym vmlinux.symvers modules-only.symvers \
	       modules.builtin modules.builtin.modinfo modules.nsdeps \
	       compile_commands.json .thinlto-cache rust/test rust/doc \
	       .vmlinux.objs .vmlinux.export.c

# Directories & files removed with 'make mrproper'
MRPROPER_FILES += include/config include/generated          \
		  arch/$(SRCARCH)/include/generated .objdiff \
		  debian snap tar-install \
		  .config .config.old .version \
		  Module.symvers \
		  certs/signing_key.pem \
		  certs/x509.genkey \
		  vmlinux-gdb.py \
		  *.spec \
		  rust/target.json rust/libmacros.so

# clean - Delete most, but leave enough to build external modules
#
clean: rm-files := $(CLEAN_FILES)

PHONY += archclean vmlinuxclean

vmlinuxclean:
	$(Q)$(CONFIG_SHELL) $(srctree)/scripts/link-vmlinux.sh clean
	$(Q)$(if $(ARCH_POSTLINK), $(MAKE) -f $(ARCH_POSTLINK) clean)

clean: archclean vmlinuxclean resolve_btfids_clean

# mrproper - Delete all generated files, including .config
#
mrproper: rm-files := $(wildcard $(MRPROPER_FILES))
mrproper-dirs      := $(addprefix _mrproper_,scripts)

PHONY += $(mrproper-dirs) mrproper
$(mrproper-dirs):
	$(Q)$(MAKE) $(clean)=$(patsubst _mrproper_%,%,$@)

mrproper: clean $(mrproper-dirs)
	$(call cmd,rmfiles)
	@find . $(RCS_FIND_IGNORE) \
		\( -name '*.rmeta' \) \
		-type f -print | xargs rm -f

# distclean
#
PHONY += distclean

distclean: mrproper
	@find . $(RCS_FIND_IGNORE) \
		\( -name '*.orig' -o -name '*.rej' -o -name '*~' \
		-o -name '*.bak' -o -name '#*#' -o -name '*%' \
		-o -name 'core' -o -name tags -o -name TAGS -o -name 'cscope*' \
		-o -name GPATH -o -name GRTAGS -o -name GSYMS -o -name GTAGS \) \
		-type f -print | xargs rm -f


# Packaging of the kernel to various formats
# ---------------------------------------------------------------------------

%src-pkg: FORCE
	$(Q)$(MAKE) -f $(srctree)/scripts/Makefile.package $@
%pkg: include/config/kernel.release FORCE
	$(Q)$(MAKE) -f $(srctree)/scripts/Makefile.package $@

# Brief documentation of the typical targets used
# ---------------------------------------------------------------------------

boards := $(wildcard $(srctree)/arch/$(SRCARCH)/configs/*_defconfig)
boards := $(sort $(notdir $(boards)))
board-dirs := $(dir $(wildcard $(srctree)/arch/$(SRCARCH)/configs/*/*_defconfig))
board-dirs := $(sort $(notdir $(board-dirs:/=)))

PHONY += help
help:
	@echo  'Cleaning targets:'
	@echo  '  clean		  - Remove most generated files but keep the config and'
	@echo  '                    enough build support to build external modules'
	@echo  '  mrproper	  - Remove all generated files + config + various backup files'
	@echo  '  distclean	  - mrproper + remove editor backup and patch files'
	@echo  ''
	@echo  'Configuration targets:'
	@$(MAKE) -f $(srctree)/scripts/kconfig/Makefile help
	@echo  ''
	@echo  'Other generic targets:'
	@echo  '  all		  - Build all targets marked with [*]'
	@echo  '* vmlinux	  - Build the bare kernel'
	@echo  '* modules	  - Build all modules'
	@echo  '  modules_install - Install all modules to INSTALL_MOD_PATH (default: /)'
	@echo  '  dir/            - Build all files in dir and below'
	@echo  '  dir/file.[ois]  - Build specified target only'
	@echo  '  dir/file.ll     - Build the LLVM assembly file'
	@echo  '                    (requires compiler support for LLVM assembly generation)'
	@echo  '  dir/file.lst    - Build specified mixed source/assembly target only'
	@echo  '                    (requires a recent binutils and recent build (System.map))'
	@echo  '  dir/file.ko     - Build module including final link'
	@echo  '  modules_prepare - Set up for building external modules'
	@echo  '  tags/TAGS	  - Generate tags file for editors'
	@echo  '  cscope	  - Generate cscope index'
	@echo  '  gtags           - Generate GNU GLOBAL index'
	@echo  '  kernelrelease	  - Output the release version string (use with make -s)'
	@echo  '  kernelversion	  - Output the version stored in Makefile (use with make -s)'
	@echo  '  image_name	  - Output the image name (use with make -s)'
	@echo  '  headers_install - Install sanitised kernel headers to INSTALL_HDR_PATH'; \
	 echo  '                    (default: $(INSTALL_HDR_PATH))'; \
	 echo  ''
	@echo  'Static analysers:'
	@echo  '  checkstack      - Generate a list of stack hogs'
	@echo  '  versioncheck    - Sanity check on version.h usage'
	@echo  '  includecheck    - Check for duplicate included header files'
	@echo  '  export_report   - List the usages of all exported symbols'
	@echo  '  headerdep       - Detect inclusion cycles in headers'
	@echo  '  coccicheck      - Check with Coccinelle'
	@echo  '  clang-analyzer  - Check with clang static analyzer'
	@echo  '  clang-tidy      - Check with clang-tidy'
	@echo  ''
	@echo  'Tools:'
	@echo  '  nsdeps          - Generate missing symbol namespace dependencies'
	@echo  ''
	@echo  'Kernel selftest:'
	@echo  '  kselftest         - Build and run kernel selftest'
	@echo  '                      Build, install, and boot kernel before'
	@echo  '                      running kselftest on it'
	@echo  '                      Run as root for full coverage'
	@echo  '  kselftest-all     - Build kernel selftest'
	@echo  '  kselftest-install - Build and install kernel selftest'
	@echo  '  kselftest-clean   - Remove all generated kselftest files'
	@echo  '  kselftest-merge   - Merge all the config dependencies of'
	@echo  '		      kselftest to existing .config.'
	@echo  ''
	@echo  'Rust targets:'
	@echo  '  rustavailable   - Checks whether the Rust toolchain is'
	@echo  '		    available and, if not, explains why.'
	@echo  '  rustfmt	  - Reformat all the Rust code in the kernel'
	@echo  '  rustfmtcheck	  - Checks if all the Rust code in the kernel'
	@echo  '		    is formatted, printing a diff otherwise.'
	@echo  '  rustdoc	  - Generate Rust documentation'
	@echo  '		    (requires kernel .config)'
	@echo  '  rusttest        - Runs the Rust tests'
	@echo  '                    (requires kernel .config; downloads external repos)'
	@echo  '  rust-analyzer	  - Generate rust-project.json rust-analyzer support file'
	@echo  '		    (requires kernel .config)'
	@echo  '  dir/file.[os]   - Build specified target only'
	@echo  '  dir/file.rsi    - Build macro expanded source, similar to C preprocessing.'
	@echo  '                    Run with RUSTFMT=n to skip reformatting if needed.'
	@echo  '                    The output is not intended to be compilable.'
	@echo  '  dir/file.ll     - Build the LLVM assembly file'
	@echo  ''
	@$(if $(dtstree), \
		echo 'Devicetree:'; \
		echo '* dtbs             - Build device tree blobs for enabled boards'; \
		echo '  dtbs_install     - Install dtbs to $(INSTALL_DTBS_PATH)'; \
		echo '  dt_binding_check - Validate device tree binding documents'; \
		echo '  dtbs_check       - Validate device tree source files';\
		echo '')

	@echo 'Userspace tools targets:'
	@echo '  use "make tools/help"'
	@echo '  or  "cd tools; make help"'
	@echo  ''
	@echo  'Kernel packaging:'
	@$(MAKE) -f $(srctree)/scripts/Makefile.package help
	@echo  ''
	@echo  'Documentation targets:'
	@$(MAKE) -f $(srctree)/Documentation/Makefile dochelp
	@echo  ''
	@echo  'Architecture specific targets ($(SRCARCH)):'
	@$(or $(archhelp),\
		echo '  No architecture specific help defined for $(SRCARCH)')
	@echo  ''
	@$(if $(boards), \
		$(foreach b, $(boards), \
		printf "  %-27s - Build for %s\\n" $(b) $(subst _defconfig,,$(b));) \
		echo '')
	@$(if $(board-dirs), \
		$(foreach b, $(board-dirs), \
		printf "  %-16s - Show %s-specific targets\\n" help-$(b) $(b);) \
		printf "  %-16s - Show all of the above\\n" help-boards; \
		echo '')

	@echo  '  make V=0|1 [targets] 0 => quiet build (default), 1 => verbose build'
	@echo  '  make V=2   [targets] 2 => give reason for rebuild of target'
	@echo  '  make O=dir [targets] Locate all output files in "dir", including .config'
	@echo  '  make C=1   [targets] Check re-compiled c source with $$CHECK'
	@echo  '                       (sparse by default)'
	@echo  '  make C=2   [targets] Force check of all c source with $$CHECK'
	@echo  '  make RECORDMCOUNT_WARN=1 [targets] Warn about ignored mcount sections'
	@echo  '  make W=n   [targets] Enable extra build checks, n=1,2,3 where'
	@echo  '		1: warnings which may be relevant and do not occur too often'
	@echo  '		2: warnings which occur quite often but may still be relevant'
	@echo  '		3: more obscure warnings, can most likely be ignored'
	@echo  '		e: warnings are being treated as errors'
	@echo  '		Multiple levels can be combined with W=12 or W=123'
	@echo  ''
	@echo  'Execute "make" or "make all" to build all targets marked with [*] '
	@echo  'For further info see the ./README file'


help-board-dirs := $(addprefix help-,$(board-dirs))

help-boards: $(help-board-dirs)

boards-per-dir = $(sort $(notdir $(wildcard $(srctree)/arch/$(SRCARCH)/configs/$*/*_defconfig)))

$(help-board-dirs): help-%:
	@echo  'Architecture specific targets ($(SRCARCH) $*):'
	@$(if $(boards-per-dir), \
		$(foreach b, $(boards-per-dir), \
		printf "  %-24s - Build for %s\\n" $*/$(b) $(subst _defconfig,,$(b));) \
		echo '')


# Documentation targets
# ---------------------------------------------------------------------------
DOC_TARGETS := xmldocs latexdocs pdfdocs htmldocs epubdocs cleandocs \
	       linkcheckdocs dochelp refcheckdocs
PHONY += $(DOC_TARGETS)
$(DOC_TARGETS):
	$(Q)$(MAKE) $(build)=Documentation $@


# Rust targets
# ---------------------------------------------------------------------------

# "Is Rust available?" target
PHONY += rustavailable
rustavailable:
	$(Q)$(CONFIG_SHELL) $(srctree)/scripts/rust_is_available.sh -v && echo "Rust is available!"

# Documentation target
#
# Using the singular to avoid running afoul of `no-dot-config-targets`.
PHONY += rustdoc
rustdoc: prepare
	$(Q)$(MAKE) $(build)=rust $@

# Testing target
PHONY += rusttest
rusttest: prepare
	$(Q)$(MAKE) $(build)=rust $@

# Formatting targets
PHONY += rustfmt rustfmtcheck

# We skip `rust/alloc` since we want to minimize the diff w.r.t. upstream.
#
# We match using absolute paths since `find` does not resolve them
# when matching, which is a problem when e.g. `srctree` is `..`.
# We `grep` afterwards in order to remove the directory entry itself.
rustfmt:
	$(Q)find $(abs_srctree) -type f -name '*.rs' \
		-o -path $(abs_srctree)/rust/alloc -prune \
		-o -path $(abs_objtree)/rust/test -prune \
		| grep -Fv $(abs_srctree)/rust/alloc \
		| grep -Fv $(abs_objtree)/rust/test \
		| grep -Fv generated \
		| xargs $(RUSTFMT) $(rustfmt_flags)

rustfmtcheck: rustfmt_flags = --check
rustfmtcheck: rustfmt

# IDE support targets
PHONY += rust-analyzer
rust-analyzer:
	$(Q)$(MAKE) $(build)=rust $@

# Misc
# ---------------------------------------------------------------------------

PHONY += scripts_gdb
scripts_gdb: prepare0
	$(Q)$(MAKE) $(build)=scripts/gdb
	$(Q)ln -fsn $(abspath $(srctree)/scripts/gdb/vmlinux-gdb.py)

ifdef CONFIG_GDB_SCRIPTS
all: scripts_gdb
endif

else # KBUILD_EXTMOD

###
# External module support.
# When building external modules the kernel used as basis is considered
# read-only, and no consistency checks are made and the make
# system is not used on the basis kernel. If updates are required
# in the basis kernel ordinary make commands (without M=...) must be used.

# We are always building only modules.
KBUILD_BUILTIN :=
KBUILD_MODULES := 1

build-dir := $(KBUILD_EXTMOD)

compile_commands.json: $(extmod_prefix)compile_commands.json
PHONY += compile_commands.json

clean-dirs := $(KBUILD_EXTMOD)
clean: rm-files := $(KBUILD_EXTMOD)/Module.symvers $(KBUILD_EXTMOD)/modules.nsdeps \
	$(KBUILD_EXTMOD)/compile_commands.json $(KBUILD_EXTMOD)/.thinlto-cache

PHONY += prepare
# now expand this into a simple variable to reduce the cost of shell evaluations
prepare: CC_VERSION_TEXT := $(CC_VERSION_TEXT)
prepare:
	@if [ "$(CC_VERSION_TEXT)" != "$(CONFIG_CC_VERSION_TEXT)" ]; then \
		echo >&2 "warning: the compiler differs from the one used to build the kernel"; \
		echo >&2 "  The kernel was built by: $(CONFIG_CC_VERSION_TEXT)"; \
		echo >&2 "  You are using:           $(CC_VERSION_TEXT)"; \
	fi

PHONY += help
help:
	@echo  '  Building external modules.'
	@echo  '  Syntax: make -C path/to/kernel/src M=$$PWD target'
	@echo  ''
	@echo  '  modules         - default target, build the module(s)'
	@echo  '  modules_install - install the module'
	@echo  '  headers_install - Install sanitised kernel headers to INSTALL_HDR_PATH'
	@echo  '                    (default: $(abspath $(INSTALL_HDR_PATH)))'
	@echo  '  clean           - remove generated files in module directory only'
	@echo  ''

endif # KBUILD_EXTMOD

# ---------------------------------------------------------------------------
# Modules

PHONY += modules modules_install modules_prepare

ifdef CONFIG_MODULES

$(MODORDER): $(build-dir)
	@:

# KBUILD_MODPOST_NOFINAL can be set to skip the final link of modules.
# This is solely useful to speed up test compiles.
modules: modpost
ifneq ($(KBUILD_MODPOST_NOFINAL),1)
	$(Q)$(MAKE) -f $(srctree)/scripts/Makefile.modfinal
endif

PHONY += modules_check
modules_check: $(MODORDER)
	$(Q)$(CONFIG_SHELL) $(srctree)/scripts/modules-check.sh $<

quiet_cmd_depmod = DEPMOD  $(MODLIB)
      cmd_depmod = $(CONFIG_SHELL) $(srctree)/scripts/depmod.sh $(DEPMOD) \
                   $(KERNELRELEASE) $(mixed-build-prefix)

modules_install:
	$(Q)$(MAKE) -f $(srctree)/scripts/Makefile.modinst
	$(call cmd,depmod)

else # CONFIG_MODULES

# Modules not configured
# ---------------------------------------------------------------------------

modules modules_install:
	@echo >&2 '***'
	@echo >&2 '*** The present kernel configuration has modules disabled.'
	@echo >&2 '*** To use the module feature, please run "make menuconfig" etc.'
	@echo >&2 '*** to enable CONFIG_MODULES.'
	@echo >&2 '***'
	@exit 1

KBUILD_MODULES :=

endif # CONFIG_MODULES

PHONY += modpost
modpost: $(if $(single-build),, $(if $(KBUILD_MIXED_TREE),,$(if $(KBUILD_BUILTIN), vmlinux.o))) \
	 $(if $(KBUILD_MODULES), modules_check)
	$(Q)$(MAKE) -f $(srctree)/scripts/Makefile.modpost

# Single targets
# ---------------------------------------------------------------------------
# To build individual files in subdirectories, you can do like this:
#
#   make foo/bar/baz.s
#
# The supported suffixes for single-target are listed in 'single-targets'
#
# To build only under specific subdirectories, you can do like this:
#
#   make foo/bar/baz/

ifdef single-build

# .ko is special because modpost is needed
single-ko := $(sort $(filter %.ko, $(MAKECMDGOALS)))
single-no-ko := $(filter-out $(single-ko), $(MAKECMDGOALS)) \
		$(foreach x, o mod, $(patsubst %.ko, %.$x, $(single-ko)))

$(single-ko): single_modules
	@:
$(single-no-ko): $(build-dir)
	@:

# Remove MODORDER when done because it is not the real one.
PHONY += single_modules
single_modules: $(single-no-ko) modules_prepare
	$(Q){ $(foreach m, $(single-ko), echo $(extmod_prefix)$m;) } > $(MODORDER)
	$(Q)$(MAKE) -f $(srctree)/scripts/Makefile.modpost
ifneq ($(KBUILD_MODPOST_NOFINAL),1)
	$(Q)$(MAKE) -f $(srctree)/scripts/Makefile.modfinal
endif
	$(Q)rm -f $(MODORDER)

single-goals := $(addprefix $(build-dir)/, $(single-no-ko))

KBUILD_MODULES := 1

endif

# Preset locale variables to speed up the build process. Limit locale
# tweaks to this spot to avoid wrong language settings when running
# make menuconfig etc.
# Error messages still appears in the original language
PHONY += $(build-dir)
$(build-dir): prepare
	$(Q)$(MAKE) $(build)=$@ $(if $(KBUILD_MIXED_TREE),,need-builtin=1) need-modorder=1 $(single-goals)

clean-dirs := $(addprefix _clean_, $(clean-dirs))
PHONY += $(clean-dirs) clean
$(clean-dirs):
	$(Q)$(MAKE) $(clean)=$(patsubst _clean_%,%,$@)

clean: $(clean-dirs)
	$(call cmd,rmfiles)
	@find $(or $(KBUILD_EXTMOD), .) \
		$(if $(filter-out arch/$(SRCARCH)/boot/dts, $(dtstree)), $(dtstree)) \
		$(RCS_FIND_IGNORE) \
		\( -name '*.[aios]' -o -name '*.rsi' -o -name '*.ko' -o -name '.*.cmd' \
		-o -name '*.ko.*' \
		-o -name '*.dtb' -o -name '*.dtbo' -o -name '*.dtb.S' -o -name '*.dt.yaml' \
		-o -name '*.dwo' -o -name '*.lst' \
		-o -name '*.su' -o -name '*.mod' -o -name '*.usyms' \
		-o -name '.*.d' -o -name '.*.tmp' -o -name '*.mod.c' \
		-o -name '*.lex.c' -o -name '*.tab.[ch]' \
		-o -name '*.asn1.[ch]' \
		-o -name '*.symtypes' -o -name 'modules.order' \
		-o -name '.tmp_*' \
		-o -name '*.c.[012]*.*' \
		-o -name '*.ll' \
		-o -name '*.gcno' \
		-o -name '*.*.symversions' \) -type f -print | xargs rm -f

# Generate tags for editors
# ---------------------------------------------------------------------------
quiet_cmd_tags = GEN     $@
      cmd_tags = $(BASH) $(srctree)/scripts/tags.sh $@

tags TAGS cscope gtags: FORCE
	$(call cmd,tags)

# Script to generate missing namespace dependencies
# ---------------------------------------------------------------------------

PHONY += nsdeps
nsdeps: export KBUILD_NSDEPS=1
nsdeps: modules
	$(Q)$(CONFIG_SHELL) $(srctree)/scripts/nsdeps

# Clang Tooling
# ---------------------------------------------------------------------------

quiet_cmd_gen_compile_commands = GEN     $@
      cmd_gen_compile_commands = $(PYTHON3) $< -a $(AR) -o $@ $(filter-out $<, $(real-prereqs))

$(extmod_prefix)compile_commands.json: scripts/clang-tools/gen_compile_commands.py \
	$(if $(KBUILD_EXTMOD)$(KBUILD_MIXED_TREE),, vmlinux.a $(KBUILD_VMLINUX_LIBS)) \
	$(if $(CONFIG_MODULES), $(MODORDER)) FORCE
	$(call if_changed,gen_compile_commands)

targets += $(extmod_prefix)compile_commands.json

PHONY += clang-tidy clang-analyzer

ifdef CONFIG_CC_IS_CLANG
quiet_cmd_clang_tools = CHECK   $<
      cmd_clang_tools = $(PYTHON3) $(srctree)/scripts/clang-tools/run-clang-tools.py $@ $<

clang-tidy clang-analyzer: $(extmod_prefix)compile_commands.json
	$(call cmd,clang_tools)
else
clang-tidy clang-analyzer:
	@echo "$@ requires CC=clang" >&2
	@false
endif

# Scripts to check various things for consistency
# ---------------------------------------------------------------------------

PHONY += includecheck versioncheck coccicheck export_report

includecheck:
	find $(srctree)/* $(RCS_FIND_IGNORE) \
		-name '*.[hcS]' -type f -print | sort \
		| xargs $(PERL) -w $(srctree)/scripts/checkincludes.pl

versioncheck:
	find $(srctree)/* $(RCS_FIND_IGNORE) \
		-name '*.[hcS]' -type f -print | sort \
		| xargs $(PERL) -w $(srctree)/scripts/checkversion.pl

coccicheck:
	$(Q)$(BASH) $(srctree)/scripts/$@

export_report:
	$(PERL) $(srctree)/scripts/export_report.pl

PHONY += checkstack kernelrelease kernelversion image_name

# UML needs a little special treatment here.  It wants to use the host
# toolchain, so needs $(SUBARCH) passed to checkstack.pl.  Everyone
# else wants $(ARCH), including people doing cross-builds, which means
# that $(SUBARCH) doesn't work here.
ifeq ($(ARCH), um)
CHECKSTACK_ARCH := $(SUBARCH)
else
CHECKSTACK_ARCH := $(ARCH)
endif
checkstack:
	$(OBJDUMP) -d vmlinux $$(find . -name '*.ko') | \
	$(PERL) $(srctree)/scripts/checkstack.pl $(CHECKSTACK_ARCH)

kernelrelease:
	@echo "$(KERNELVERSION)$$($(CONFIG_SHELL) $(srctree)/scripts/setlocalversion \
		$(srctree) $(BRANCH) $(KMI_GENERATION))"

kernelversion:
	@echo $(KERNELVERSION)

image_name:
	@echo $(KBUILD_IMAGE)

quiet_cmd_rmfiles = $(if $(wildcard $(rm-files)),CLEAN   $(wildcard $(rm-files)))
      cmd_rmfiles = rm -rf $(rm-files)

# read saved command lines for existing targets
existing-targets := $(wildcard $(sort $(targets)))

-include $(foreach f,$(existing-targets),$(dir $(f)).$(notdir $(f)).cmd)

endif # config-build
endif # mixed-build
endif # need-sub-make

PHONY += FORCE
FORCE:

# Declare the contents of the PHONY variable as phony.  We keep that
# information in a variable so we can use it in if_changed and friends.
.PHONY: $(PHONY)<|MERGE_RESOLUTION|>--- conflicted
+++ resolved
@@ -1,11 +1,7 @@
 # SPDX-License-Identifier: GPL-2.0
 VERSION = 6
 PATCHLEVEL = 1
-<<<<<<< HEAD
-SUBLEVEL = 18
-=======
 SUBLEVEL = 19
->>>>>>> 8da193b6
 EXTRAVERSION =
 NAME = Hurr durr I'ma ninja sloth
 
