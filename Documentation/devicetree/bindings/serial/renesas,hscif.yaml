# SPDX-License-Identifier: (GPL-2.0-only OR BSD-2-Clause)
%YAML 1.2
---
$id: "http://devicetree.org/schemas/serial/renesas,hscif.yaml#"
$schema: "http://devicetree.org/meta-schemas/core.yaml#"

title: Renesas High Speed Serial Communication Interface with FIFO (HSCIF)

maintainers:
  - Geert Uytterhoeven <geert+renesas@glider.be>

allOf:
  - $ref: serial.yaml#

properties:
  compatible:
    oneOf:
      - items:
          - enum:
              - renesas,hscif-r8a7778      # R-Car M1
              - renesas,hscif-r8a7779      # R-Car H1
          - const: renesas,rcar-gen1-hscif # R-Car Gen1
          - const: renesas,hscif           # generic HSCIF compatible UART

      - items:
          - enum:
              - renesas,hscif-r8a7742      # RZ/G1H
              - renesas,hscif-r8a7743      # RZ/G1M
              - renesas,hscif-r8a7744      # RZ/G1N
              - renesas,hscif-r8a7745      # RZ/G1E
              - renesas,hscif-r8a77470     # RZ/G1C
              - renesas,hscif-r8a7790      # R-Car H2
              - renesas,hscif-r8a7791      # R-Car M2-W
              - renesas,hscif-r8a7792      # R-Car V2H
              - renesas,hscif-r8a7793      # R-Car M2-N
              - renesas,hscif-r8a7794      # R-Car E2
          - const: renesas,rcar-gen2-hscif # R-Car Gen2 and RZ/G1
          - const: renesas,hscif           # generic HSCIF compatible UART

      - items:
          - enum:
              - renesas,hscif-r8a774a1     # RZ/G2M
              - renesas,hscif-r8a774b1     # RZ/G2N
              - renesas,hscif-r8a774c0     # RZ/G2E
              - renesas,hscif-r8a774e1     # RZ/G2H
              - renesas,hscif-r8a7795      # R-Car H3
              - renesas,hscif-r8a7796      # R-Car M3-W
              - renesas,hscif-r8a77961     # R-Car M3-W+
              - renesas,hscif-r8a77965     # R-Car M3-N
              - renesas,hscif-r8a77970     # R-Car V3M
              - renesas,hscif-r8a77980     # R-Car V3H
              - renesas,hscif-r8a77990     # R-Car E3
              - renesas,hscif-r8a77995     # R-Car D3
          - const: renesas,rcar-gen3-hscif # R-Car Gen3 and RZ/G2
          - const: renesas,hscif           # generic HSCIF compatible UART

      - items:
          - enum:
              - renesas,hscif-r8a779a0     # R-Car V3U
<<<<<<< HEAD
=======
              - renesas,hscif-r8a779f0     # R-Car S4-8
>>>>>>> 7365df19
              - renesas,hscif-r8a779g0     # R-Car V4H
          - const: renesas,rcar-gen4-hscif # R-Car Gen4
          - const: renesas,hscif           # generic HSCIF compatible UART

  reg:
    maxItems: 1

  interrupts:
    maxItems: 1

  clocks:
    minItems: 1
    maxItems: 4

  clock-names:
    minItems: 1
    maxItems: 4
    items:
      enum:
        - fck # UART functional clock
        - hsck # optional external clock input
        - brg_int # optional internal clock source for BRG frequency divider
        - scif_clk # optional external clock source for BRG frequency divider

  power-domains:
    maxItems: 1

  resets:
    maxItems: 1

  dmas:
    minItems: 2
    maxItems: 4
    description:
      Must contain a list of pairs of references to DMA specifiers, one for
      transmission, and one for reception.

  dma-names:
    minItems: 2
    maxItems: 4
    items:
      enum:
        - tx
        - rx

required:
  - compatible
  - reg
  - interrupts
  - clocks
  - clock-names
  - power-domains

unevaluatedProperties: false

if:
  properties:
    compatible:
      contains:
        enum:
          - renesas,rcar-gen2-hscif
          - renesas,rcar-gen3-hscif
          - renesas,rcar-gen4-hscif
then:
  required:
    - resets

examples:
  - |
    #include <dt-bindings/clock/r8a7795-cpg-mssr.h>
    #include <dt-bindings/interrupt-controller/arm-gic.h>
    #include <dt-bindings/power/r8a7795-sysc.h>
    aliases {
            serial1 = &hscif1;
    };

    hscif1: serial@e6550000 {
            compatible = "renesas,hscif-r8a7795", "renesas,rcar-gen3-hscif",
                         "renesas,hscif";
            reg = <0xe6550000 96>;
            interrupts = <GIC_SPI 155 IRQ_TYPE_LEVEL_HIGH>;
            clocks = <&cpg CPG_MOD 519>, <&cpg CPG_CORE R8A7795_CLK_S3D1>,
                     <&scif_clk>;
            clock-names = "fck", "brg_int", "scif_clk";
            dmas = <&dmac1 0x33>, <&dmac1 0x32>, <&dmac2 0x33>, <&dmac2 0x32>;
            dma-names = "tx", "rx", "tx", "rx";
            power-domains = <&sysc R8A7795_PD_ALWAYS_ON>;
            resets = <&cpg 519>;
            uart-has-rtscts;
    };<|MERGE_RESOLUTION|>--- conflicted
+++ resolved
@@ -57,10 +57,7 @@
       - items:
           - enum:
               - renesas,hscif-r8a779a0     # R-Car V3U
-<<<<<<< HEAD
-=======
               - renesas,hscif-r8a779f0     # R-Car S4-8
->>>>>>> 7365df19
               - renesas,hscif-r8a779g0     # R-Car V4H
           - const: renesas,rcar-gen4-hscif # R-Car Gen4
           - const: renesas,hscif           # generic HSCIF compatible UART
