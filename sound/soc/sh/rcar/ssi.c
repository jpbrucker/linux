--- conflicted
+++ resolved
@@ -303,11 +303,8 @@
 	if (rsnd_runtime_is_tdm_split(io))
 		chan = rsnd_io_converted_chan(io);
 
-<<<<<<< HEAD
-=======
 	chan = rsnd_channel_normalization(chan);
 
->>>>>>> 0ecfebd2
 	main_rate = rsnd_ssi_clk_query(rdai, rate, chan, &idx);
 	if (!main_rate) {
 		dev_err(dev, "unsupported clock rate\n");
@@ -375,17 +372,10 @@
 	u32 wsr		= ssi->wsr;
 	int width;
 	int is_tdm, is_tdm_split;
-<<<<<<< HEAD
 
 	is_tdm		= rsnd_runtime_is_tdm(io);
 	is_tdm_split	= rsnd_runtime_is_tdm_split(io);
 
-=======
-
-	is_tdm		= rsnd_runtime_is_tdm(io);
-	is_tdm_split	= rsnd_runtime_is_tdm_split(io);
-
->>>>>>> 0ecfebd2
 	if (is_tdm)
 		dev_dbg(dev, "TDM mode\n");
 	if (is_tdm_split)
