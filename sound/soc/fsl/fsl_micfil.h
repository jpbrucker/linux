/* SPDX-License-Identifier: GPL-2.0 */
/*
 * PDM Microphone Interface for the NXP i.MX SoC
 * Copyright 2018 NXP
 */

#ifndef _FSL_MICFIL_H
#define _FSL_MICFIL_H

/* MICFIL Register Map */
#define REG_MICFIL_CTRL1		0x00
#define REG_MICFIL_CTRL2		0x04
#define REG_MICFIL_STAT			0x08
#define REG_MICFIL_FIFO_CTRL		0x10
#define REG_MICFIL_FIFO_STAT		0x14
#define REG_MICFIL_DATACH0		0x24
#define REG_MICFIL_DATACH1		0x28
#define REG_MICFIL_DATACH2		0x2C
#define REG_MICFIL_DATACH3		0x30
#define REG_MICFIL_DATACH4		0x34
#define REG_MICFIL_DATACH5		0x38
#define REG_MICFIL_DATACH6		0x3C
#define REG_MICFIL_DATACH7		0x40
#define REG_MICFIL_DC_CTRL		0x64
#define REG_MICFIL_OUT_CTRL		0x74
#define REG_MICFIL_OUT_STAT		0x7C
#define REG_MICFIL_VAD0_CTRL1		0x90
#define REG_MICFIL_VAD0_CTRL2		0x94
#define REG_MICFIL_VAD0_STAT		0x98
#define REG_MICFIL_VAD0_SCONFIG		0x9C
#define REG_MICFIL_VAD0_NCONFIG		0xA0
#define REG_MICFIL_VAD0_NDATA		0xA4
#define REG_MICFIL_VAD0_ZCD		0xA8

/* MICFIL Control Register 1 -- REG_MICFILL_CTRL1 0x00 */
#define MICFIL_CTRL1_MDIS		BIT(31)
#define MICFIL_CTRL1_DOZEN		BIT(30)
#define MICFIL_CTRL1_PDMIEN		BIT(29)
#define MICFIL_CTRL1_DBG		BIT(28)
#define MICFIL_CTRL1_SRES		BIT(27)
#define MICFIL_CTRL1_DBGE		BIT(26)

#define MICFIL_CTRL1_DISEL_DISABLE	0
#define MICFIL_CTRL1_DISEL_DMA		1
#define MICFIL_CTRL1_DISEL_IRQ		2
#define MICFIL_CTRL1_DISEL		GENMASK(25, 24)
#define MICFIL_CTRL1_ERREN		BIT(23)
#define MICFIL_CTRL1_CHEN(ch)		BIT(ch)

/* MICFIL Control Register 2 -- REG_MICFILL_CTRL2 0x04 */
#define MICFIL_CTRL2_QSEL_SHIFT		25
#define MICFIL_CTRL2_QSEL		GENMASK(27, 25)
#define MICFIL_QSEL_MEDIUM_QUALITY	0
#define MICFIL_QSEL_HIGH_QUALITY	1
#define MICFIL_QSEL_LOW_QUALITY		7
#define MICFIL_QSEL_VLOW0_QUALITY	6
#define MICFIL_QSEL_VLOW1_QUALITY	5
#define MICFIL_QSEL_VLOW2_QUALITY	4

#define MICFIL_CTRL2_CICOSR		GENMASK(19, 16)
#define MICFIL_CTRL2_CLKDIV		GENMASK(7, 0)

/* MICFIL Status Register -- REG_MICFIL_STAT 0x08 */
#define MICFIL_STAT_BSY_FIL		BIT(31)
#define MICFIL_STAT_FIR_RDY		BIT(30)
#define MICFIL_STAT_LOWFREQF		BIT(29)
#define MICFIL_STAT_CHXF(ch)		BIT(ch)

/* MICFIL FIFO Control Register -- REG_MICFIL_FIFO_CTRL 0x10 */
#define MICFIL_FIFO_CTRL_FIFOWMK	GENMASK(2, 0)

/* MICFIL FIFO Status Register -- REG_MICFIL_FIFO_STAT 0x14 */
#define MICFIL_FIFO_STAT_FIFOX_OVER(ch)	BIT(ch)
#define MICFIL_FIFO_STAT_FIFOX_UNDER(ch)	BIT((ch) + 8)
<<<<<<< HEAD
=======

/* MICFIL DC Remover Control Register -- REG_MICFIL_DC_CTRL */
#define MICFIL_DC_CTRL_CONFIG          GENMASK(15, 0)
#define MICFIL_DC_CHX_SHIFT(ch)        ((ch) << 1)
#define MICFIL_DC_CHX(ch)              GENMASK((((ch) << 1) + 1), ((ch) << 1))
#define MICFIL_DC_CUTOFF_21HZ          0
#define MICFIL_DC_CUTOFF_83HZ          1
#define MICFIL_DC_CUTOFF_152Hz         2
#define MICFIL_DC_BYPASS               3
>>>>>>> 7365df19

/* MICFIL HWVAD0 Control 1 Register -- REG_MICFIL_VAD0_CTRL1*/
#define MICFIL_VAD0_CTRL1_CHSEL		GENMASK(26, 24)
#define MICFIL_VAD0_CTRL1_CICOSR	GENMASK(19, 16)
#define MICFIL_VAD0_CTRL1_INITT		GENMASK(12, 8)
#define MICFIL_VAD0_CTRL1_ST10		BIT(4)
#define MICFIL_VAD0_CTRL1_ERIE		BIT(3)
#define MICFIL_VAD0_CTRL1_IE		BIT(2)
#define MICFIL_VAD0_CTRL1_RST		BIT(1)
#define MICFIL_VAD0_CTRL1_EN		BIT(0)

/* MICFIL HWVAD0 Control 2 Register -- REG_MICFIL_VAD0_CTRL2*/
#define MICFIL_VAD0_CTRL2_FRENDIS	BIT(31)
#define MICFIL_VAD0_CTRL2_PREFEN	BIT(30)
#define MICFIL_VAD0_CTRL2_FOUTDIS	BIT(28)
#define MICFIL_VAD0_CTRL2_FRAMET	GENMASK(21, 16)
#define MICFIL_VAD0_CTRL2_INPGAIN	GENMASK(11, 8)
#define MICFIL_VAD0_CTRL2_HPF		GENMASK(1, 0)

/* MICFIL HWVAD0 Signal CONFIG Register -- REG_MICFIL_VAD0_SCONFIG */
#define MICFIL_VAD0_SCONFIG_SFILEN		BIT(31)
#define MICFIL_VAD0_SCONFIG_SMAXEN		BIT(30)
#define MICFIL_VAD0_SCONFIG_SGAIN		GENMASK(3, 0)

/* MICFIL HWVAD0 Noise CONFIG Register -- REG_MICFIL_VAD0_NCONFIG */
#define MICFIL_VAD0_NCONFIG_NFILAUT		BIT(31)
#define MICFIL_VAD0_NCONFIG_NMINEN		BIT(30)
#define MICFIL_VAD0_NCONFIG_NDECEN		BIT(29)
#define MICFIL_VAD0_NCONFIG_NOREN		BIT(28)
#define MICFIL_VAD0_NCONFIG_NFILADJ		GENMASK(12, 8)
#define MICFIL_VAD0_NCONFIG_NGAIN		GENMASK(3, 0)

/* MICFIL HWVAD0 Zero-Crossing Detector - REG_MICFIL_VAD0_ZCD */
#define MICFIL_VAD0_ZCD_ZCDTH		GENMASK(25, 16)
#define MICFIL_VAD0_ZCD_ZCDADJ		GENMASK(11, 8)
#define MICFIL_VAD0_ZCD_ZCDAND		BIT(4)
#define MICFIL_VAD0_ZCD_ZCDAUT		BIT(2)
#define MICFIL_VAD0_ZCD_ZCDEN		BIT(0)

/* MICFIL HWVAD0 Status Register - REG_MICFIL_VAD0_STAT */
#define MICFIL_VAD0_STAT_INITF		BIT(31)
#define MICFIL_VAD0_STAT_INSATF		BIT(16)
#define MICFIL_VAD0_STAT_EF		BIT(15)
#define MICFIL_VAD0_STAT_IF		BIT(0)

/* MICFIL Output Control Register */
#define MICFIL_OUTGAIN_CHX_SHIFT(v)	(4 * (v))

/* Constants */
#define MICFIL_OUTPUT_CHANNELS		8
#define MICFIL_FIFO_NUM			8

#define FIFO_PTRWID			3
#define FIFO_LEN			BIT(FIFO_PTRWID)

#define MICFIL_IRQ_LINES		2
#define MICFIL_MAX_RETRY		25
#define MICFIL_SLEEP_MIN		90000 /* in us */
#define MICFIL_SLEEP_MAX		100000 /* in us */
#define MICFIL_DMA_MAXBURST_RX		6

#endif /* _FSL_MICFIL_H */<|MERGE_RESOLUTION|>--- conflicted
+++ resolved
@@ -72,8 +72,6 @@
 /* MICFIL FIFO Status Register -- REG_MICFIL_FIFO_STAT 0x14 */
 #define MICFIL_FIFO_STAT_FIFOX_OVER(ch)	BIT(ch)
 #define MICFIL_FIFO_STAT_FIFOX_UNDER(ch)	BIT((ch) + 8)
-<<<<<<< HEAD
-=======
 
 /* MICFIL DC Remover Control Register -- REG_MICFIL_DC_CTRL */
 #define MICFIL_DC_CTRL_CONFIG          GENMASK(15, 0)
@@ -83,7 +81,6 @@
 #define MICFIL_DC_CUTOFF_83HZ          1
 #define MICFIL_DC_CUTOFF_152Hz         2
 #define MICFIL_DC_BYPASS               3
->>>>>>> 7365df19
 
 /* MICFIL HWVAD0 Control 1 Register -- REG_MICFIL_VAD0_CTRL1*/
 #define MICFIL_VAD0_CTRL1_CHSEL		GENMASK(26, 24)
