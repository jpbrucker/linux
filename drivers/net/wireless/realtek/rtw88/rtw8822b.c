// SPDX-License-Identifier: GPL-2.0 OR BSD-3-Clause
/* Copyright(c) 2018-2019  Realtek Corporation
 */

#include <linux/module.h>
#include "main.h"
#include "coex.h"
#include "fw.h"
#include "tx.h"
#include "rx.h"
#include "phy.h"
#include "rtw8822b.h"
#include "rtw8822b_table.h"
#include "mac.h"
#include "reg.h"
#include "debug.h"
#include "bf.h"
#include "regd.h"

static void rtw8822b_config_trx_mode(struct rtw_dev *rtwdev, u8 tx_path,
				     u8 rx_path, bool is_tx2_path);

static void rtw8822be_efuse_parsing(struct rtw_efuse *efuse,
				    struct rtw8822b_efuse *map)
{
	ether_addr_copy(efuse->addr, map->e.mac_addr);
}

static int rtw8822b_read_efuse(struct rtw_dev *rtwdev, u8 *log_map)
{
	struct rtw_efuse *efuse = &rtwdev->efuse;
	struct rtw8822b_efuse *map;
	int i;

	map = (struct rtw8822b_efuse *)log_map;

	efuse->rfe_option = map->rfe_option;
	efuse->rf_board_option = map->rf_board_option;
	efuse->crystal_cap = map->xtal_k;
	efuse->pa_type_2g = map->pa_type;
	efuse->pa_type_5g = map->pa_type;
	efuse->lna_type_2g = map->lna_type_2g[0];
	efuse->lna_type_5g = map->lna_type_5g[0];
	efuse->channel_plan = map->channel_plan;
	efuse->country_code[0] = map->country_code[0];
	efuse->country_code[1] = map->country_code[1];
	efuse->bt_setting = map->rf_bt_setting;
	efuse->regd = map->rf_board_option & 0x7;
	efuse->thermal_meter[RF_PATH_A] = map->thermal_meter;
	efuse->thermal_meter_k = map->thermal_meter;

	for (i = 0; i < 4; i++)
		efuse->txpwr_idx_table[i] = map->txpwr_idx_table[i];

	switch (rtw_hci_type(rtwdev)) {
	case RTW_HCI_TYPE_PCIE:
		rtw8822be_efuse_parsing(efuse, map);
		break;
	default:
		/* unsupported now */
		return -ENOTSUPP;
	}

	return 0;
}

static void rtw8822b_phy_rfe_init(struct rtw_dev *rtwdev)
{
	/* chip top mux */
	rtw_write32_mask(rtwdev, 0x64, BIT(29) | BIT(28), 0x3);
	rtw_write32_mask(rtwdev, 0x4c, BIT(26) | BIT(25), 0x0);
	rtw_write32_mask(rtwdev, 0x40, BIT(2), 0x1);

	/* from s0 or s1 */
	rtw_write32_mask(rtwdev, 0x1990, 0x3f, 0x30);
	rtw_write32_mask(rtwdev, 0x1990, (BIT(11) | BIT(10)), 0x3);

	/* input or output */
	rtw_write32_mask(rtwdev, 0x974, 0x3f, 0x3f);
	rtw_write32_mask(rtwdev, 0x974, (BIT(11) | BIT(10)), 0x3);
}

#define RTW_TXSCALE_SIZE 37
static const u32 rtw8822b_txscale_tbl[RTW_TXSCALE_SIZE] = {
	0x081, 0x088, 0x090, 0x099, 0x0a2, 0x0ac, 0x0b6, 0x0c0, 0x0cc, 0x0d8,
	0x0e5, 0x0f2, 0x101, 0x110, 0x120, 0x131, 0x143, 0x156, 0x16a, 0x180,
	0x197, 0x1af, 0x1c8, 0x1e3, 0x200, 0x21e, 0x23e, 0x261, 0x285, 0x2ab,
	0x2d3, 0x2fe, 0x32b, 0x35c, 0x38e, 0x3c4, 0x3fe
};

static u8 rtw8822b_get_swing_index(struct rtw_dev *rtwdev)
{
	u8 i = 0;
	u32 swing, table_value;

	swing = rtw_read32_mask(rtwdev, 0xc1c, 0xffe00000);
	for (i = 0; i < RTW_TXSCALE_SIZE; i++) {
		table_value = rtw8822b_txscale_tbl[i];
		if (swing == table_value)
			break;
	}

	return i;
}

static void rtw8822b_pwrtrack_init(struct rtw_dev *rtwdev)
{
	struct rtw_dm_info *dm_info = &rtwdev->dm_info;
	u8 swing_idx = rtw8822b_get_swing_index(rtwdev);
	u8 path;

	if (swing_idx >= RTW_TXSCALE_SIZE)
		dm_info->default_ofdm_index = 24;
	else
		dm_info->default_ofdm_index = swing_idx;

	for (path = RF_PATH_A; path < rtwdev->hal.rf_path_num; path++) {
		ewma_thermal_init(&dm_info->avg_thermal[path]);
		dm_info->delta_power_index[path] = 0;
	}
	dm_info->pwr_trk_triggered = false;
	dm_info->pwr_trk_init_trigger = true;
	dm_info->thermal_meter_k = rtwdev->efuse.thermal_meter_k;
}

static void rtw8822b_phy_bf_init(struct rtw_dev *rtwdev)
{
	rtw_bf_phy_init(rtwdev);
	/* Grouping bitmap parameters */
	rtw_write32(rtwdev, 0x1C94, 0xAFFFAFFF);
}

static void rtw8822b_phy_set_param(struct rtw_dev *rtwdev)
{
	struct rtw_hal *hal = &rtwdev->hal;
	u8 crystal_cap;
	bool is_tx2_path;

	/* power on BB/RF domain */
	rtw_write8_set(rtwdev, REG_SYS_FUNC_EN,
		       BIT_FEN_BB_RSTB | BIT_FEN_BB_GLB_RST);
	rtw_write8_set(rtwdev, REG_RF_CTRL,
		       BIT_RF_EN | BIT_RF_RSTB | BIT_RF_SDM_RSTB);
	rtw_write32_set(rtwdev, REG_WLRF1, BIT_WLRF1_BBRF_EN);

	/* pre init before header files config */
	rtw_write32_clr(rtwdev, REG_RXPSEL, BIT_RX_PSEL_RST);

	rtw_phy_load_tables(rtwdev);

	crystal_cap = rtwdev->efuse.crystal_cap & 0x3F;
	rtw_write32_mask(rtwdev, 0x24, 0x7e000000, crystal_cap);
	rtw_write32_mask(rtwdev, 0x28, 0x7e, crystal_cap);

	/* post init after header files config */
	rtw_write32_set(rtwdev, REG_RXPSEL, BIT_RX_PSEL_RST);

	is_tx2_path = false;
	rtw8822b_config_trx_mode(rtwdev, hal->antenna_tx, hal->antenna_rx,
				 is_tx2_path);
	rtw_phy_init(rtwdev);

	rtw8822b_phy_rfe_init(rtwdev);
	rtw8822b_pwrtrack_init(rtwdev);

	rtw8822b_phy_bf_init(rtwdev);
}

#define WLAN_SLOT_TIME		0x09
#define WLAN_PIFS_TIME		0x19
#define WLAN_SIFS_CCK_CONT_TX	0xA
#define WLAN_SIFS_OFDM_CONT_TX	0xE
#define WLAN_SIFS_CCK_TRX	0x10
#define WLAN_SIFS_OFDM_TRX	0x10
#define WLAN_VO_TXOP_LIMIT	0x186 /* unit : 32us */
#define WLAN_VI_TXOP_LIMIT	0x3BC /* unit : 32us */
#define WLAN_RDG_NAV		0x05
#define WLAN_TXOP_NAV		0x1B
#define WLAN_CCK_RX_TSF		0x30
#define WLAN_OFDM_RX_TSF	0x30
#define WLAN_TBTT_PROHIBIT	0x04 /* unit : 32us */
#define WLAN_TBTT_HOLD_TIME	0x064 /* unit : 32us */
#define WLAN_DRV_EARLY_INT	0x04
#define WLAN_BCN_DMA_TIME	0x02

#define WLAN_RX_FILTER0		0x0FFFFFFF
#define WLAN_RX_FILTER2		0xFFFF
#define WLAN_RCR_CFG		0xE400220E
#define WLAN_RXPKT_MAX_SZ	12288
#define WLAN_RXPKT_MAX_SZ_512	(WLAN_RXPKT_MAX_SZ >> 9)

#define WLAN_AMPDU_MAX_TIME		0x70
#define WLAN_RTS_LEN_TH			0xFF
#define WLAN_RTS_TX_TIME_TH		0x08
#define WLAN_MAX_AGG_PKT_LIMIT		0x20
#define WLAN_RTS_MAX_AGG_PKT_LIMIT	0x20
#define FAST_EDCA_VO_TH		0x06
#define FAST_EDCA_VI_TH		0x06
#define FAST_EDCA_BE_TH		0x06
#define FAST_EDCA_BK_TH		0x06
#define WLAN_BAR_RETRY_LIMIT		0x01
#define WLAN_RA_TRY_RATE_AGG_LIMIT	0x08

#define WLAN_TX_FUNC_CFG1		0x30
#define WLAN_TX_FUNC_CFG2		0x30
#define WLAN_MAC_OPT_NORM_FUNC1		0x98
#define WLAN_MAC_OPT_LB_FUNC1		0x80
#define WLAN_MAC_OPT_FUNC2		0xb0810041

#define WLAN_SIFS_CFG	(WLAN_SIFS_CCK_CONT_TX | \
			(WLAN_SIFS_OFDM_CONT_TX << BIT_SHIFT_SIFS_OFDM_CTX) | \
			(WLAN_SIFS_CCK_TRX << BIT_SHIFT_SIFS_CCK_TRX) | \
			(WLAN_SIFS_OFDM_TRX << BIT_SHIFT_SIFS_OFDM_TRX))

#define WLAN_TBTT_TIME	(WLAN_TBTT_PROHIBIT |\
			(WLAN_TBTT_HOLD_TIME << BIT_SHIFT_TBTT_HOLD_TIME_AP))

#define WLAN_NAV_CFG		(WLAN_RDG_NAV | (WLAN_TXOP_NAV << 16))
#define WLAN_RX_TSF_CFG		(WLAN_CCK_RX_TSF | (WLAN_OFDM_RX_TSF) << 8)

static int rtw8822b_mac_init(struct rtw_dev *rtwdev)
{
	u32 value32;

	/* protocol configuration */
	rtw_write8_clr(rtwdev, REG_SW_AMPDU_BURST_MODE_CTRL, BIT_PRE_TX_CMD);
	rtw_write8(rtwdev, REG_AMPDU_MAX_TIME_V1, WLAN_AMPDU_MAX_TIME);
	rtw_write8_set(rtwdev, REG_TX_HANG_CTRL, BIT_EN_EOF_V1);
	value32 = WLAN_RTS_LEN_TH | (WLAN_RTS_TX_TIME_TH << 8) |
		  (WLAN_MAX_AGG_PKT_LIMIT << 16) |
		  (WLAN_RTS_MAX_AGG_PKT_LIMIT << 24);
	rtw_write32(rtwdev, REG_PROT_MODE_CTRL, value32);
	rtw_write16(rtwdev, REG_BAR_MODE_CTRL + 2,
		    WLAN_BAR_RETRY_LIMIT | WLAN_RA_TRY_RATE_AGG_LIMIT << 8);
	rtw_write8(rtwdev, REG_FAST_EDCA_VOVI_SETTING, FAST_EDCA_VO_TH);
	rtw_write8(rtwdev, REG_FAST_EDCA_VOVI_SETTING + 2, FAST_EDCA_VI_TH);
	rtw_write8(rtwdev, REG_FAST_EDCA_BEBK_SETTING, FAST_EDCA_BE_TH);
	rtw_write8(rtwdev, REG_FAST_EDCA_BEBK_SETTING + 2, FAST_EDCA_BK_TH);
	/* EDCA configuration */
	rtw_write8_clr(rtwdev, REG_TIMER0_SRC_SEL, BIT_TSFT_SEL_TIMER0);
	rtw_write16(rtwdev, REG_TXPAUSE, 0x0000);
	rtw_write8(rtwdev, REG_SLOT, WLAN_SLOT_TIME);
	rtw_write8(rtwdev, REG_PIFS, WLAN_PIFS_TIME);
	rtw_write32(rtwdev, REG_SIFS, WLAN_SIFS_CFG);
	rtw_write16(rtwdev, REG_EDCA_VO_PARAM + 2, WLAN_VO_TXOP_LIMIT);
	rtw_write16(rtwdev, REG_EDCA_VI_PARAM + 2, WLAN_VI_TXOP_LIMIT);
	rtw_write32(rtwdev, REG_RD_NAV_NXT, WLAN_NAV_CFG);
	rtw_write16(rtwdev, REG_RXTSF_OFFSET_CCK, WLAN_RX_TSF_CFG);
	/* Set beacon cotnrol - enable TSF and other related functions */
	rtw_write8_set(rtwdev, REG_BCN_CTRL, BIT_EN_BCN_FUNCTION);
	/* Set send beacon related registers */
	rtw_write32(rtwdev, REG_TBTT_PROHIBIT, WLAN_TBTT_TIME);
	rtw_write8(rtwdev, REG_DRVERLYINT, WLAN_DRV_EARLY_INT);
	rtw_write8(rtwdev, REG_BCNDMATIM, WLAN_BCN_DMA_TIME);
	rtw_write8_clr(rtwdev, REG_TX_PTCL_CTRL + 1, BIT_SIFS_BK_EN >> 8);
	/* WMAC configuration */
	rtw_write32(rtwdev, REG_RXFLTMAP0, WLAN_RX_FILTER0);
	rtw_write16(rtwdev, REG_RXFLTMAP2, WLAN_RX_FILTER2);
	rtw_write32(rtwdev, REG_RCR, WLAN_RCR_CFG);
	rtw_write8(rtwdev, REG_RX_PKT_LIMIT, WLAN_RXPKT_MAX_SZ_512);
	rtw_write8(rtwdev, REG_TCR + 2, WLAN_TX_FUNC_CFG2);
	rtw_write8(rtwdev, REG_TCR + 1, WLAN_TX_FUNC_CFG1);
	rtw_write32(rtwdev, REG_WMAC_OPTION_FUNCTION + 8, WLAN_MAC_OPT_FUNC2);
	rtw_write8(rtwdev, REG_WMAC_OPTION_FUNCTION + 4, WLAN_MAC_OPT_NORM_FUNC1);
	rtw_write8_set(rtwdev, REG_SND_PTCL_CTRL,
		       BIT_DIS_CHK_VHTSIGB_CRC);

	return 0;
}

static void rtw8822b_set_channel_rfe_efem(struct rtw_dev *rtwdev, u8 channel)
{
	struct rtw_hal *hal = &rtwdev->hal;

	if (IS_CH_2G_BAND(channel)) {
		rtw_write32s_mask(rtwdev, REG_RFESEL0, 0xffffff, 0x705770);
		rtw_write32s_mask(rtwdev, REG_RFESEL8, MASKBYTE1, 0x57);
		rtw_write32s_mask(rtwdev, REG_RFECTL, BIT(4), 0);
	} else {
		rtw_write32s_mask(rtwdev, REG_RFESEL0, 0xffffff, 0x177517);
		rtw_write32s_mask(rtwdev, REG_RFESEL8, MASKBYTE1, 0x75);
		rtw_write32s_mask(rtwdev, REG_RFECTL, BIT(5), 0);
	}

	rtw_write32s_mask(rtwdev, REG_RFEINV, BIT(11) | BIT(10) | 0x3f, 0x0);

	if (hal->antenna_rx == BB_PATH_AB ||
	    hal->antenna_tx == BB_PATH_AB) {
		/* 2TX or 2RX */
		rtw_write32s_mask(rtwdev, REG_TRSW, MASKLWORD, 0xa501);
	} else if (hal->antenna_rx == hal->antenna_tx) {
		/* TXA+RXA or TXB+RXB */
		rtw_write32s_mask(rtwdev, REG_TRSW, MASKLWORD, 0xa500);
	} else {
		/* TXB+RXA or TXA+RXB */
		rtw_write32s_mask(rtwdev, REG_TRSW, MASKLWORD, 0xa005);
	}
}

static void rtw8822b_set_channel_rfe_ifem(struct rtw_dev *rtwdev, u8 channel)
{
	struct rtw_hal *hal = &rtwdev->hal;

	if (IS_CH_2G_BAND(channel)) {
		/* signal source */
		rtw_write32s_mask(rtwdev, REG_RFESEL0, 0xffffff, 0x745774);
		rtw_write32s_mask(rtwdev, REG_RFESEL8, MASKBYTE1, 0x57);
	} else {
		/* signal source */
		rtw_write32s_mask(rtwdev, REG_RFESEL0, 0xffffff, 0x477547);
		rtw_write32s_mask(rtwdev, REG_RFESEL8, MASKBYTE1, 0x75);
	}

	rtw_write32s_mask(rtwdev, REG_RFEINV, BIT(11) | BIT(10) | 0x3f, 0x0);

	if (IS_CH_2G_BAND(channel)) {
		if (hal->antenna_rx == BB_PATH_AB ||
		    hal->antenna_tx == BB_PATH_AB) {
			/* 2TX or 2RX */
			rtw_write32s_mask(rtwdev, REG_TRSW, MASKLWORD, 0xa501);
		} else if (hal->antenna_rx == hal->antenna_tx) {
			/* TXA+RXA or TXB+RXB */
			rtw_write32s_mask(rtwdev, REG_TRSW, MASKLWORD, 0xa500);
		} else {
			/* TXB+RXA or TXA+RXB */
			rtw_write32s_mask(rtwdev, REG_TRSW, MASKLWORD, 0xa005);
		}
	} else {
		rtw_write32s_mask(rtwdev, REG_TRSW, MASKLWORD, 0xa5a5);
	}
}

enum {
	CCUT_IDX_1R_2G,
	CCUT_IDX_2R_2G,
	CCUT_IDX_1R_5G,
	CCUT_IDX_2R_5G,
	CCUT_IDX_NR,
};

struct cca_ccut {
	u32 reg82c[CCUT_IDX_NR];
	u32 reg830[CCUT_IDX_NR];
	u32 reg838[CCUT_IDX_NR];
};

static const struct cca_ccut cca_ifem_ccut = {
	{0x75C97010, 0x75C97010, 0x75C97010, 0x75C97010}, /*Reg82C*/
	{0x79a0eaaa, 0x79A0EAAC, 0x79a0eaaa, 0x79a0eaaa}, /*Reg830*/
	{0x87765541, 0x87746341, 0x87765541, 0x87746341}, /*Reg838*/
};

static const struct cca_ccut cca_efem_ccut = {
	{0x75B86010, 0x75B76010, 0x75B86010, 0x75B76010}, /*Reg82C*/
	{0x79A0EAA8, 0x79A0EAAC, 0x79A0EAA8, 0x79a0eaaa}, /*Reg830*/
	{0x87766451, 0x87766431, 0x87766451, 0x87766431}, /*Reg838*/
};

static const struct cca_ccut cca_ifem_ccut_ext = {
	{0x75da8010, 0x75da8010, 0x75da8010, 0x75da8010}, /*Reg82C*/
	{0x79a0eaaa, 0x97A0EAAC, 0x79a0eaaa, 0x79a0eaaa}, /*Reg830*/
	{0x87765541, 0x86666341, 0x87765561, 0x86666361}, /*Reg838*/
};

static void rtw8822b_get_cca_val(const struct cca_ccut *cca_ccut, u8 col,
				 u32 *reg82c, u32 *reg830, u32 *reg838)
{
	*reg82c = cca_ccut->reg82c[col];
	*reg830 = cca_ccut->reg830[col];
	*reg838 = cca_ccut->reg838[col];
}

struct rtw8822b_rfe_info {
	const struct cca_ccut *cca_ccut_2g;
	const struct cca_ccut *cca_ccut_5g;
	enum rtw_rfe_fem fem;
	bool ifem_ext;
	void (*rtw_set_channel_rfe)(struct rtw_dev *rtwdev, u8 channel);
};

#define I2GE5G_CCUT(set_ch) {						\
	.cca_ccut_2g = &cca_ifem_ccut,					\
	.cca_ccut_5g = &cca_efem_ccut,					\
	.fem = RTW_RFE_IFEM2G_EFEM5G,					\
	.ifem_ext = false,						\
	.rtw_set_channel_rfe = &rtw8822b_set_channel_rfe_ ## set_ch,	\
	}
#define IFEM_EXT_CCUT(set_ch) {						\
	.cca_ccut_2g = &cca_ifem_ccut_ext,				\
	.cca_ccut_5g = &cca_ifem_ccut_ext,				\
	.fem = RTW_RFE_IFEM,						\
	.ifem_ext = true,						\
	.rtw_set_channel_rfe = &rtw8822b_set_channel_rfe_ ## set_ch,	\
	}

static const struct rtw8822b_rfe_info rtw8822b_rfe_info[] = {
	[2] = I2GE5G_CCUT(efem),
	[3] = IFEM_EXT_CCUT(ifem),
	[5] = IFEM_EXT_CCUT(ifem),
};

static void rtw8822b_set_channel_cca(struct rtw_dev *rtwdev, u8 channel, u8 bw,
				     const struct rtw8822b_rfe_info *rfe_info)
{
	struct rtw_hal *hal = &rtwdev->hal;
	struct rtw_efuse *efuse = &rtwdev->efuse;
	const struct cca_ccut *cca_ccut;
	u8 col;
	u32 reg82c, reg830, reg838;
	bool is_efem_cca = false, is_ifem_cca = false, is_rfe_type = false;

	if (IS_CH_2G_BAND(channel)) {
		cca_ccut = rfe_info->cca_ccut_2g;

		if (hal->antenna_rx == BB_PATH_A ||
		    hal->antenna_rx == BB_PATH_B)
			col = CCUT_IDX_1R_2G;
		else
			col = CCUT_IDX_2R_2G;
	} else {
		cca_ccut = rfe_info->cca_ccut_5g;

		if (hal->antenna_rx == BB_PATH_A ||
		    hal->antenna_rx == BB_PATH_B)
			col = CCUT_IDX_1R_5G;
		else
			col = CCUT_IDX_2R_5G;
	}

	rtw8822b_get_cca_val(cca_ccut, col, &reg82c, &reg830, &reg838);

	switch (rfe_info->fem) {
	case RTW_RFE_IFEM:
	default:
		is_ifem_cca = true;
		if (rfe_info->ifem_ext)
			is_rfe_type = true;
		break;
	case RTW_RFE_EFEM:
		is_efem_cca = true;
		break;
	case RTW_RFE_IFEM2G_EFEM5G:
		if (IS_CH_2G_BAND(channel))
			is_ifem_cca = true;
		else
			is_efem_cca = true;
		break;
	}

	if (is_ifem_cca) {
		if ((hal->cut_version == RTW_CHIP_VER_CUT_B &&
		     (col == CCUT_IDX_2R_2G || col == CCUT_IDX_2R_5G) &&
		     bw == RTW_CHANNEL_WIDTH_40) ||
		    (!is_rfe_type && col == CCUT_IDX_2R_5G &&
		     bw == RTW_CHANNEL_WIDTH_40) ||
		    (efuse->rfe_option == 5 && col == CCUT_IDX_2R_5G))
			reg830 = 0x79a0ea28;
	}

	rtw_write32_mask(rtwdev, REG_CCASEL, MASKDWORD, reg82c);
	rtw_write32_mask(rtwdev, REG_PDMFTH, MASKDWORD, reg830);
	rtw_write32_mask(rtwdev, REG_CCA2ND, MASKDWORD, reg838);

	if (is_efem_cca && !(hal->cut_version == RTW_CHIP_VER_CUT_B))
		rtw_write32_mask(rtwdev, REG_L1WT, MASKDWORD, 0x9194b2b9);

	if (bw == RTW_CHANNEL_WIDTH_20 && IS_CH_5G_BAND_MID(channel))
		rtw_write32_mask(rtwdev, REG_CCA2ND, 0xf0, 0x4);
}

static const u8 low_band[15] = {0x7, 0x6, 0x6, 0x5, 0x0, 0x0, 0x7, 0xff, 0x6,
				0x5, 0x0, 0x0, 0x7, 0x6, 0x6};
static const u8 middle_band[23] = {0x6, 0x5, 0x0, 0x0, 0x7, 0x6, 0x6, 0xff, 0x0,
				   0x0, 0x7, 0x6, 0x6, 0x5, 0x0, 0xff, 0x7, 0x6,
				   0x6, 0x5, 0x0, 0x0, 0x7};
static const u8 high_band[15] = {0x5, 0x5, 0x0, 0x7, 0x7, 0x6, 0x5, 0xff, 0x0,
				 0x7, 0x7, 0x6, 0x5, 0x5, 0x0};

static void rtw8822b_set_channel_rf(struct rtw_dev *rtwdev, u8 channel, u8 bw)
{
#define RF18_BAND_MASK		(BIT(16) | BIT(9) | BIT(8))
#define RF18_BAND_2G		(0)
#define RF18_BAND_5G		(BIT(16) | BIT(8))
#define RF18_CHANNEL_MASK	(MASKBYTE0)
#define RF18_RFSI_MASK		(BIT(18) | BIT(17))
#define RF18_RFSI_GE_CH80	(BIT(17))
#define RF18_RFSI_GT_CH144	(BIT(18))
#define RF18_BW_MASK		(BIT(11) | BIT(10))
#define RF18_BW_20M		(BIT(11) | BIT(10))
#define RF18_BW_40M		(BIT(11))
#define RF18_BW_80M		(BIT(10))
#define RFBE_MASK		(BIT(17) | BIT(16) | BIT(15))

	struct rtw_hal *hal = &rtwdev->hal;
	u32 rf_reg18, rf_reg_be;

	rf_reg18 = rtw_read_rf(rtwdev, RF_PATH_A, 0x18, RFREG_MASK);

	rf_reg18 &= ~(RF18_BAND_MASK | RF18_CHANNEL_MASK | RF18_RFSI_MASK |
		      RF18_BW_MASK);

	rf_reg18 |= (IS_CH_2G_BAND(channel) ? RF18_BAND_2G : RF18_BAND_5G);
	rf_reg18 |= (channel & RF18_CHANNEL_MASK);
	if (channel > 144)
		rf_reg18 |= RF18_RFSI_GT_CH144;
	else if (channel >= 80)
		rf_reg18 |= RF18_RFSI_GE_CH80;

	switch (bw) {
	case RTW_CHANNEL_WIDTH_5:
	case RTW_CHANNEL_WIDTH_10:
	case RTW_CHANNEL_WIDTH_20:
	default:
		rf_reg18 |= RF18_BW_20M;
		break;
	case RTW_CHANNEL_WIDTH_40:
		rf_reg18 |= RF18_BW_40M;
		break;
	case RTW_CHANNEL_WIDTH_80:
		rf_reg18 |= RF18_BW_80M;
		break;
	}

	if (IS_CH_2G_BAND(channel))
		rf_reg_be = 0x0;
	else if (IS_CH_5G_BAND_1(channel) || IS_CH_5G_BAND_2(channel))
		rf_reg_be = low_band[(channel - 36) >> 1];
	else if (IS_CH_5G_BAND_3(channel))
		rf_reg_be = middle_band[(channel - 100) >> 1];
	else if (IS_CH_5G_BAND_4(channel))
		rf_reg_be = high_band[(channel - 149) >> 1];
	else
		goto err;

	rtw_write_rf(rtwdev, RF_PATH_A, RF_MALSEL, RFBE_MASK, rf_reg_be);

	/* need to set 0xdf[18]=1 before writing RF18 when channel 144 */
	if (channel == 144)
		rtw_write_rf(rtwdev, RF_PATH_A, RF_LUTDBG, BIT(18), 0x1);
	else
		rtw_write_rf(rtwdev, RF_PATH_A, RF_LUTDBG, BIT(18), 0x0);

	rtw_write_rf(rtwdev, RF_PATH_A, 0x18, RFREG_MASK, rf_reg18);
	if (hal->rf_type > RF_1T1R)
		rtw_write_rf(rtwdev, RF_PATH_B, 0x18, RFREG_MASK, rf_reg18);

	rtw_write_rf(rtwdev, RF_PATH_A, RF_XTALX2, BIT(19), 0);
	rtw_write_rf(rtwdev, RF_PATH_A, RF_XTALX2, BIT(19), 1);

	return;

err:
	WARN_ON(1);
}

static void rtw8822b_toggle_igi(struct rtw_dev *rtwdev)
{
	struct rtw_hal *hal = &rtwdev->hal;
	u32 igi;

	igi = rtw_read32_mask(rtwdev, REG_RXIGI_A, 0x7f);
	rtw_write32_mask(rtwdev, REG_RXIGI_A, 0x7f, igi - 2);
	rtw_write32_mask(rtwdev, REG_RXIGI_A, 0x7f, igi);
	rtw_write32_mask(rtwdev, REG_RXIGI_B, 0x7f, igi - 2);
	rtw_write32_mask(rtwdev, REG_RXIGI_B, 0x7f, igi);

	rtw_write32_mask(rtwdev, REG_RXPSEL, MASKBYTE0, 0x0);
	rtw_write32_mask(rtwdev, REG_RXPSEL, MASKBYTE0,
			 hal->antenna_rx | (hal->antenna_rx << 4));
}

static void rtw8822b_set_channel_rxdfir(struct rtw_dev *rtwdev, u8 bw)
{
	if (bw == RTW_CHANNEL_WIDTH_40) {
		/* RX DFIR for BW40 */
		rtw_write32_mask(rtwdev, REG_ACBB0, BIT(29) | BIT(28), 0x1);
		rtw_write32_mask(rtwdev, REG_ACBBRXFIR, BIT(29) | BIT(28), 0x0);
		rtw_write32s_mask(rtwdev, REG_TXDFIR, BIT(31), 0x0);
	} else if (bw == RTW_CHANNEL_WIDTH_80) {
		/* RX DFIR for BW80 */
		rtw_write32_mask(rtwdev, REG_ACBB0, BIT(29) | BIT(28), 0x2);
		rtw_write32_mask(rtwdev, REG_ACBBRXFIR, BIT(29) | BIT(28), 0x1);
		rtw_write32s_mask(rtwdev, REG_TXDFIR, BIT(31), 0x0);
	} else {
		/* RX DFIR for BW20, BW10 and BW5*/
		rtw_write32_mask(rtwdev, REG_ACBB0, BIT(29) | BIT(28), 0x2);
		rtw_write32_mask(rtwdev, REG_ACBBRXFIR, BIT(29) | BIT(28), 0x2);
		rtw_write32s_mask(rtwdev, REG_TXDFIR, BIT(31), 0x1);
	}
}

static void rtw8822b_set_channel_bb(struct rtw_dev *rtwdev, u8 channel, u8 bw,
				    u8 primary_ch_idx)
{
	struct rtw_efuse *efuse = &rtwdev->efuse;
	u8 rfe_option = efuse->rfe_option;
	u32 val32;

	if (IS_CH_2G_BAND(channel)) {
		rtw_write32_mask(rtwdev, REG_RXPSEL, BIT(28), 0x1);
		rtw_write32_mask(rtwdev, REG_CCK_CHECK, BIT(7), 0x0);
		rtw_write32_mask(rtwdev, REG_ENTXCCK, BIT(18), 0x0);
		rtw_write32_mask(rtwdev, REG_RXCCAMSK, 0x0000FC00, 15);

		rtw_write32_mask(rtwdev, REG_ACGG2TBL, 0x1f, 0x0);
		rtw_write32_mask(rtwdev, REG_CLKTRK, 0x1ffe0000, 0x96a);
		if (channel == 14) {
			rtw_write32_mask(rtwdev, REG_TXSF2, MASKDWORD, 0x00006577);
			rtw_write32_mask(rtwdev, REG_TXSF6, MASKLWORD, 0x0000);
		} else {
			rtw_write32_mask(rtwdev, REG_TXSF2, MASKDWORD, 0x384f6577);
			rtw_write32_mask(rtwdev, REG_TXSF6, MASKLWORD, 0x1525);
		}

		rtw_write32_mask(rtwdev, REG_RFEINV, 0x300, 0x2);
	} else if (IS_CH_5G_BAND(channel)) {
		rtw_write32_mask(rtwdev, REG_ENTXCCK, BIT(18), 0x1);
		rtw_write32_mask(rtwdev, REG_CCK_CHECK, BIT(7), 0x1);
		rtw_write32_mask(rtwdev, REG_RXPSEL, BIT(28), 0x0);
		rtw_write32_mask(rtwdev, REG_RXCCAMSK, 0x0000FC00, 34);

		if (IS_CH_5G_BAND_1(channel) || IS_CH_5G_BAND_2(channel))
			rtw_write32_mask(rtwdev, REG_ACGG2TBL, 0x1f, 0x1);
		else if (IS_CH_5G_BAND_3(channel))
			rtw_write32_mask(rtwdev, REG_ACGG2TBL, 0x1f, 0x2);
		else if (IS_CH_5G_BAND_4(channel))
			rtw_write32_mask(rtwdev, REG_ACGG2TBL, 0x1f, 0x3);

		if (IS_CH_5G_BAND_1(channel))
			rtw_write32_mask(rtwdev, REG_CLKTRK, 0x1ffe0000, 0x494);
		else if (IS_CH_5G_BAND_2(channel))
			rtw_write32_mask(rtwdev, REG_CLKTRK, 0x1ffe0000, 0x453);
		else if (channel >= 100 && channel <= 116)
			rtw_write32_mask(rtwdev, REG_CLKTRK, 0x1ffe0000, 0x452);
		else if (channel >= 118 && channel <= 177)
			rtw_write32_mask(rtwdev, REG_CLKTRK, 0x1ffe0000, 0x412);

		rtw_write32_mask(rtwdev, 0xcbc, 0x300, 0x1);
	}

	switch (bw) {
	case RTW_CHANNEL_WIDTH_20:
	default:
		val32 = rtw_read32_mask(rtwdev, REG_ADCCLK, MASKDWORD);
		val32 &= 0xFFCFFC00;
		val32 |= (RTW_CHANNEL_WIDTH_20);
		rtw_write32_mask(rtwdev, REG_ADCCLK, MASKDWORD, val32);

		rtw_write32_mask(rtwdev, REG_ADC160, BIT(30), 0x1);
		break;
	case RTW_CHANNEL_WIDTH_40:
		if (primary_ch_idx == RTW_SC_20_UPPER)
			rtw_write32_set(rtwdev, REG_RXSB, BIT(4));
		else
			rtw_write32_clr(rtwdev, REG_RXSB, BIT(4));

		val32 = rtw_read32_mask(rtwdev, REG_ADCCLK, MASKDWORD);
		val32 &= 0xFF3FF300;
		val32 |= (((primary_ch_idx & 0xf) << 2) | RTW_CHANNEL_WIDTH_40);
		rtw_write32_mask(rtwdev, REG_ADCCLK, MASKDWORD, val32);

		rtw_write32_mask(rtwdev, REG_ADC160, BIT(30), 0x1);
		break;
	case RTW_CHANNEL_WIDTH_80:
		val32 = rtw_read32_mask(rtwdev, REG_ADCCLK, MASKDWORD);
		val32 &= 0xFCEFCF00;
		val32 |= (((primary_ch_idx & 0xf) << 2) | RTW_CHANNEL_WIDTH_80);
		rtw_write32_mask(rtwdev, REG_ADCCLK, MASKDWORD, val32);

		rtw_write32_mask(rtwdev, REG_ADC160, BIT(30), 0x1);

		if (rfe_option == 2 || rfe_option == 3) {
			rtw_write32_mask(rtwdev, REG_L1PKWT, 0x0000f000, 0x6);
			rtw_write32_mask(rtwdev, REG_ADC40, BIT(10), 0x1);
		}
		break;
	case RTW_CHANNEL_WIDTH_5:
		val32 = rtw_read32_mask(rtwdev, REG_ADCCLK, MASKDWORD);
		val32 &= 0xEFEEFE00;
		val32 |= ((BIT(6) | RTW_CHANNEL_WIDTH_20));
		rtw_write32_mask(rtwdev, REG_ADCCLK, MASKDWORD, val32);

		rtw_write32_mask(rtwdev, REG_ADC160, BIT(30), 0x0);
		rtw_write32_mask(rtwdev, REG_ADC40, BIT(31), 0x1);
		break;
	case RTW_CHANNEL_WIDTH_10:
		val32 = rtw_read32_mask(rtwdev, REG_ADCCLK, MASKDWORD);
		val32 &= 0xEFFEFF00;
		val32 |= ((BIT(7) | RTW_CHANNEL_WIDTH_20));
		rtw_write32_mask(rtwdev, REG_ADCCLK, MASKDWORD, val32);

		rtw_write32_mask(rtwdev, REG_ADC160, BIT(30), 0x0);
		rtw_write32_mask(rtwdev, REG_ADC40, BIT(31), 0x1);
		break;
	}
}

static void rtw8822b_set_channel(struct rtw_dev *rtwdev, u8 channel, u8 bw,
				 u8 primary_chan_idx)
{
	struct rtw_efuse *efuse = &rtwdev->efuse;
	const struct rtw8822b_rfe_info *rfe_info;

	if (WARN(efuse->rfe_option >= ARRAY_SIZE(rtw8822b_rfe_info),
		 "rfe_option %d is out of boundary\n", efuse->rfe_option))
		return;

	rfe_info = &rtw8822b_rfe_info[efuse->rfe_option];

	rtw8822b_set_channel_bb(rtwdev, channel, bw, primary_chan_idx);
	rtw_set_channel_mac(rtwdev, channel, bw, primary_chan_idx);
	rtw8822b_set_channel_rf(rtwdev, channel, bw);
	rtw8822b_set_channel_rxdfir(rtwdev, bw);
	rtw8822b_toggle_igi(rtwdev);
	rtw8822b_set_channel_cca(rtwdev, channel, bw, rfe_info);
	(*rfe_info->rtw_set_channel_rfe)(rtwdev, channel);
}

static void rtw8822b_config_trx_mode(struct rtw_dev *rtwdev, u8 tx_path,
				     u8 rx_path, bool is_tx2_path)
{
	struct rtw_efuse *efuse = &rtwdev->efuse;
	const struct rtw8822b_rfe_info *rfe_info;
	u8 ch = rtwdev->hal.current_channel;
	u8 tx_path_sel, rx_path_sel;
	int counter;

	if (WARN(efuse->rfe_option >= ARRAY_SIZE(rtw8822b_rfe_info),
		 "rfe_option %d is out of boundary\n", efuse->rfe_option))
		return;

	rfe_info = &rtw8822b_rfe_info[efuse->rfe_option];

	if ((tx_path | rx_path) & BB_PATH_A)
		rtw_write32_mask(rtwdev, REG_AGCTR_A, MASKLWORD, 0x3231);
	else
		rtw_write32_mask(rtwdev, REG_AGCTR_A, MASKLWORD, 0x1111);

	if ((tx_path | rx_path) & BB_PATH_B)
		rtw_write32_mask(rtwdev, REG_AGCTR_B, MASKLWORD, 0x3231);
	else
		rtw_write32_mask(rtwdev, REG_AGCTR_B, MASKLWORD, 0x1111);

	rtw_write32_mask(rtwdev, REG_CDDTXP, (BIT(19) | BIT(18)), 0x3);
	rtw_write32_mask(rtwdev, REG_TXPSEL, (BIT(29) | BIT(28)), 0x1);
	rtw_write32_mask(rtwdev, REG_TXPSEL, BIT(30), 0x1);

	if (tx_path & BB_PATH_A) {
		rtw_write32_mask(rtwdev, REG_CDDTXP, 0xfff00000, 0x001);
		rtw_write32_mask(rtwdev, REG_ADCINI, 0xf0000000, 0x8);
	} else if (tx_path & BB_PATH_B) {
		rtw_write32_mask(rtwdev, REG_CDDTXP, 0xfff00000, 0x002);
		rtw_write32_mask(rtwdev, REG_ADCINI, 0xf0000000, 0x4);
	}

	if (tx_path == BB_PATH_A || tx_path == BB_PATH_B)
		rtw_write32_mask(rtwdev, REG_TXPSEL1, 0xfff0, 0x01);
	else
		rtw_write32_mask(rtwdev, REG_TXPSEL1, 0xfff0, 0x43);

	tx_path_sel = (tx_path << 4) | tx_path;
	rtw_write32_mask(rtwdev, REG_TXPSEL, MASKBYTE0, tx_path_sel);

	if (tx_path != BB_PATH_A && tx_path != BB_PATH_B) {
		if (is_tx2_path || rtwdev->mp_mode) {
			rtw_write32_mask(rtwdev, REG_CDDTXP, 0xfff00000, 0x043);
			rtw_write32_mask(rtwdev, REG_ADCINI, 0xf0000000, 0xc);
		}
	}

	rtw_write32_mask(rtwdev, REG_RXDESC, BIT(22), 0x0);
	rtw_write32_mask(rtwdev, REG_RXDESC, BIT(18), 0x0);

	if (rx_path & BB_PATH_A)
		rtw_write32_mask(rtwdev, REG_ADCINI, 0x0f000000, 0x0);
	else if (rx_path & BB_PATH_B)
		rtw_write32_mask(rtwdev, REG_ADCINI, 0x0f000000, 0x5);

	rx_path_sel = (rx_path << 4) | rx_path;
	rtw_write32_mask(rtwdev, REG_RXPSEL, MASKBYTE0, rx_path_sel);

	if (rx_path == BB_PATH_A || rx_path == BB_PATH_B) {
		rtw_write32_mask(rtwdev, REG_ANTWT, BIT(16), 0x0);
		rtw_write32_mask(rtwdev, REG_HTSTFWT, BIT(28), 0x0);
		rtw_write32_mask(rtwdev, REG_MRC, BIT(23), 0x0);
	} else {
		rtw_write32_mask(rtwdev, REG_ANTWT, BIT(16), 0x1);
		rtw_write32_mask(rtwdev, REG_HTSTFWT, BIT(28), 0x1);
		rtw_write32_mask(rtwdev, REG_MRC, BIT(23), 0x1);
	}

	for (counter = 100; counter > 0; counter--) {
		u32 rf_reg33;

		rtw_write_rf(rtwdev, RF_PATH_A, RF_LUTWE, RFREG_MASK, 0x80000);
		rtw_write_rf(rtwdev, RF_PATH_A, RF_LUTWA, RFREG_MASK, 0x00001);

		udelay(2);
		rf_reg33 = rtw_read_rf(rtwdev, RF_PATH_A, 0x33, RFREG_MASK);

		if (rf_reg33 == 0x00001)
			break;
	}

	if (WARN(counter <= 0, "write RF mode table fail\n"))
		return;

	rtw_write_rf(rtwdev, RF_PATH_A, RF_LUTWE, RFREG_MASK, 0x80000);
	rtw_write_rf(rtwdev, RF_PATH_A, RF_LUTWA, RFREG_MASK, 0x00001);
	rtw_write_rf(rtwdev, RF_PATH_A, RF_LUTWD1, RFREG_MASK, 0x00034);
	rtw_write_rf(rtwdev, RF_PATH_A, RF_LUTWD0, RFREG_MASK, 0x4080c);
	rtw_write_rf(rtwdev, RF_PATH_A, RF_LUTWE, RFREG_MASK, 0x00000);
	rtw_write_rf(rtwdev, RF_PATH_A, RF_LUTWE, RFREG_MASK, 0x00000);

	rtw8822b_toggle_igi(rtwdev);
	rtw8822b_set_channel_cca(rtwdev, 1, RTW_CHANNEL_WIDTH_20, rfe_info);
	(*rfe_info->rtw_set_channel_rfe)(rtwdev, ch);
}

static void query_phy_status_page0(struct rtw_dev *rtwdev, u8 *phy_status,
				   struct rtw_rx_pkt_stat *pkt_stat)
{
	struct rtw_dm_info *dm_info = &rtwdev->dm_info;
	s8 min_rx_power = -120;
	u8 pwdb = GET_PHY_STAT_P0_PWDB(phy_status);

	/* 8822B uses only 1 antenna to RX CCK rates */
	pkt_stat->rx_power[RF_PATH_A] = pwdb - 110;
	pkt_stat->rssi = rtw_phy_rf_power_2_rssi(pkt_stat->rx_power, 1);
	pkt_stat->bw = RTW_CHANNEL_WIDTH_20;
	pkt_stat->signal_power = max(pkt_stat->rx_power[RF_PATH_A],
				     min_rx_power);
	dm_info->rssi[RF_PATH_A] = pkt_stat->rssi;
}

static void query_phy_status_page1(struct rtw_dev *rtwdev, u8 *phy_status,
				   struct rtw_rx_pkt_stat *pkt_stat)
{
	struct rtw_dm_info *dm_info = &rtwdev->dm_info;
	u8 rxsc, bw;
	s8 min_rx_power = -120;
	s8 rx_evm;
	u8 evm_dbm = 0;
	u8 rssi;
	int path;

	if (pkt_stat->rate > DESC_RATE11M && pkt_stat->rate < DESC_RATEMCS0)
		rxsc = GET_PHY_STAT_P1_L_RXSC(phy_status);
	else
		rxsc = GET_PHY_STAT_P1_HT_RXSC(phy_status);

	if (rxsc >= 1 && rxsc <= 8)
		bw = RTW_CHANNEL_WIDTH_20;
	else if (rxsc >= 9 && rxsc <= 12)
		bw = RTW_CHANNEL_WIDTH_40;
	else if (rxsc >= 13)
		bw = RTW_CHANNEL_WIDTH_80;
	else
		bw = GET_PHY_STAT_P1_RF_MODE(phy_status);

	pkt_stat->rx_power[RF_PATH_A] = GET_PHY_STAT_P1_PWDB_A(phy_status) - 110;
	pkt_stat->rx_power[RF_PATH_B] = GET_PHY_STAT_P1_PWDB_B(phy_status) - 110;
	pkt_stat->rssi = rtw_phy_rf_power_2_rssi(pkt_stat->rx_power, 2);
	pkt_stat->bw = bw;
	pkt_stat->signal_power = max3(pkt_stat->rx_power[RF_PATH_A],
				      pkt_stat->rx_power[RF_PATH_B],
				      min_rx_power);

	dm_info->curr_rx_rate = pkt_stat->rate;

	pkt_stat->rx_evm[RF_PATH_A] = GET_PHY_STAT_P1_RXEVM_A(phy_status);
	pkt_stat->rx_evm[RF_PATH_B] = GET_PHY_STAT_P1_RXEVM_B(phy_status);

	pkt_stat->rx_snr[RF_PATH_A] = GET_PHY_STAT_P1_RXSNR_A(phy_status);
	pkt_stat->rx_snr[RF_PATH_B] = GET_PHY_STAT_P1_RXSNR_B(phy_status);

	pkt_stat->cfo_tail[RF_PATH_A] = GET_PHY_STAT_P1_CFO_TAIL_A(phy_status);
	pkt_stat->cfo_tail[RF_PATH_B] = GET_PHY_STAT_P1_CFO_TAIL_B(phy_status);

	for (path = 0; path <= rtwdev->hal.rf_path_num; path++) {
		rssi = rtw_phy_rf_power_2_rssi(&pkt_stat->rx_power[path], 1);
		dm_info->rssi[path] = rssi;
		dm_info->rx_snr[path] = pkt_stat->rx_snr[path] >> 1;
		dm_info->cfo_tail[path] = (pkt_stat->cfo_tail[path] * 5) >> 1;

		rx_evm = pkt_stat->rx_evm[path];

		if (rx_evm < 0) {
			if (rx_evm == S8_MIN)
				evm_dbm = 0;
			else
				evm_dbm = ((u8)-rx_evm >> 1);
		}
		dm_info->rx_evm_dbm[path] = evm_dbm;
	}
}

static void query_phy_status(struct rtw_dev *rtwdev, u8 *phy_status,
			     struct rtw_rx_pkt_stat *pkt_stat)
{
	u8 page;

	page = *phy_status & 0xf;

	switch (page) {
	case 0:
		query_phy_status_page0(rtwdev, phy_status, pkt_stat);
		break;
	case 1:
		query_phy_status_page1(rtwdev, phy_status, pkt_stat);
		break;
	default:
		rtw_warn(rtwdev, "unused phy status page (%d)\n", page);
		return;
	}
}

static void rtw8822b_query_rx_desc(struct rtw_dev *rtwdev, u8 *rx_desc,
				   struct rtw_rx_pkt_stat *pkt_stat,
				   struct ieee80211_rx_status *rx_status)
{
	struct ieee80211_hdr *hdr;
	u32 desc_sz = rtwdev->chip->rx_pkt_desc_sz;
	u8 *phy_status = NULL;

	memset(pkt_stat, 0, sizeof(*pkt_stat));

	pkt_stat->phy_status = GET_RX_DESC_PHYST(rx_desc);
	pkt_stat->icv_err = GET_RX_DESC_ICV_ERR(rx_desc);
	pkt_stat->crc_err = GET_RX_DESC_CRC32(rx_desc);
	pkt_stat->decrypted = !GET_RX_DESC_SWDEC(rx_desc) &&
			      GET_RX_DESC_ENC_TYPE(rx_desc) != RX_DESC_ENC_NONE;
	pkt_stat->is_c2h = GET_RX_DESC_C2H(rx_desc);
	pkt_stat->pkt_len = GET_RX_DESC_PKT_LEN(rx_desc);
	pkt_stat->drv_info_sz = GET_RX_DESC_DRV_INFO_SIZE(rx_desc);
	pkt_stat->shift = GET_RX_DESC_SHIFT(rx_desc);
	pkt_stat->rate = GET_RX_DESC_RX_RATE(rx_desc);
	pkt_stat->cam_id = GET_RX_DESC_MACID(rx_desc);
	pkt_stat->ppdu_cnt = GET_RX_DESC_PPDU_CNT(rx_desc);
	pkt_stat->tsf_low = GET_RX_DESC_TSFL(rx_desc);

	/* drv_info_sz is in unit of 8-bytes */
	pkt_stat->drv_info_sz *= 8;

	/* c2h cmd pkt's rx/phy status is not interested */
	if (pkt_stat->is_c2h)
		return;

	hdr = (struct ieee80211_hdr *)(rx_desc + desc_sz + pkt_stat->shift +
				       pkt_stat->drv_info_sz);
	if (pkt_stat->phy_status) {
		phy_status = rx_desc + desc_sz + pkt_stat->shift;
		query_phy_status(rtwdev, phy_status, pkt_stat);
	}

	rtw_rx_fill_rx_status(rtwdev, pkt_stat, hdr, rx_status, phy_status);
}

static void
rtw8822b_set_tx_power_index_by_rate(struct rtw_dev *rtwdev, u8 path, u8 rs)
{
	struct rtw_hal *hal = &rtwdev->hal;
	static const u32 offset_txagc[2] = {0x1d00, 0x1d80};
	static u32 phy_pwr_idx;
	u8 rate, rate_idx, pwr_index, shift;
	int j;

	for (j = 0; j < rtw_rate_size[rs]; j++) {
		rate = rtw_rate_section[rs][j];
		pwr_index = hal->tx_pwr_tbl[path][rate];
		shift = rate & 0x3;
		phy_pwr_idx |= ((u32)pwr_index << (shift * 8));
		if (shift == 0x3) {
			rate_idx = rate & 0xfc;
			rtw_write32(rtwdev, offset_txagc[path] + rate_idx,
				    phy_pwr_idx);
			phy_pwr_idx = 0;
		}
	}
}

static void rtw8822b_set_tx_power_index(struct rtw_dev *rtwdev)
{
	struct rtw_hal *hal = &rtwdev->hal;
	int rs, path;

	for (path = 0; path < hal->rf_path_num; path++) {
		for (rs = 0; rs < RTW_RATE_SECTION_MAX; rs++)
			rtw8822b_set_tx_power_index_by_rate(rtwdev, path, rs);
	}
}

static bool rtw8822b_check_rf_path(u8 antenna)
{
	switch (antenna) {
	case BB_PATH_A:
	case BB_PATH_B:
	case BB_PATH_AB:
		return true;
	default:
		return false;
	}
}

static int rtw8822b_set_antenna(struct rtw_dev *rtwdev,
				u32 antenna_tx,
				u32 antenna_rx)
{
	struct rtw_hal *hal = &rtwdev->hal;

	rtw_dbg(rtwdev, RTW_DBG_PHY, "config RF path, tx=0x%x rx=0x%x\n",
		antenna_tx, antenna_rx);

	if (!rtw8822b_check_rf_path(antenna_tx)) {
		rtw_warn(rtwdev, "unsupported tx path 0x%x\n", antenna_tx);
		return -EINVAL;
	}

	if (!rtw8822b_check_rf_path(antenna_rx)) {
		rtw_warn(rtwdev, "unsupported rx path 0x%x\n", antenna_rx);
		return -EINVAL;
	}

	hal->antenna_tx = antenna_tx;
	hal->antenna_rx = antenna_rx;

	rtw8822b_config_trx_mode(rtwdev, antenna_tx, antenna_rx, false);

	return 0;
}

static void rtw8822b_cfg_ldo25(struct rtw_dev *rtwdev, bool enable)
{
	u8 ldo_pwr;

	ldo_pwr = rtw_read8(rtwdev, REG_LDO_EFUSE_CTRL + 3);
	ldo_pwr = enable ? ldo_pwr | BIT_LDO25_EN : ldo_pwr & ~BIT_LDO25_EN;
	rtw_write8(rtwdev, REG_LDO_EFUSE_CTRL + 3, ldo_pwr);
}

static void rtw8822b_false_alarm_statistics(struct rtw_dev *rtwdev)
{
	struct rtw_dm_info *dm_info = &rtwdev->dm_info;
	u32 cck_enable;
	u32 cck_fa_cnt;
	u32 ofdm_fa_cnt;
	u32 crc32_cnt;
	u32 cca32_cnt;

	cck_enable = rtw_read32(rtwdev, 0x808) & BIT(28);
	cck_fa_cnt = rtw_read16(rtwdev, 0xa5c);
	ofdm_fa_cnt = rtw_read16(rtwdev, 0xf48);

	dm_info->cck_fa_cnt = cck_fa_cnt;
	dm_info->ofdm_fa_cnt = ofdm_fa_cnt;
	dm_info->total_fa_cnt = ofdm_fa_cnt;
	dm_info->total_fa_cnt += cck_enable ? cck_fa_cnt : 0;

	crc32_cnt = rtw_read32(rtwdev, 0xf04);
	dm_info->cck_ok_cnt = crc32_cnt & 0xffff;
	dm_info->cck_err_cnt = (crc32_cnt & 0xffff0000) >> 16;
	crc32_cnt = rtw_read32(rtwdev, 0xf14);
	dm_info->ofdm_ok_cnt = crc32_cnt & 0xffff;
	dm_info->ofdm_err_cnt = (crc32_cnt & 0xffff0000) >> 16;
	crc32_cnt = rtw_read32(rtwdev, 0xf10);
	dm_info->ht_ok_cnt = crc32_cnt & 0xffff;
	dm_info->ht_err_cnt = (crc32_cnt & 0xffff0000) >> 16;
	crc32_cnt = rtw_read32(rtwdev, 0xf0c);
	dm_info->vht_ok_cnt = crc32_cnt & 0xffff;
	dm_info->vht_err_cnt = (crc32_cnt & 0xffff0000) >> 16;

	cca32_cnt = rtw_read32(rtwdev, 0xf08);
	dm_info->ofdm_cca_cnt = ((cca32_cnt & 0xffff0000) >> 16);
	dm_info->total_cca_cnt = dm_info->ofdm_cca_cnt;
	if (cck_enable) {
		cca32_cnt = rtw_read32(rtwdev, 0xfcc);
		dm_info->cck_cca_cnt = cca32_cnt & 0xffff;
		dm_info->total_cca_cnt += dm_info->cck_cca_cnt;
	}

	rtw_write32_set(rtwdev, 0x9a4, BIT(17));
	rtw_write32_clr(rtwdev, 0x9a4, BIT(17));
	rtw_write32_clr(rtwdev, 0xa2c, BIT(15));
	rtw_write32_set(rtwdev, 0xa2c, BIT(15));
	rtw_write32_set(rtwdev, 0xb58, BIT(0));
	rtw_write32_clr(rtwdev, 0xb58, BIT(0));
}

static void rtw8822b_do_iqk(struct rtw_dev *rtwdev)
{
	static int do_iqk_cnt;
	struct rtw_iqk_para para = {.clear = 0, .segment_iqk = 0};
	u32 rf_reg, iqk_fail_mask;
	int counter;
	bool reload;

	rtw_fw_do_iqk(rtwdev, &para);

	for (counter = 0; counter < 300; counter++) {
		rf_reg = rtw_read_rf(rtwdev, RF_PATH_A, RF_DTXLOK, RFREG_MASK);
		if (rf_reg == 0xabcde)
			break;
		msleep(20);
	}
	rtw_write_rf(rtwdev, RF_PATH_A, RF_DTXLOK, RFREG_MASK, 0x0);

	reload = !!rtw_read32_mask(rtwdev, REG_IQKFAILMSK, BIT(16));
	iqk_fail_mask = rtw_read32_mask(rtwdev, REG_IQKFAILMSK, GENMASK(7, 0));
	rtw_dbg(rtwdev, RTW_DBG_PHY,
		"iqk counter=%d reload=%d do_iqk_cnt=%d n_iqk_fail(mask)=0x%02x\n",
		counter, reload, ++do_iqk_cnt, iqk_fail_mask);
}

static void rtw8822b_phy_calibration(struct rtw_dev *rtwdev)
{
	rtw8822b_do_iqk(rtwdev);
}

static void rtw8822b_coex_cfg_init(struct rtw_dev *rtwdev)
{
	/* enable TBTT nterrupt */
	rtw_write8_set(rtwdev, REG_BCN_CTRL, BIT_EN_BCN_FUNCTION);

	/* BT report packet sample rate */
	/* 0x790[5:0]=0x5 */
	rtw_write8_mask(rtwdev, REG_BT_TDMA_TIME, BIT_MASK_SAMPLE_RATE, 0x5);

	/* enable BT counter statistics */
	rtw_write8(rtwdev, REG_BT_STAT_CTRL, 0x1);

	/* enable PTA (3-wire function form BT side) */
	rtw_write32_set(rtwdev, REG_GPIO_MUXCFG, BIT_BT_PTA_EN);
	rtw_write32_set(rtwdev, REG_GPIO_MUXCFG, BIT_PO_BT_PTA_PINS);

	/* enable PTA (tx/rx signal form WiFi side) */
	rtw_write8_set(rtwdev, REG_QUEUE_CTRL, BIT_PTA_WL_TX_EN);
	/* wl tx signal to PTA not case EDCCA */
	rtw_write8_clr(rtwdev, REG_QUEUE_CTRL, BIT_PTA_EDCCA_EN);
	/* GNT_BT=1 while select both */
	rtw_write16_set(rtwdev, REG_BT_COEX_V2, BIT_GNT_BT_POLARITY);
}

static void rtw8822b_coex_cfg_ant_switch(struct rtw_dev *rtwdev,
					 u8 ctrl_type, u8 pos_type)
{
	struct rtw_coex *coex = &rtwdev->coex;
	struct rtw_coex_dm *coex_dm = &coex->dm;
	struct rtw_coex_rfe *coex_rfe = &coex->rfe;
	bool polarity_inverse;
	u8 regval = 0;

	if (((ctrl_type << 8) + pos_type) == coex_dm->cur_switch_status)
		return;

	coex_dm->cur_switch_status = (ctrl_type << 8) + pos_type;

	if (coex_rfe->ant_switch_diversity &&
	    ctrl_type == COEX_SWITCH_CTRL_BY_BBSW)
		ctrl_type = COEX_SWITCH_CTRL_BY_ANTDIV;

	polarity_inverse = (coex_rfe->ant_switch_polarity == 1);

	switch (ctrl_type) {
	default:
	case COEX_SWITCH_CTRL_BY_BBSW:
		/* 0x4c[23] = 0 */
		rtw_write8_mask(rtwdev, REG_LED_CFG + 2, BIT_DPDT_SEL_EN >> 16, 0x0);
		/* 0x4c[24] = 1 */
		rtw_write8_mask(rtwdev, REG_LED_CFG + 3, BIT_DPDT_WL_SEL >> 24, 0x1);
		/* BB SW, DPDT use RFE_ctrl8 and RFE_ctrl9 as ctrl pin */
		rtw_write8_mask(rtwdev, REG_RFE_CTRL8, BIT_MASK_RFE_SEL89, 0x77);

		if (pos_type == COEX_SWITCH_TO_WLG_BT) {
			if (coex_rfe->rfe_module_type != 0x4 &&
			    coex_rfe->rfe_module_type != 0x2)
				regval = 0x3;
			else
				regval = (!polarity_inverse ? 0x2 : 0x1);
		} else if (pos_type == COEX_SWITCH_TO_WLG) {
			regval = (!polarity_inverse ? 0x2 : 0x1);
		} else {
			regval = (!polarity_inverse ? 0x1 : 0x2);
		}

		rtw_write8_mask(rtwdev, REG_RFE_INV8, BIT_MASK_RFE_INV89, regval);
		break;
	case COEX_SWITCH_CTRL_BY_PTA:
		/* 0x4c[23] = 0 */
		rtw_write8_mask(rtwdev, REG_LED_CFG + 2, BIT_DPDT_SEL_EN >> 16, 0x0);
		/* 0x4c[24] = 1 */
		rtw_write8_mask(rtwdev, REG_LED_CFG + 3, BIT_DPDT_WL_SEL >> 24, 0x1);
		/* PTA,  DPDT use RFE_ctrl8 and RFE_ctrl9 as ctrl pin */
		rtw_write8_mask(rtwdev, REG_RFE_CTRL8, BIT_MASK_RFE_SEL89, 0x66);

		regval = (!polarity_inverse ? 0x2 : 0x1);
		rtw_write8_mask(rtwdev, REG_RFE_INV8, BIT_MASK_RFE_INV89, regval);
		break;
	case COEX_SWITCH_CTRL_BY_ANTDIV:
		/* 0x4c[23] = 0 */
		rtw_write8_mask(rtwdev, REG_LED_CFG + 2, BIT_DPDT_SEL_EN >> 16, 0x0);
		/* 0x4c[24] = 1 */
		rtw_write8_mask(rtwdev, REG_LED_CFG + 3, BIT_DPDT_WL_SEL >> 24, 0x1);
		rtw_write8_mask(rtwdev, REG_RFE_CTRL8, BIT_MASK_RFE_SEL89, 0x88);
		break;
	case COEX_SWITCH_CTRL_BY_MAC:
		/* 0x4c[23] = 1 */
		rtw_write8_mask(rtwdev, REG_LED_CFG + 2, BIT_DPDT_SEL_EN >> 16, 0x1);

		regval = (!polarity_inverse ? 0x0 : 0x1);
		rtw_write8_mask(rtwdev, REG_PAD_CTRL1, BIT_SW_DPDT_SEL_DATA, regval);
		break;
	case COEX_SWITCH_CTRL_BY_FW:
		/* 0x4c[23] = 0 */
		rtw_write8_mask(rtwdev, REG_LED_CFG + 2, BIT_DPDT_SEL_EN >> 16, 0x0);
		/* 0x4c[24] = 1 */
		rtw_write8_mask(rtwdev, REG_LED_CFG + 3, BIT_DPDT_WL_SEL >> 24, 0x1);
		break;
	case COEX_SWITCH_CTRL_BY_BT:
		/* 0x4c[23] = 0 */
		rtw_write8_mask(rtwdev, REG_LED_CFG + 2, BIT_DPDT_SEL_EN >> 16, 0x0);
		/* 0x4c[24] = 0 */
		rtw_write8_mask(rtwdev, REG_LED_CFG + 3, BIT_DPDT_WL_SEL >> 24, 0x0);
		break;
	}
}

static void rtw8822b_coex_cfg_gnt_fix(struct rtw_dev *rtwdev)
{
}

static void rtw8822b_coex_cfg_gnt_debug(struct rtw_dev *rtwdev)
{
	rtw_write8_mask(rtwdev, REG_PAD_CTRL1 + 2, BIT_BTGP_SPI_EN >> 16, 0);
	rtw_write8_mask(rtwdev, REG_PAD_CTRL1 + 3, BIT_BTGP_JTAG_EN >> 24, 0);
	rtw_write8_mask(rtwdev, REG_GPIO_MUXCFG + 2, BIT_FSPI_EN >> 16, 0);
	rtw_write8_mask(rtwdev, REG_PAD_CTRL1 + 1, BIT_LED1DIS >> 8, 0);
	rtw_write8_mask(rtwdev, REG_SYS_SDIO_CTRL + 3, BIT_DBG_GNT_WL_BT >> 24, 0);
}

static void rtw8822b_coex_cfg_rfe_type(struct rtw_dev *rtwdev)
{
	struct rtw_coex *coex = &rtwdev->coex;
	struct rtw_coex_rfe *coex_rfe = &coex->rfe;
	struct rtw_efuse *efuse = &rtwdev->efuse;
	bool is_ext_fem = false;

	coex_rfe->rfe_module_type = rtwdev->efuse.rfe_option;
	coex_rfe->ant_switch_polarity = 0;
	coex_rfe->ant_switch_diversity = false;
	if (coex_rfe->rfe_module_type == 0x12 ||
	    coex_rfe->rfe_module_type == 0x15 ||
	    coex_rfe->rfe_module_type == 0x16)
		coex_rfe->ant_switch_exist = false;
	else
		coex_rfe->ant_switch_exist = true;

	if (coex_rfe->rfe_module_type == 2 ||
	    coex_rfe->rfe_module_type == 4) {
		rtw_coex_write_scbd(rtwdev, COEX_SCBD_EXTFEM, true);
		is_ext_fem = true;
	} else {
		rtw_coex_write_scbd(rtwdev, COEX_SCBD_EXTFEM, false);
	}

	coex_rfe->wlg_at_btg = false;

	if (efuse->share_ant &&
	    coex_rfe->ant_switch_exist && !is_ext_fem)
		coex_rfe->ant_switch_with_bt = true;
	else
		coex_rfe->ant_switch_with_bt = false;

	/* Ext switch buffer mux */
	rtw_write8(rtwdev, REG_RFE_CTRL_E, 0xff);
	rtw_write8_mask(rtwdev, REG_RFESEL_CTRL + 1, 0x3, 0x0);
	rtw_write8_mask(rtwdev, REG_RFE_INV16, BIT_RFE_BUF_EN, 0x0);

	/* Disable LTE Coex Function in WiFi side */
	rtw_coex_write_indirect_reg(rtwdev, LTE_COEX_CTRL, BIT_LTE_COEX_EN, 0);

	/* BTC_CTT_WL_VS_LTE */
	rtw_coex_write_indirect_reg(rtwdev, LTE_WL_TRX_CTRL, MASKLWORD, 0xffff);

	/* BTC_CTT_BT_VS_LTE */
	rtw_coex_write_indirect_reg(rtwdev, LTE_BT_TRX_CTRL, MASKLWORD, 0xffff);
}

static void rtw8822b_coex_cfg_wl_tx_power(struct rtw_dev *rtwdev, u8 wl_pwr)
{
	struct rtw_coex *coex = &rtwdev->coex;
	struct rtw_coex_dm *coex_dm = &coex->dm;
	static const u16 reg_addr[] = {0xc58, 0xe58};
	static const u8	wl_tx_power[] = {0xd8, 0xd4, 0xd0, 0xcc, 0xc8};
	u8 i, pwr;

	if (wl_pwr == coex_dm->cur_wl_pwr_lvl)
		return;

	coex_dm->cur_wl_pwr_lvl = wl_pwr;

	if (coex_dm->cur_wl_pwr_lvl >= ARRAY_SIZE(wl_tx_power))
		coex_dm->cur_wl_pwr_lvl = ARRAY_SIZE(wl_tx_power) - 1;

	pwr = wl_tx_power[coex_dm->cur_wl_pwr_lvl];

	for (i = 0; i < ARRAY_SIZE(reg_addr); i++)
		rtw_write8_mask(rtwdev, reg_addr[i], 0xff, pwr);
}

static void rtw8822b_coex_cfg_wl_rx_gain(struct rtw_dev *rtwdev, bool low_gain)
{
	struct rtw_coex *coex = &rtwdev->coex;
	struct rtw_coex_dm *coex_dm = &coex->dm;
	/* WL Rx Low gain on */
	static const u32 wl_rx_low_gain_on[] = {
		0xff000003, 0xbd120003, 0xbe100003, 0xbf080003, 0xbf060003,
		0xbf050003, 0xbc140003, 0xbb160003, 0xba180003, 0xb91a0003,
		0xb81c0003, 0xb71e0003, 0xb4200003, 0xb5220003, 0xb4240003,
		0xb3260003, 0xb2280003, 0xb12a0003, 0xb02c0003, 0xaf2e0003,
		0xae300003, 0xad320003, 0xac340003, 0xab360003, 0x8d380003,
		0x8c3a0003, 0x8b3c0003, 0x8a3e0003, 0x6e400003, 0x6d420003,
		0x6c440003, 0x6b460003, 0x6a480003, 0x694a0003, 0x684c0003,
		0x674e0003, 0x66500003, 0x65520003, 0x64540003, 0x64560003,
		0x007e0403
	};

	/* WL Rx Low gain off */
	static const u32 wl_rx_low_gain_off[] = {
		0xff000003, 0xf4120003, 0xf5100003, 0xf60e0003, 0xf70c0003,
		0xf80a0003, 0xf3140003, 0xf2160003, 0xf1180003, 0xf01a0003,
		0xef1c0003, 0xee1e0003, 0xed200003, 0xec220003, 0xeb240003,
		0xea260003, 0xe9280003, 0xe82a0003, 0xe72c0003, 0xe62e0003,
		0xe5300003, 0xc8320003, 0xc7340003, 0xc6360003, 0xc5380003,
		0xc43a0003, 0xc33c0003, 0xc23e0003, 0xc1400003, 0xc0420003,
		0xa5440003, 0xa4460003, 0xa3480003, 0xa24a0003, 0xa14c0003,
		0x834e0003, 0x82500003, 0x81520003, 0x80540003, 0x65560003,
		0x007e0403
	};
	u8 i;

	if (low_gain == coex_dm->cur_wl_rx_low_gain_en)
		return;

	coex_dm->cur_wl_rx_low_gain_en = low_gain;

	if (coex_dm->cur_wl_rx_low_gain_en) {
		rtw_dbg(rtwdev, RTW_DBG_COEX, "[BTCoex], Hi-Li Table On!\n");
		for (i = 0; i < ARRAY_SIZE(wl_rx_low_gain_on); i++)
			rtw_write32(rtwdev, REG_RX_GAIN_EN, wl_rx_low_gain_on[i]);

		/* set Rx filter corner RCK offset */
		rtw_write_rf(rtwdev, RF_PATH_A, RF_RCKD, 0x2, 0x1);
		rtw_write_rf(rtwdev, RF_PATH_A, RF_RCK, 0x3f, 0x3f);
		rtw_write_rf(rtwdev, RF_PATH_B, RF_RCKD, 0x2, 0x1);
		rtw_write_rf(rtwdev, RF_PATH_B, RF_RCK, 0x3f, 0x3f);
	} else {
		rtw_dbg(rtwdev, RTW_DBG_COEX, "[BTCoex], Hi-Li Table Off!\n");
		for (i = 0; i < ARRAY_SIZE(wl_rx_low_gain_off); i++)
			rtw_write32(rtwdev, 0x81c, wl_rx_low_gain_off[i]);

		/* set Rx filter corner RCK offset */
		rtw_write_rf(rtwdev, RF_PATH_A, RF_RCK, 0x3f, 0x4);
		rtw_write_rf(rtwdev, RF_PATH_A, RF_RCKD, 0x2, 0x0);
		rtw_write_rf(rtwdev, RF_PATH_B, RF_RCK, 0x3f, 0x4);
		rtw_write_rf(rtwdev, RF_PATH_B, RF_RCKD, 0x2, 0x0);
	}
}

static void rtw8822b_txagc_swing_offset(struct rtw_dev *rtwdev, u8 path,
					u8 tx_pwr_idx_offset,
					s8 *txagc_idx, u8 *swing_idx)
{
	struct rtw_dm_info *dm_info = &rtwdev->dm_info;
	s8 delta_pwr_idx = dm_info->delta_power_index[path];
	u8 swing_upper_bound = dm_info->default_ofdm_index + 10;
	u8 swing_lower_bound = 0;
	u8 max_tx_pwr_idx_offset = 0xf;
	s8 agc_index = 0;
	u8 swing_index = dm_info->default_ofdm_index;

	tx_pwr_idx_offset = min_t(u8, tx_pwr_idx_offset, max_tx_pwr_idx_offset);

	if (delta_pwr_idx >= 0) {
		if (delta_pwr_idx <= tx_pwr_idx_offset) {
			agc_index = delta_pwr_idx;
			swing_index = dm_info->default_ofdm_index;
		} else if (delta_pwr_idx > tx_pwr_idx_offset) {
			agc_index = tx_pwr_idx_offset;
			swing_index = dm_info->default_ofdm_index +
					delta_pwr_idx - tx_pwr_idx_offset;
			swing_index = min_t(u8, swing_index, swing_upper_bound);
		}
	} else {
		if (dm_info->default_ofdm_index > abs(delta_pwr_idx))
			swing_index =
				dm_info->default_ofdm_index + delta_pwr_idx;
		else
			swing_index = swing_lower_bound;
		swing_index = max_t(u8, swing_index, swing_lower_bound);

		agc_index = 0;
	}

	if (swing_index >= RTW_TXSCALE_SIZE) {
		rtw_warn(rtwdev, "swing index overflow\n");
		swing_index = RTW_TXSCALE_SIZE - 1;
	}
	*txagc_idx = agc_index;
	*swing_idx = swing_index;
}

static void rtw8822b_pwrtrack_set_pwr(struct rtw_dev *rtwdev, u8 path,
				      u8 pwr_idx_offset)
{
	s8 txagc_idx;
	u8 swing_idx;
	u32 reg1, reg2;

	if (path == RF_PATH_A) {
		reg1 = 0xc94;
		reg2 = 0xc1c;
	} else if (path == RF_PATH_B) {
		reg1 = 0xe94;
		reg2 = 0xe1c;
	} else {
		return;
	}

	rtw8822b_txagc_swing_offset(rtwdev, path, pwr_idx_offset,
				    &txagc_idx, &swing_idx);
	rtw_write32_mask(rtwdev, reg1, GENMASK(29, 25), txagc_idx);
	rtw_write32_mask(rtwdev, reg2, GENMASK(31, 21),
			 rtw8822b_txscale_tbl[swing_idx]);
}

static void rtw8822b_pwrtrack_set(struct rtw_dev *rtwdev, u8 path)
{
	struct rtw_dm_info *dm_info = &rtwdev->dm_info;
	u8 pwr_idx_offset, tx_pwr_idx;
	u8 channel = rtwdev->hal.current_channel;
	u8 band_width = rtwdev->hal.current_band_width;
	u8 regd = rtw_regd_get(rtwdev);
	u8 tx_rate = dm_info->tx_rate;
	u8 max_pwr_idx = rtwdev->chip->max_power_index;

	tx_pwr_idx = rtw_phy_get_tx_power_index(rtwdev, path, tx_rate,
						band_width, channel, regd);

	tx_pwr_idx = min_t(u8, tx_pwr_idx, max_pwr_idx);

	pwr_idx_offset = max_pwr_idx - tx_pwr_idx;

	rtw8822b_pwrtrack_set_pwr(rtwdev, path, pwr_idx_offset);
}

static void rtw8822b_phy_pwrtrack_path(struct rtw_dev *rtwdev,
				       struct rtw_swing_table *swing_table,
				       u8 path)
{
	struct rtw_dm_info *dm_info = &rtwdev->dm_info;
	u8 power_idx_cur, power_idx_last;
	u8 delta;

	/* 8822B only has one thermal meter at PATH A */
	delta = rtw_phy_pwrtrack_get_delta(rtwdev, RF_PATH_A);

	power_idx_last = dm_info->delta_power_index[path];
	power_idx_cur = rtw_phy_pwrtrack_get_pwridx(rtwdev, swing_table,
						    path, RF_PATH_A, delta);

	/* if delta of power indexes are the same, just skip */
	if (power_idx_cur == power_idx_last)
		return;

	dm_info->delta_power_index[path] = power_idx_cur;
	rtw8822b_pwrtrack_set(rtwdev, path);
}

static void rtw8822b_phy_pwrtrack(struct rtw_dev *rtwdev)
{
	struct rtw_dm_info *dm_info = &rtwdev->dm_info;
	struct rtw_swing_table swing_table;
	u8 thermal_value, path;

	rtw_phy_config_swing_table(rtwdev, &swing_table);

	if (rtwdev->efuse.thermal_meter[RF_PATH_A] == 0xff)
		return;

	thermal_value = rtw_read_rf(rtwdev, RF_PATH_A, RF_T_METER, 0xfc00);

	rtw_phy_pwrtrack_avg(rtwdev, thermal_value, RF_PATH_A);

	if (dm_info->pwr_trk_init_trigger)
		dm_info->pwr_trk_init_trigger = false;
	else if (!rtw_phy_pwrtrack_thermal_changed(rtwdev, thermal_value,
						   RF_PATH_A))
		goto iqk;

	for (path = 0; path < rtwdev->hal.rf_path_num; path++)
		rtw8822b_phy_pwrtrack_path(rtwdev, &swing_table, path);

iqk:
	if (rtw_phy_pwrtrack_need_iqk(rtwdev))
		rtw8822b_do_iqk(rtwdev);
}

static void rtw8822b_pwr_track(struct rtw_dev *rtwdev)
{
	struct rtw_efuse *efuse = &rtwdev->efuse;
	struct rtw_dm_info *dm_info = &rtwdev->dm_info;

	if (efuse->power_track_type != 0)
		return;

	if (!dm_info->pwr_trk_triggered) {
		rtw_write_rf(rtwdev, RF_PATH_A, RF_T_METER,
			     GENMASK(17, 16), 0x03);
		dm_info->pwr_trk_triggered = true;
		return;
	}

	rtw8822b_phy_pwrtrack(rtwdev);
	dm_info->pwr_trk_triggered = false;
}

static void rtw8822b_bf_config_bfee_su(struct rtw_dev *rtwdev,
				       struct rtw_vif *vif,
				       struct rtw_bfee *bfee, bool enable)
{
	if (enable)
		rtw_bf_enable_bfee_su(rtwdev, vif, bfee);
	else
		rtw_bf_remove_bfee_su(rtwdev, bfee);
}

static void rtw8822b_bf_config_bfee_mu(struct rtw_dev *rtwdev,
				       struct rtw_vif *vif,
				       struct rtw_bfee *bfee, bool enable)
{
	if (enable)
		rtw_bf_enable_bfee_mu(rtwdev, vif, bfee);
	else
		rtw_bf_remove_bfee_mu(rtwdev, bfee);
}

static void rtw8822b_bf_config_bfee(struct rtw_dev *rtwdev, struct rtw_vif *vif,
				    struct rtw_bfee *bfee, bool enable)
{
	if (bfee->role == RTW_BFEE_SU)
		rtw8822b_bf_config_bfee_su(rtwdev, vif, bfee, enable);
	else if (bfee->role == RTW_BFEE_MU)
		rtw8822b_bf_config_bfee_mu(rtwdev, vif, bfee, enable);
	else
		rtw_warn(rtwdev, "wrong bfee role\n");
}

static void rtw8822b_adaptivity_init(struct rtw_dev *rtwdev)
{
	rtw_phy_set_edcca_th(rtwdev, RTW8822B_EDCCA_MAX, RTW8822B_EDCCA_MAX);

	/* mac edcca state setting */
	rtw_write32_clr(rtwdev, REG_TX_PTCL_CTRL, BIT_DIS_EDCCA);
	rtw_write32_set(rtwdev, REG_RD_CTRL, BIT_EDCCA_MSK_CNTDOWN_EN);
	rtw_write32_mask(rtwdev, REG_EDCCA_SOURCE, BIT_SOURCE_OPTION,
			 RTW8822B_EDCCA_SRC_DEF);
	rtw_write32_mask(rtwdev, REG_EDCCA_POW_MA, BIT_MA_LEVEL, 0);

	/* edcca decision opt */
	rtw_write32_set(rtwdev, REG_EDCCA_DECISION, BIT_EDCCA_OPTION);
}

static void rtw8822b_adaptivity(struct rtw_dev *rtwdev)
{
	struct rtw_dm_info *dm_info = &rtwdev->dm_info;
	s8 l2h, h2l;
	u8 igi;

	igi = dm_info->igi_history[0];
	if (dm_info->edcca_mode == RTW_EDCCA_NORMAL) {
		l2h = max_t(s8, igi + EDCCA_IGI_L2H_DIFF, EDCCA_TH_L2H_LB);
		h2l = l2h - EDCCA_L2H_H2L_DIFF_NORMAL;
	} else {
		l2h = min_t(s8, igi, dm_info->l2h_th_ini);
		h2l = l2h - EDCCA_L2H_H2L_DIFF;
	}

	rtw_phy_set_edcca_th(rtwdev, l2h, h2l);
}

static const struct rtw_pwr_seq_cmd trans_carddis_to_cardemu_8822b[] = {
	{0x0086,
	 RTW_PWR_CUT_ALL_MSK,
	 RTW_PWR_INTF_SDIO_MSK,
	 RTW_PWR_ADDR_SDIO,
	 RTW_PWR_CMD_WRITE, BIT(0), 0},
	{0x0086,
	 RTW_PWR_CUT_ALL_MSK,
	 RTW_PWR_INTF_SDIO_MSK,
	 RTW_PWR_ADDR_SDIO,
	 RTW_PWR_CMD_POLLING, BIT(1), BIT(1)},
	{0x004A,
	 RTW_PWR_CUT_ALL_MSK,
	 RTW_PWR_INTF_USB_MSK,
	 RTW_PWR_ADDR_MAC,
	 RTW_PWR_CMD_WRITE, BIT(0), 0},
	{0x0005,
	 RTW_PWR_CUT_ALL_MSK,
	 RTW_PWR_INTF_ALL_MSK,
	 RTW_PWR_ADDR_MAC,
	 RTW_PWR_CMD_WRITE, BIT(3) | BIT(4) | BIT(7), 0},
	{0x0300,
	 RTW_PWR_CUT_ALL_MSK,
	 RTW_PWR_INTF_PCI_MSK,
	 RTW_PWR_ADDR_MAC,
	 RTW_PWR_CMD_WRITE, 0xFF, 0},
	{0x0301,
	 RTW_PWR_CUT_ALL_MSK,
	 RTW_PWR_INTF_PCI_MSK,
	 RTW_PWR_ADDR_MAC,
	 RTW_PWR_CMD_WRITE, 0xFF, 0},
	{0xFFFF,
	 RTW_PWR_CUT_ALL_MSK,
	 RTW_PWR_INTF_ALL_MSK,
	 0,
	 RTW_PWR_CMD_END, 0, 0},
};

static const struct rtw_pwr_seq_cmd trans_cardemu_to_act_8822b[] = {
	{0x0012,
	 RTW_PWR_CUT_ALL_MSK,
	 RTW_PWR_INTF_ALL_MSK,
	 RTW_PWR_ADDR_MAC,
	 RTW_PWR_CMD_WRITE, BIT(1), 0},
	{0x0012,
	 RTW_PWR_CUT_ALL_MSK,
	 RTW_PWR_INTF_ALL_MSK,
	 RTW_PWR_ADDR_MAC,
	 RTW_PWR_CMD_WRITE, BIT(0), BIT(0)},
	{0x0020,
	 RTW_PWR_CUT_ALL_MSK,
	 RTW_PWR_INTF_USB_MSK | RTW_PWR_INTF_SDIO_MSK,
	 RTW_PWR_ADDR_MAC,
	 RTW_PWR_CMD_WRITE, BIT(0), BIT(0)},
	{0x0001,
	 RTW_PWR_CUT_ALL_MSK,
	 RTW_PWR_INTF_USB_MSK | RTW_PWR_INTF_SDIO_MSK,
	 RTW_PWR_ADDR_MAC,
	 RTW_PWR_CMD_DELAY, 1, RTW_PWR_DELAY_MS},
	{0x0000,
	 RTW_PWR_CUT_ALL_MSK,
	 RTW_PWR_INTF_USB_MSK | RTW_PWR_INTF_SDIO_MSK,
	 RTW_PWR_ADDR_MAC,
	 RTW_PWR_CMD_WRITE, BIT(5), 0},
	{0x0005,
	 RTW_PWR_CUT_ALL_MSK,
	 RTW_PWR_INTF_ALL_MSK,
	 RTW_PWR_ADDR_MAC,
	 RTW_PWR_CMD_WRITE, (BIT(4) | BIT(3) | BIT(2)), 0},
	{0x0075,
	 RTW_PWR_CUT_ALL_MSK,
	 RTW_PWR_INTF_PCI_MSK,
	 RTW_PWR_ADDR_MAC,
	 RTW_PWR_CMD_WRITE, BIT(0), BIT(0)},
	{0x0006,
	 RTW_PWR_CUT_ALL_MSK,
	 RTW_PWR_INTF_ALL_MSK,
	 RTW_PWR_ADDR_MAC,
	 RTW_PWR_CMD_POLLING, BIT(1), BIT(1)},
	{0x0075,
	 RTW_PWR_CUT_ALL_MSK,
	 RTW_PWR_INTF_PCI_MSK,
	 RTW_PWR_ADDR_MAC,
	 RTW_PWR_CMD_WRITE, BIT(0), 0},
	{0xFF1A,
	 RTW_PWR_CUT_ALL_MSK,
	 RTW_PWR_INTF_USB_MSK,
	 RTW_PWR_ADDR_MAC,
	 RTW_PWR_CMD_WRITE, 0xFF, 0},
	{0x0006,
	 RTW_PWR_CUT_ALL_MSK,
	 RTW_PWR_INTF_ALL_MSK,
	 RTW_PWR_ADDR_MAC,
	 RTW_PWR_CMD_WRITE, BIT(0), BIT(0)},
	{0x0005,
	 RTW_PWR_CUT_ALL_MSK,
	 RTW_PWR_INTF_ALL_MSK,
	 RTW_PWR_ADDR_MAC,
	 RTW_PWR_CMD_WRITE, BIT(7), 0},
	{0x0005,
	 RTW_PWR_CUT_ALL_MSK,
	 RTW_PWR_INTF_ALL_MSK,
	 RTW_PWR_ADDR_MAC,
	 RTW_PWR_CMD_WRITE, (BIT(4) | BIT(3)), 0},
	{0x10C3,
	 RTW_PWR_CUT_ALL_MSK,
	 RTW_PWR_INTF_USB_MSK,
	 RTW_PWR_ADDR_MAC,
	 RTW_PWR_CMD_WRITE, BIT(0), BIT(0)},
	{0x0005,
	 RTW_PWR_CUT_ALL_MSK,
	 RTW_PWR_INTF_ALL_MSK,
	 RTW_PWR_ADDR_MAC,
	 RTW_PWR_CMD_WRITE, BIT(0), BIT(0)},
	{0x0005,
	 RTW_PWR_CUT_ALL_MSK,
	 RTW_PWR_INTF_ALL_MSK,
	 RTW_PWR_ADDR_MAC,
	 RTW_PWR_CMD_POLLING, BIT(0), 0},
	{0x0020,
	 RTW_PWR_CUT_ALL_MSK,
	 RTW_PWR_INTF_ALL_MSK,
	 RTW_PWR_ADDR_MAC,
	 RTW_PWR_CMD_WRITE, BIT(3), BIT(3)},
	{0x10A8,
	 RTW_PWR_CUT_C_MSK,
	 RTW_PWR_INTF_ALL_MSK,
	 RTW_PWR_ADDR_MAC,
	 RTW_PWR_CMD_WRITE, 0xFF, 0},
	{0x10A9,
	 RTW_PWR_CUT_C_MSK,
	 RTW_PWR_INTF_ALL_MSK,
	 RTW_PWR_ADDR_MAC,
	 RTW_PWR_CMD_WRITE, 0xFF, 0xef},
	{0x10AA,
	 RTW_PWR_CUT_C_MSK,
	 RTW_PWR_INTF_ALL_MSK,
	 RTW_PWR_ADDR_MAC,
	 RTW_PWR_CMD_WRITE, 0xFF, 0x0c},
	{0x0068,
	 RTW_PWR_CUT_C_MSK,
	 RTW_PWR_INTF_SDIO_MSK,
	 RTW_PWR_ADDR_MAC,
	 RTW_PWR_CMD_WRITE, BIT(4), BIT(4)},
	{0x0029,
	 RTW_PWR_CUT_ALL_MSK,
	 RTW_PWR_INTF_ALL_MSK,
	 RTW_PWR_ADDR_MAC,
	 RTW_PWR_CMD_WRITE, 0xFF, 0xF9},
	{0x0024,
	 RTW_PWR_CUT_ALL_MSK,
	 RTW_PWR_INTF_ALL_MSK,
	 RTW_PWR_ADDR_MAC,
	 RTW_PWR_CMD_WRITE, BIT(2), 0},
	{0x0074,
	 RTW_PWR_CUT_ALL_MSK,
	 RTW_PWR_INTF_PCI_MSK,
	 RTW_PWR_ADDR_MAC,
	 RTW_PWR_CMD_WRITE, BIT(5), BIT(5)},
	{0x00AF,
	 RTW_PWR_CUT_ALL_MSK,
	 RTW_PWR_INTF_ALL_MSK,
	 RTW_PWR_ADDR_MAC,
	 RTW_PWR_CMD_WRITE, BIT(5), BIT(5)},
	{0xFFFF,
	 RTW_PWR_CUT_ALL_MSK,
	 RTW_PWR_INTF_ALL_MSK,
	 0,
	 RTW_PWR_CMD_END, 0, 0},
};

static const struct rtw_pwr_seq_cmd trans_act_to_cardemu_8822b[] = {
	{0x0003,
	 RTW_PWR_CUT_ALL_MSK,
	 RTW_PWR_INTF_SDIO_MSK,
	 RTW_PWR_ADDR_MAC,
	 RTW_PWR_CMD_WRITE, BIT(2), 0},
	{0x0093,
	 RTW_PWR_CUT_ALL_MSK,
	 RTW_PWR_INTF_ALL_MSK,
	 RTW_PWR_ADDR_MAC,
	 RTW_PWR_CMD_WRITE, BIT(3), 0},
	{0x001F,
	 RTW_PWR_CUT_ALL_MSK,
	 RTW_PWR_INTF_ALL_MSK,
	 RTW_PWR_ADDR_MAC,
	 RTW_PWR_CMD_WRITE, 0xFF, 0},
	{0x00EF,
	 RTW_PWR_CUT_ALL_MSK,
	 RTW_PWR_INTF_ALL_MSK,
	 RTW_PWR_ADDR_MAC,
	 RTW_PWR_CMD_WRITE, 0xFF, 0},
	{0xFF1A,
	 RTW_PWR_CUT_ALL_MSK,
	 RTW_PWR_INTF_USB_MSK,
	 RTW_PWR_ADDR_MAC,
	 RTW_PWR_CMD_WRITE, 0xFF, 0x30},
	{0x0049,
	 RTW_PWR_CUT_ALL_MSK,
	 RTW_PWR_INTF_ALL_MSK,
	 RTW_PWR_ADDR_MAC,
	 RTW_PWR_CMD_WRITE, BIT(1), 0},
	{0x0006,
	 RTW_PWR_CUT_ALL_MSK,
	 RTW_PWR_INTF_ALL_MSK,
	 RTW_PWR_ADDR_MAC,
	 RTW_PWR_CMD_WRITE, BIT(0), BIT(0)},
	{0x0002,
	 RTW_PWR_CUT_ALL_MSK,
	 RTW_PWR_INTF_ALL_MSK,
	 RTW_PWR_ADDR_MAC,
	 RTW_PWR_CMD_WRITE, BIT(1), 0},
	{0x10C3,
	 RTW_PWR_CUT_ALL_MSK,
	 RTW_PWR_INTF_USB_MSK,
	 RTW_PWR_ADDR_MAC,
	 RTW_PWR_CMD_WRITE, BIT(0), 0},
	{0x0005,
	 RTW_PWR_CUT_ALL_MSK,
	 RTW_PWR_INTF_ALL_MSK,
	 RTW_PWR_ADDR_MAC,
	 RTW_PWR_CMD_WRITE, BIT(1), BIT(1)},
	{0x0005,
	 RTW_PWR_CUT_ALL_MSK,
	 RTW_PWR_INTF_ALL_MSK,
	 RTW_PWR_ADDR_MAC,
	 RTW_PWR_CMD_POLLING, BIT(1), 0},
	{0x0020,
	 RTW_PWR_CUT_ALL_MSK,
	 RTW_PWR_INTF_ALL_MSK,
	 RTW_PWR_ADDR_MAC,
	 RTW_PWR_CMD_WRITE, BIT(3), 0},
	{0x0000,
	 RTW_PWR_CUT_ALL_MSK,
	 RTW_PWR_INTF_USB_MSK | RTW_PWR_INTF_SDIO_MSK,
	 RTW_PWR_ADDR_MAC,
	 RTW_PWR_CMD_WRITE, BIT(5), BIT(5)},
	{0xFFFF,
	 RTW_PWR_CUT_ALL_MSK,
	 RTW_PWR_INTF_ALL_MSK,
	 0,
	 RTW_PWR_CMD_END, 0, 0},
};

static const struct rtw_pwr_seq_cmd trans_cardemu_to_carddis_8822b[] = {
	{0x0005,
	 RTW_PWR_CUT_ALL_MSK,
	 RTW_PWR_INTF_SDIO_MSK,
	 RTW_PWR_ADDR_MAC,
	 RTW_PWR_CMD_WRITE, BIT(7), BIT(7)},
	{0x0007,
	 RTW_PWR_CUT_ALL_MSK,
	 RTW_PWR_INTF_USB_MSK | RTW_PWR_INTF_SDIO_MSK,
	 RTW_PWR_ADDR_MAC,
	 RTW_PWR_CMD_WRITE, 0xFF, 0x20},
	{0x0067,
	 RTW_PWR_CUT_ALL_MSK,
	 RTW_PWR_INTF_ALL_MSK,
	 RTW_PWR_ADDR_MAC,
	 RTW_PWR_CMD_WRITE, BIT(5), 0},
	{0x0005,
	 RTW_PWR_CUT_ALL_MSK,
	 RTW_PWR_INTF_PCI_MSK,
	 RTW_PWR_ADDR_MAC,
	 RTW_PWR_CMD_WRITE, BIT(2), BIT(2)},
	{0x004A,
	 RTW_PWR_CUT_ALL_MSK,
	 RTW_PWR_INTF_USB_MSK,
	 RTW_PWR_ADDR_MAC,
	 RTW_PWR_CMD_WRITE, BIT(0), 0},
	{0x0067,
	 RTW_PWR_CUT_ALL_MSK,
	 RTW_PWR_INTF_SDIO_MSK,
	 RTW_PWR_ADDR_MAC,
	 RTW_PWR_CMD_WRITE, BIT(5), 0},
	{0x0067,
	 RTW_PWR_CUT_ALL_MSK,
	 RTW_PWR_INTF_SDIO_MSK,
	 RTW_PWR_ADDR_MAC,
	 RTW_PWR_CMD_WRITE, BIT(4), 0},
	{0x004F,
	 RTW_PWR_CUT_ALL_MSK,
	 RTW_PWR_INTF_SDIO_MSK,
	 RTW_PWR_ADDR_MAC,
	 RTW_PWR_CMD_WRITE, BIT(0), 0},
	{0x0067,
	 RTW_PWR_CUT_ALL_MSK,
	 RTW_PWR_INTF_SDIO_MSK,
	 RTW_PWR_ADDR_MAC,
	 RTW_PWR_CMD_WRITE, BIT(1), 0},
	{0x0046,
	 RTW_PWR_CUT_ALL_MSK,
	 RTW_PWR_INTF_SDIO_MSK,
	 RTW_PWR_ADDR_MAC,
	 RTW_PWR_CMD_WRITE, BIT(6), BIT(6)},
	{0x0067,
	 RTW_PWR_CUT_ALL_MSK,
	 RTW_PWR_INTF_SDIO_MSK,
	 RTW_PWR_ADDR_MAC,
	 RTW_PWR_CMD_WRITE, BIT(2), 0},
	{0x0046,
	 RTW_PWR_CUT_ALL_MSK,
	 RTW_PWR_INTF_SDIO_MSK,
	 RTW_PWR_ADDR_MAC,
	 RTW_PWR_CMD_WRITE, BIT(7), BIT(7)},
	{0x0062,
	 RTW_PWR_CUT_ALL_MSK,
	 RTW_PWR_INTF_SDIO_MSK,
	 RTW_PWR_ADDR_MAC,
	 RTW_PWR_CMD_WRITE, BIT(4), BIT(4)},
	{0x0081,
	 RTW_PWR_CUT_ALL_MSK,
	 RTW_PWR_INTF_ALL_MSK,
	 RTW_PWR_ADDR_MAC,
	 RTW_PWR_CMD_WRITE, BIT(7) | BIT(6), 0},
	{0x0005,
	 RTW_PWR_CUT_ALL_MSK,
	 RTW_PWR_INTF_USB_MSK | RTW_PWR_INTF_SDIO_MSK,
	 RTW_PWR_ADDR_MAC,
	 RTW_PWR_CMD_WRITE, BIT(3) | BIT(4), BIT(3)},
	{0x0086,
	 RTW_PWR_CUT_ALL_MSK,
	 RTW_PWR_INTF_SDIO_MSK,
	 RTW_PWR_ADDR_SDIO,
	 RTW_PWR_CMD_WRITE, BIT(0), BIT(0)},
	{0x0086,
	 RTW_PWR_CUT_ALL_MSK,
	 RTW_PWR_INTF_SDIO_MSK,
	 RTW_PWR_ADDR_SDIO,
	 RTW_PWR_CMD_POLLING, BIT(1), 0},
	{0x0090,
	 RTW_PWR_CUT_ALL_MSK,
	 RTW_PWR_INTF_USB_MSK | RTW_PWR_INTF_PCI_MSK,
	 RTW_PWR_ADDR_MAC,
	 RTW_PWR_CMD_WRITE, BIT(1), 0},
	{0x0044,
	 RTW_PWR_CUT_ALL_MSK,
	 RTW_PWR_INTF_SDIO_MSK,
	 RTW_PWR_ADDR_SDIO,
	 RTW_PWR_CMD_WRITE, 0xFF, 0},
	{0x0040,
	 RTW_PWR_CUT_ALL_MSK,
	 RTW_PWR_INTF_SDIO_MSK,
	 RTW_PWR_ADDR_SDIO,
	 RTW_PWR_CMD_WRITE, 0xFF, 0x90},
	{0x0041,
	 RTW_PWR_CUT_ALL_MSK,
	 RTW_PWR_INTF_SDIO_MSK,
	 RTW_PWR_ADDR_SDIO,
	 RTW_PWR_CMD_WRITE, 0xFF, 0x00},
	{0x0042,
	 RTW_PWR_CUT_ALL_MSK,
	 RTW_PWR_INTF_SDIO_MSK,
	 RTW_PWR_ADDR_SDIO,
	 RTW_PWR_CMD_WRITE, 0xFF, 0x04},
	{0xFFFF,
	 RTW_PWR_CUT_ALL_MSK,
	 RTW_PWR_INTF_ALL_MSK,
	 0,
	 RTW_PWR_CMD_END, 0, 0},
};

static const struct rtw_pwr_seq_cmd *card_enable_flow_8822b[] = {
	trans_carddis_to_cardemu_8822b,
	trans_cardemu_to_act_8822b,
	NULL
};

static const struct rtw_pwr_seq_cmd *card_disable_flow_8822b[] = {
	trans_act_to_cardemu_8822b,
	trans_cardemu_to_carddis_8822b,
	NULL
};

static const struct rtw_intf_phy_para usb2_param_8822b[] = {
	{0xFFFF, 0x00,
	 RTW_IP_SEL_PHY,
	 RTW_INTF_PHY_CUT_ALL,
	 RTW_INTF_PHY_PLATFORM_ALL},
};

static const struct rtw_intf_phy_para usb3_param_8822b[] = {
	{0x0001, 0xA841,
	 RTW_IP_SEL_PHY,
	 RTW_INTF_PHY_CUT_D,
	 RTW_INTF_PHY_PLATFORM_ALL},
	{0xFFFF, 0x0000,
	 RTW_IP_SEL_PHY,
	 RTW_INTF_PHY_CUT_ALL,
	 RTW_INTF_PHY_PLATFORM_ALL},
};

static const struct rtw_intf_phy_para pcie_gen1_param_8822b[] = {
	{0x0001, 0xA841,
	 RTW_IP_SEL_PHY,
	 RTW_INTF_PHY_CUT_C,
	 RTW_INTF_PHY_PLATFORM_ALL},
	{0x0002, 0x60C6,
	 RTW_IP_SEL_PHY,
	 RTW_INTF_PHY_CUT_C,
	 RTW_INTF_PHY_PLATFORM_ALL},
	{0x0008, 0x3596,
	 RTW_IP_SEL_PHY,
	 RTW_INTF_PHY_CUT_C,
	 RTW_INTF_PHY_PLATFORM_ALL},
	{0x0009, 0x321C,
	 RTW_IP_SEL_PHY,
	 RTW_INTF_PHY_CUT_C,
	 RTW_INTF_PHY_PLATFORM_ALL},
	{0x000A, 0x9623,
	 RTW_IP_SEL_PHY,
	 RTW_INTF_PHY_CUT_C,
	 RTW_INTF_PHY_PLATFORM_ALL},
	{0x0020, 0x94FF,
	 RTW_IP_SEL_PHY,
	 RTW_INTF_PHY_CUT_C,
	 RTW_INTF_PHY_PLATFORM_ALL},
	{0x0021, 0xFFCF,
	 RTW_IP_SEL_PHY,
	 RTW_INTF_PHY_CUT_C,
	 RTW_INTF_PHY_PLATFORM_ALL},
	{0x0026, 0xC006,
	 RTW_IP_SEL_PHY,
	 RTW_INTF_PHY_CUT_C,
	 RTW_INTF_PHY_PLATFORM_ALL},
	{0x0029, 0xFF0E,
	 RTW_IP_SEL_PHY,
	 RTW_INTF_PHY_CUT_C,
	 RTW_INTF_PHY_PLATFORM_ALL},
	{0x002A, 0x1840,
	 RTW_IP_SEL_PHY,
	 RTW_INTF_PHY_CUT_C,
	 RTW_INTF_PHY_PLATFORM_ALL},
	{0xFFFF, 0x0000,
	 RTW_IP_SEL_PHY,
	 RTW_INTF_PHY_CUT_ALL,
	 RTW_INTF_PHY_PLATFORM_ALL},
};

static const struct rtw_intf_phy_para pcie_gen2_param_8822b[] = {
	{0x0001, 0xA841,
	 RTW_IP_SEL_PHY,
	 RTW_INTF_PHY_CUT_C,
	 RTW_INTF_PHY_PLATFORM_ALL},
	{0x0002, 0x60C6,
	 RTW_IP_SEL_PHY,
	 RTW_INTF_PHY_CUT_C,
	 RTW_INTF_PHY_PLATFORM_ALL},
	{0x0008, 0x3597,
	 RTW_IP_SEL_PHY,
	 RTW_INTF_PHY_CUT_C,
	 RTW_INTF_PHY_PLATFORM_ALL},
	{0x0009, 0x321C,
	 RTW_IP_SEL_PHY,
	 RTW_INTF_PHY_CUT_C,
	 RTW_INTF_PHY_PLATFORM_ALL},
	{0x000A, 0x9623,
	 RTW_IP_SEL_PHY,
	 RTW_INTF_PHY_CUT_C,
	 RTW_INTF_PHY_PLATFORM_ALL},
	{0x0020, 0x94FF,
	 RTW_IP_SEL_PHY,
	 RTW_INTF_PHY_CUT_C,
	 RTW_INTF_PHY_PLATFORM_ALL},
	{0x0021, 0xFFCF,
	 RTW_IP_SEL_PHY,
	 RTW_INTF_PHY_CUT_C,
	 RTW_INTF_PHY_PLATFORM_ALL},
	{0x0026, 0xC006,
	 RTW_IP_SEL_PHY,
	 RTW_INTF_PHY_CUT_C,
	 RTW_INTF_PHY_PLATFORM_ALL},
	{0x0029, 0xFF0E,
	 RTW_IP_SEL_PHY,
	 RTW_INTF_PHY_CUT_C,
	 RTW_INTF_PHY_PLATFORM_ALL},
	{0x002A, 0x3040,
	 RTW_IP_SEL_PHY,
	 RTW_INTF_PHY_CUT_C,
	 RTW_INTF_PHY_PLATFORM_ALL},
	{0xFFFF, 0x0000,
	 RTW_IP_SEL_PHY,
	 RTW_INTF_PHY_CUT_ALL,
	 RTW_INTF_PHY_PLATFORM_ALL},
};

static const struct rtw_intf_phy_para_table phy_para_table_8822b = {
	.usb2_para	= usb2_param_8822b,
	.usb3_para	= usb3_param_8822b,
	.gen1_para	= pcie_gen1_param_8822b,
	.gen2_para	= pcie_gen2_param_8822b,
	.n_usb2_para	= ARRAY_SIZE(usb2_param_8822b),
	.n_usb3_para	= ARRAY_SIZE(usb2_param_8822b),
	.n_gen1_para	= ARRAY_SIZE(pcie_gen1_param_8822b),
	.n_gen2_para	= ARRAY_SIZE(pcie_gen2_param_8822b),
};

static const struct rtw_rfe_def rtw8822b_rfe_defs[] = {
	[2] = RTW_DEF_RFE(8822b, 2, 2),
	[3] = RTW_DEF_RFE(8822b, 3, 0),
	[5] = RTW_DEF_RFE(8822b, 5, 5),
};

static const struct rtw_hw_reg rtw8822b_dig[] = {
	[0] = { .addr = 0xc50, .mask = 0x7f },
	[1] = { .addr = 0xe50, .mask = 0x7f },
};

static const struct rtw_ltecoex_addr rtw8822b_ltecoex_addr = {
	.ctrl = LTECOEX_ACCESS_CTRL,
	.wdata = LTECOEX_WRITE_DATA,
	.rdata = LTECOEX_READ_DATA,
};

static const struct rtw_page_table page_table_8822b[] = {
	{64, 64, 64, 64, 1},
	{64, 64, 64, 64, 1},
	{64, 64, 0, 0, 1},
	{64, 64, 64, 0, 1},
	{64, 64, 64, 64, 1},
};

static const struct rtw_rqpn rqpn_table_8822b[] = {
	{RTW_DMA_MAPPING_NORMAL, RTW_DMA_MAPPING_NORMAL,
	 RTW_DMA_MAPPING_LOW, RTW_DMA_MAPPING_LOW,
	 RTW_DMA_MAPPING_EXTRA, RTW_DMA_MAPPING_HIGH},
	{RTW_DMA_MAPPING_NORMAL, RTW_DMA_MAPPING_NORMAL,
	 RTW_DMA_MAPPING_LOW, RTW_DMA_MAPPING_LOW,
	 RTW_DMA_MAPPING_EXTRA, RTW_DMA_MAPPING_HIGH},
	{RTW_DMA_MAPPING_NORMAL, RTW_DMA_MAPPING_NORMAL,
	 RTW_DMA_MAPPING_NORMAL, RTW_DMA_MAPPING_HIGH,
	 RTW_DMA_MAPPING_HIGH, RTW_DMA_MAPPING_HIGH},
	{RTW_DMA_MAPPING_NORMAL, RTW_DMA_MAPPING_NORMAL,
	 RTW_DMA_MAPPING_LOW, RTW_DMA_MAPPING_LOW,
	 RTW_DMA_MAPPING_HIGH, RTW_DMA_MAPPING_HIGH},
	{RTW_DMA_MAPPING_NORMAL, RTW_DMA_MAPPING_NORMAL,
	 RTW_DMA_MAPPING_LOW, RTW_DMA_MAPPING_LOW,
	 RTW_DMA_MAPPING_EXTRA, RTW_DMA_MAPPING_HIGH},
};

static struct rtw_prioq_addrs prioq_addrs_8822b = {
	.prio[RTW_DMA_MAPPING_EXTRA] = {
		.rsvd = REG_FIFOPAGE_INFO_4, .avail = REG_FIFOPAGE_INFO_4 + 2,
	},
	.prio[RTW_DMA_MAPPING_LOW] = {
		.rsvd = REG_FIFOPAGE_INFO_2, .avail = REG_FIFOPAGE_INFO_2 + 2,
	},
	.prio[RTW_DMA_MAPPING_NORMAL] = {
		.rsvd = REG_FIFOPAGE_INFO_3, .avail = REG_FIFOPAGE_INFO_3 + 2,
	},
	.prio[RTW_DMA_MAPPING_HIGH] = {
		.rsvd = REG_FIFOPAGE_INFO_1, .avail = REG_FIFOPAGE_INFO_1 + 2,
	},
	.wsize = true,
};

static struct rtw_chip_ops rtw8822b_ops = {
	.phy_set_param		= rtw8822b_phy_set_param,
	.read_efuse		= rtw8822b_read_efuse,
	.query_rx_desc		= rtw8822b_query_rx_desc,
	.set_channel		= rtw8822b_set_channel,
	.mac_init		= rtw8822b_mac_init,
	.read_rf		= rtw_phy_read_rf,
	.write_rf		= rtw_phy_write_rf_reg_sipi,
	.set_tx_power_index	= rtw8822b_set_tx_power_index,
	.set_antenna		= rtw8822b_set_antenna,
	.cfg_ldo25		= rtw8822b_cfg_ldo25,
	.false_alarm_statistics	= rtw8822b_false_alarm_statistics,
	.phy_calibration	= rtw8822b_phy_calibration,
	.pwr_track		= rtw8822b_pwr_track,
	.config_bfee		= rtw8822b_bf_config_bfee,
	.set_gid_table		= rtw_bf_set_gid_table,
	.cfg_csi_rate		= rtw_bf_cfg_csi_rate,
	.adaptivity_init	= rtw8822b_adaptivity_init,
	.adaptivity		= rtw8822b_adaptivity,

	.coex_set_init		= rtw8822b_coex_cfg_init,
	.coex_set_ant_switch	= rtw8822b_coex_cfg_ant_switch,
	.coex_set_gnt_fix	= rtw8822b_coex_cfg_gnt_fix,
	.coex_set_gnt_debug	= rtw8822b_coex_cfg_gnt_debug,
	.coex_set_rfe_type	= rtw8822b_coex_cfg_rfe_type,
	.coex_set_wl_tx_power	= rtw8822b_coex_cfg_wl_tx_power,
	.coex_set_wl_rx_gain	= rtw8822b_coex_cfg_wl_rx_gain,
};

/* Shared-Antenna Coex Table */
static const struct coex_table_para table_sant_8822b[] = {
	{0xffffffff, 0xffffffff}, /* case-0 */
	{0x55555555, 0x55555555},
	{0x66555555, 0x66555555},
	{0xaaaaaaaa, 0xaaaaaaaa},
	{0x5a5a5a5a, 0x5a5a5a5a},
	{0xfafafafa, 0xfafafafa}, /* case-5 */
	{0x6a5a5555, 0xaaaaaaaa},
	{0x6a5a56aa, 0x6a5a56aa},
	{0x6a5a5a5a, 0x6a5a5a5a},
	{0x66555555, 0x5a5a5a5a},
	{0x66555555, 0x6a5a5a5a}, /* case-10 */
	{0x66555555, 0xfafafafa},
	{0x66555555, 0x5a5a5aaa},
	{0x66555555, 0x6aaa5aaa},
	{0x66555555, 0xaaaa5aaa},
	{0x66555555, 0xaaaaaaaa}, /* case-15 */
	{0xffff55ff, 0xfafafafa},
	{0xffff55ff, 0x6afa5afa},
	{0xaaffffaa, 0xfafafafa},
	{0xaa5555aa, 0x5a5a5a5a},
	{0xaa5555aa, 0x6a5a5a5a}, /* case-20 */
	{0xaa5555aa, 0xaaaaaaaa},
	{0xffffffff, 0x5a5a5a5a},
	{0xffffffff, 0x5a5a5a5a},
	{0xffffffff, 0x55555555},
	{0xffffffff, 0x6a5a5aaa}, /* case-25 */
	{0x55555555, 0x5a5a5a5a},
	{0x55555555, 0xaaaaaaaa},
	{0x55555555, 0x6a5a6a5a},
	{0x66556655, 0x66556655},
	{0x66556aaa, 0x6a5a6aaa}, /* case-30 */
	{0xffffffff, 0x5aaa5aaa},
	{0x56555555, 0x5a5a5aaa},
};

/* Non-Shared-Antenna Coex Table */
static const struct coex_table_para table_nsant_8822b[] = {
	{0xffffffff, 0xffffffff}, /* case-100 */
	{0x55555555, 0x55555555},
	{0x66555555, 0x66555555},
	{0xaaaaaaaa, 0xaaaaaaaa},
	{0x5a5a5a5a, 0x5a5a5a5a},
	{0xfafafafa, 0xfafafafa}, /* case-105 */
	{0x5afa5afa, 0x5afa5afa},
	{0x55555555, 0xfafafafa},
	{0x66555555, 0xfafafafa},
	{0x66555555, 0x5a5a5a5a},
	{0x66555555, 0x6a5a5a5a}, /* case-110 */
	{0x66555555, 0xaaaaaaaa},
	{0xffff55ff, 0xfafafafa},
	{0xffff55ff, 0x5afa5afa},
	{0xffff55ff, 0xaaaaaaaa},
	{0xffff55ff, 0xffff55ff}, /* case-115 */
	{0xaaffffaa, 0x5afa5afa},
	{0xaaffffaa, 0xaaaaaaaa},
	{0xffffffff, 0xfafafafa},
	{0xffffffff, 0x5afa5afa},
	{0xffffffff, 0xaaaaaaaa}, /* case-120 */
	{0x55ff55ff, 0x5afa5afa},
	{0x55ff55ff, 0xaaaaaaaa},
	{0x55ff55ff, 0x55ff55ff}
};

/* Shared-Antenna TDMA */
static const struct coex_tdma_para tdma_sant_8822b[] = {
	{ {0x00, 0x00, 0x00, 0x00, 0x00} }, /* case-0 */
	{ {0x61, 0x45, 0x03, 0x11, 0x11} },
	{ {0x61, 0x3a, 0x03, 0x11, 0x11} },
	{ {0x61, 0x30, 0x03, 0x11, 0x11} },
	{ {0x61, 0x20, 0x03, 0x11, 0x11} },
	{ {0x61, 0x10, 0x03, 0x11, 0x11} }, /* case-5 */
	{ {0x61, 0x45, 0x03, 0x11, 0x10} },
	{ {0x61, 0x3a, 0x03, 0x11, 0x10} },
	{ {0x61, 0x30, 0x03, 0x11, 0x10} },
	{ {0x61, 0x20, 0x03, 0x11, 0x10} },
	{ {0x61, 0x10, 0x03, 0x11, 0x10} }, /* case-10 */
	{ {0x61, 0x08, 0x03, 0x11, 0x14} },
	{ {0x61, 0x08, 0x03, 0x10, 0x14} },
	{ {0x51, 0x08, 0x03, 0x10, 0x54} },
	{ {0x51, 0x08, 0x03, 0x10, 0x55} },
	{ {0x51, 0x08, 0x07, 0x10, 0x54} }, /* case-15 */
	{ {0x51, 0x45, 0x03, 0x10, 0x50} },
	{ {0x51, 0x3a, 0x03, 0x10, 0x50} },
	{ {0x51, 0x30, 0x03, 0x10, 0x50} },
	{ {0x51, 0x20, 0x03, 0x10, 0x50} },
	{ {0x51, 0x10, 0x03, 0x10, 0x50} }, /* case-20 */
	{ {0x51, 0x4a, 0x03, 0x10, 0x50} },
	{ {0x51, 0x0c, 0x03, 0x10, 0x54} },
	{ {0x55, 0x08, 0x03, 0x10, 0x54} },
	{ {0x65, 0x10, 0x03, 0x11, 0x10} },
	{ {0x51, 0x10, 0x03, 0x10, 0x51} }, /* case-25 */
	{ {0x51, 0x08, 0x03, 0x10, 0x50} },
	{ {0x61, 0x08, 0x03, 0x11, 0x11} }
};

/* Non-Shared-Antenna TDMA */
static const struct coex_tdma_para tdma_nsant_8822b[] = {
	{ {0x00, 0x00, 0x00, 0x00, 0x00} }, /* case-100 */
	{ {0x61, 0x45, 0x03, 0x11, 0x11} }, /* case-101 */
	{ {0x61, 0x3a, 0x03, 0x11, 0x11} },
	{ {0x61, 0x30, 0x03, 0x11, 0x11} },
	{ {0x61, 0x20, 0x03, 0x11, 0x11} },
	{ {0x61, 0x10, 0x03, 0x11, 0x11} }, /* case-105 */
	{ {0x61, 0x45, 0x03, 0x11, 0x10} },
	{ {0x61, 0x3a, 0x03, 0x11, 0x10} },
	{ {0x61, 0x30, 0x03, 0x11, 0x10} },
	{ {0x61, 0x20, 0x03, 0x11, 0x10} },
	{ {0x61, 0x10, 0x03, 0x11, 0x10} }, /* case-110 */
	{ {0x61, 0x08, 0x03, 0x11, 0x14} },
	{ {0x61, 0x08, 0x03, 0x10, 0x14} },
	{ {0x51, 0x08, 0x03, 0x10, 0x54} },
	{ {0x51, 0x08, 0x03, 0x10, 0x55} },
	{ {0x51, 0x08, 0x07, 0x10, 0x54} }, /* case-115 */
	{ {0x51, 0x45, 0x03, 0x10, 0x50} },
	{ {0x51, 0x3a, 0x03, 0x10, 0x50} },
	{ {0x51, 0x30, 0x03, 0x10, 0x50} },
	{ {0x51, 0x20, 0x03, 0x10, 0x50} },
	{ {0x51, 0x10, 0x03, 0x10, 0x50} }, /* case-120 */
	{ {0x51, 0x08, 0x03, 0x10, 0x50} }
};

/* rssi in percentage % (dbm = % - 100) */
static const u8 wl_rssi_step_8822b[] = {60, 50, 44, 30};
static const u8 bt_rssi_step_8822b[] = {30, 30, 30, 30};

/* wl_tx_dec_power, bt_tx_dec_power, wl_rx_gain, bt_rx_lna_constrain */
static const struct coex_rf_para rf_para_tx_8822b[] = {
	{0, 0, false, 7},  /* for normal */
	{0, 16, false, 7}, /* for WL-CPT */
	{4, 0, true, 1},
	{3, 6, true, 1},
	{2, 9, true, 1},
	{1, 13, true, 1}
};

static const struct coex_rf_para rf_para_rx_8822b[] = {
	{0, 0, false, 7},  /* for normal */
	{0, 16, false, 7}, /* for WL-CPT */
	{4, 0, true, 1},
	{3, 6, true, 1},
	{2, 9, true, 1},
	{1, 13, true, 1}
};

static const struct coex_5g_afh_map afh_5g_8822b[] = {
	{120, 2, 4},
	{124, 8, 8},
	{128, 17, 8},
	{132, 26, 10},
	{136, 34, 8},
	{140, 42, 10},
	{144, 51, 8},
	{149, 62, 8},
	{153, 71, 10},
	{157, 77, 4},
	{118, 2, 4},
	{126, 12, 16},
	{134, 29, 16},
	{142, 46, 16},
	{151, 66, 16},
	{159, 76, 4},
	{122, 10, 20},
	{138, 37, 34},
	{155, 68, 20}
};
static_assert(ARRAY_SIZE(rf_para_tx_8822b) == ARRAY_SIZE(rf_para_rx_8822b));

static const u8
rtw8822b_pwrtrk_5gb_n[RTW_PWR_TRK_5G_NUM][RTW_PWR_TRK_TBL_SZ] = {
	{ 0,  1,  2,  2,  3,  4,  5,  5,  6,  7,
	  8,  8,  9, 10, 11, 11, 12, 13, 14, 14,
	 15, 16, 17, 17, 18, 19, 20, 20, 21, 22 },
	{ 0,  1,  2,  2,  3,  4,  5,  5,  6,  7,
	  8,  8,  9, 10, 11, 11, 12, 13, 14, 14,
	 15, 16, 17, 17, 18, 19, 20, 20, 21, 22 },
	{ 0,  1,  2,  2,  3,  4,  5,  5,  6,  7,
	  8,  8,  9, 10, 11, 11, 12, 13, 14, 14,
	 15, 16, 17, 17, 18, 19, 20, 20, 21, 22 },
};

static const u8
rtw8822b_pwrtrk_5gb_p[RTW_PWR_TRK_5G_NUM][RTW_PWR_TRK_TBL_SZ] = {
	{ 0,  1,  2,  2,  3,  4,  5,  5,  6,  7,
	  8,  9,  9, 10, 11, 12, 13, 14, 14, 15,
	 16, 17, 18, 19, 19, 20, 21, 22, 22, 23 },
	{ 0,  1,  2,  2,  3,  4,  5,  5,  6,  7,
	  8,  9,  9, 10, 11, 12, 13, 14, 14, 15,
	 16, 17, 18, 19, 19, 20, 21, 22, 22, 23 },
	{ 0,  1,  2,  2,  3,  4,  5,  5,  6,  7,
	  8,  9,  9, 10, 11, 12, 13, 14, 14, 15,
	 16, 17, 18, 19, 19, 20, 21, 22, 22, 23 },
};

static const u8
rtw8822b_pwrtrk_5ga_n[RTW_PWR_TRK_5G_NUM][RTW_PWR_TRK_TBL_SZ] = {
	{ 0,  1,  2,  2,  3,  4,  5,  5,  6,  7,
	  8,  8,  9, 10, 11, 11, 12, 13, 14, 14,
	 15, 16, 17, 17, 18, 19, 20, 20, 21, 22 },
	{ 0,  1,  2,  2,  3,  4,  5,  5,  6,  7,
	  8,  8,  9, 10, 11, 11, 12, 13, 14, 14,
	 15, 16, 17, 17, 18, 19, 20, 20, 21, 22 },
	{ 0,  1,  2,  2,  3,  4,  5,  5,  6,  7,
	  8,  8,  9, 10, 11, 11, 12, 13, 14, 14,
	 15, 16, 17, 17, 18, 19, 20, 20, 21, 22 },
};

static const u8
rtw8822b_pwrtrk_5ga_p[RTW_PWR_TRK_5G_NUM][RTW_PWR_TRK_TBL_SZ] = {
	{ 0,  1,  2,  2,  3,  4,  5,  5,  6,  7,
	  8,  9,  9, 10, 11, 12, 13, 14, 14, 15,
	 16, 17, 18, 19, 19, 20, 21, 22, 22, 23},
	{ 0,  1,  2,  2,  3,  4,  5,  5,  6,  7,
	  8,  9,  9, 10, 11, 12, 13, 14, 14, 15,
	 16, 17, 18, 19, 19, 20, 21, 22, 22, 23},
	{ 0,  1,  2,  2,  3,  4,  5,  5,  6,  7,
	  8,  9,  9, 10, 11, 12, 13, 14, 14, 15,
	 16, 17, 18, 19, 19, 20, 21, 22, 22, 23},
};

static const u8 rtw8822b_pwrtrk_2gb_n[RTW_PWR_TRK_TBL_SZ] = {
	0,  1,  1,  1,  2,  2,  3,  3,  3,  4,
	4,  5,  5,  5,  6,  6,  7,  7,  7,  8,
	8,  9,  9,  9, 10, 10, 11, 11, 11, 12
};

static const u8 rtw8822b_pwrtrk_2gb_p[RTW_PWR_TRK_TBL_SZ] = {
	0,  0,  1,  1,  2,  2,  3,  3,  4,  4,
	5,  5,  6,  6,  6,  7,  7,  8,  8,  9,
	9, 10, 10, 11, 11, 12, 12, 12, 13, 13
};

static const u8 rtw8822b_pwrtrk_2ga_n[RTW_PWR_TRK_TBL_SZ] = {
	0,  1,  1,  1,  2,  2,  3,  3,  3,  4,
	4,  5,  5,  5,  6,  6,  7,  7,  7,  8,
	8,  9,  9,  9, 10, 10, 11, 11, 11, 12
};

static const u8 rtw8822b_pwrtrk_2ga_p[RTW_PWR_TRK_TBL_SZ] = {
	0,  1,  1,  2,  2,  3,  3,  4,  4,  5,
	5,  6,  6,  7,  7,  8,  8,  9,  9, 10,
	10, 11, 11, 12, 12, 13, 13, 14, 14, 15
};

static const u8 rtw8822b_pwrtrk_2g_cck_b_n[RTW_PWR_TRK_TBL_SZ] = {
	0,  1,  1,  1,  2,  2,  3,  3,  3,  4,
	4,  5,  5,  5,  6,  6,  7,  7,  7,  8,
	8,  9,  9,  9, 10, 10, 11, 11, 11, 12
};

static const u8 rtw8822b_pwrtrk_2g_cck_b_p[RTW_PWR_TRK_TBL_SZ] = {
	0,  0,  1,  1,  2,  2,  3,  3,  4,  4,
	5,  5,  6,  6,  6,  7,  7,  8,  8,  9,
	9, 10, 10, 11, 11, 12, 12, 12, 13, 13
};

static const u8 rtw8822b_pwrtrk_2g_cck_a_n[RTW_PWR_TRK_TBL_SZ] = {
	0,  1,  1,  1,  2,  2,  3,  3,  3,  4,
	4,  5,  5,  5,  6,  6,  7,  7,  7,  8,
	8,  9,  9,  9, 10, 10, 11, 11, 11, 12
};

static const u8 rtw8822b_pwrtrk_2g_cck_a_p[RTW_PWR_TRK_TBL_SZ] = {
	 0,  1,  1,  2,  2,  3,  3,  4,  4,  5,
	 5,  6,  6,  7,  7,  8,  8,  9,  9, 10,
	10, 11, 11, 12, 12, 13, 13, 14, 14, 15
};

static const struct rtw_pwr_track_tbl rtw8822b_rtw_pwr_track_tbl = {
	.pwrtrk_5gb_n[RTW_PWR_TRK_5G_1] = rtw8822b_pwrtrk_5gb_n[RTW_PWR_TRK_5G_1],
	.pwrtrk_5gb_n[RTW_PWR_TRK_5G_2] = rtw8822b_pwrtrk_5gb_n[RTW_PWR_TRK_5G_2],
	.pwrtrk_5gb_n[RTW_PWR_TRK_5G_3] = rtw8822b_pwrtrk_5gb_n[RTW_PWR_TRK_5G_3],
	.pwrtrk_5gb_p[RTW_PWR_TRK_5G_1] = rtw8822b_pwrtrk_5gb_p[RTW_PWR_TRK_5G_1],
	.pwrtrk_5gb_p[RTW_PWR_TRK_5G_2] = rtw8822b_pwrtrk_5gb_p[RTW_PWR_TRK_5G_2],
	.pwrtrk_5gb_p[RTW_PWR_TRK_5G_3] = rtw8822b_pwrtrk_5gb_p[RTW_PWR_TRK_5G_3],
	.pwrtrk_5ga_n[RTW_PWR_TRK_5G_1] = rtw8822b_pwrtrk_5ga_n[RTW_PWR_TRK_5G_1],
	.pwrtrk_5ga_n[RTW_PWR_TRK_5G_2] = rtw8822b_pwrtrk_5ga_n[RTW_PWR_TRK_5G_2],
	.pwrtrk_5ga_n[RTW_PWR_TRK_5G_3] = rtw8822b_pwrtrk_5ga_n[RTW_PWR_TRK_5G_3],
	.pwrtrk_5ga_p[RTW_PWR_TRK_5G_1] = rtw8822b_pwrtrk_5ga_p[RTW_PWR_TRK_5G_1],
	.pwrtrk_5ga_p[RTW_PWR_TRK_5G_2] = rtw8822b_pwrtrk_5ga_p[RTW_PWR_TRK_5G_2],
	.pwrtrk_5ga_p[RTW_PWR_TRK_5G_3] = rtw8822b_pwrtrk_5ga_p[RTW_PWR_TRK_5G_3],
	.pwrtrk_2gb_n = rtw8822b_pwrtrk_2gb_n,
	.pwrtrk_2gb_p = rtw8822b_pwrtrk_2gb_p,
	.pwrtrk_2ga_n = rtw8822b_pwrtrk_2ga_n,
	.pwrtrk_2ga_p = rtw8822b_pwrtrk_2ga_p,
	.pwrtrk_2g_cckb_n = rtw8822b_pwrtrk_2g_cck_b_n,
	.pwrtrk_2g_cckb_p = rtw8822b_pwrtrk_2g_cck_b_p,
	.pwrtrk_2g_ccka_n = rtw8822b_pwrtrk_2g_cck_a_n,
	.pwrtrk_2g_ccka_p = rtw8822b_pwrtrk_2g_cck_a_p,
};

static const struct rtw_reg_domain coex_info_hw_regs_8822b[] = {
	{0xcb0, MASKDWORD, RTW_REG_DOMAIN_MAC32},
	{0xcb4, MASKDWORD, RTW_REG_DOMAIN_MAC32},
	{0xcba, MASKBYTE0, RTW_REG_DOMAIN_MAC8},
	{0xcbd, MASKBYTE0, RTW_REG_DOMAIN_MAC8},
	{0xc58, MASKBYTE0, RTW_REG_DOMAIN_MAC8},
	{0xcbd, BIT(0), RTW_REG_DOMAIN_MAC8},
	{0, 0, RTW_REG_DOMAIN_NL},
	{0x430, MASKDWORD, RTW_REG_DOMAIN_MAC32},
	{0x434, MASKDWORD, RTW_REG_DOMAIN_MAC32},
	{0x42a, MASKLWORD, RTW_REG_DOMAIN_MAC16},
	{0x426, MASKBYTE0, RTW_REG_DOMAIN_MAC8},
	{0x45e, BIT(3), RTW_REG_DOMAIN_MAC8},
	{0x454, MASKLWORD, RTW_REG_DOMAIN_MAC16},
	{0, 0, RTW_REG_DOMAIN_NL},
	{0x4c, BIT(24) | BIT(23), RTW_REG_DOMAIN_MAC32},
	{0x64, BIT(0), RTW_REG_DOMAIN_MAC8},
	{0x4c6, BIT(4), RTW_REG_DOMAIN_MAC8},
	{0x40, BIT(5), RTW_REG_DOMAIN_MAC8},
	{0x1, RFREG_MASK, RTW_REG_DOMAIN_RF_B},
	{0, 0, RTW_REG_DOMAIN_NL},
	{0x550, MASKDWORD, RTW_REG_DOMAIN_MAC32},
	{0x522, MASKBYTE0, RTW_REG_DOMAIN_MAC8},
	{0x953, BIT(1), RTW_REG_DOMAIN_MAC8},
	{0xc50,  MASKBYTE0, RTW_REG_DOMAIN_MAC8},
};

static struct rtw_hw_reg_offset rtw8822b_edcca_th[] = {
	[EDCCA_TH_L2H_IDX] = {{.addr = 0x8a4, .mask = MASKBYTE0}, .offset = 0},
	[EDCCA_TH_H2L_IDX] = {{.addr = 0x8a4, .mask = MASKBYTE1}, .offset = 0},
};

const struct rtw_chip_info rtw8822b_hw_spec = {
	.ops = &rtw8822b_ops,
	.id = RTW_CHIP_TYPE_8822B,
	.fw_name = "rtw88/rtw8822b_fw.bin",
	.wlan_cpu = RTW_WCPU_11AC,
	.tx_pkt_desc_sz = 48,
	.tx_buf_desc_sz = 16,
	.rx_pkt_desc_sz = 24,
	.rx_buf_desc_sz = 8,
	.phy_efuse_size = 1024,
	.log_efuse_size = 768,
	.ptct_efuse_size = 96,
	.txff_size = 262144,
	.rxff_size = 24576,
	.fw_rxff_size = 12288,
	.txgi_factor = 1,
	.is_pwr_by_rate_dec = true,
	.max_power_index = 0x3f,
	.csi_buf_pg_num = 0,
	.band = RTW_BAND_2G | RTW_BAND_5G,
	.page_size = TX_PAGE_SIZE,
	.dig_min = 0x1c,
	.ht_supported = true,
	.vht_supported = true,
	.lps_deep_mode_supported = BIT(LPS_DEEP_MODE_LCLK),
	.sys_func_en = 0xDC,
	.pwr_on_seq = card_enable_flow_8822b,
	.pwr_off_seq = card_disable_flow_8822b,
	.page_table = page_table_8822b,
	.rqpn_table = rqpn_table_8822b,
	.prioq_addrs = &prioq_addrs_8822b,
	.intf_table = &phy_para_table_8822b,
	.dig = rtw8822b_dig,
	.dig_cck = NULL,
	.rf_base_addr = {0x2800, 0x2c00},
	.rf_sipi_addr = {0xc90, 0xe90},
	.ltecoex_addr = &rtw8822b_ltecoex_addr,
	.mac_tbl = &rtw8822b_mac_tbl,
	.agc_tbl = &rtw8822b_agc_tbl,
	.bb_tbl = &rtw8822b_bb_tbl,
	.rf_tbl = {&rtw8822b_rf_a_tbl, &rtw8822b_rf_b_tbl},
	.rfe_defs = rtw8822b_rfe_defs,
	.rfe_defs_size = ARRAY_SIZE(rtw8822b_rfe_defs),
	.pwr_track_tbl = &rtw8822b_rtw_pwr_track_tbl,
	.iqk_threshold = 8,
	.bfer_su_max_num = 2,
	.bfer_mu_max_num = 1,
	.rx_ldpc = true,
	.edcca_th = rtw8822b_edcca_th,
	.l2h_th_ini_cs = 10 + EDCCA_IGI_BASE,
	.l2h_th_ini_ad = -14 + EDCCA_IGI_BASE,
	.ampdu_density = IEEE80211_HT_MPDU_DENSITY_2,
<<<<<<< HEAD
=======
	.max_scan_ie_len = IEEE80211_MAX_DATA_LEN,
>>>>>>> 7365df19

	.coex_para_ver = 0x20070206,
	.bt_desired_ver = 0x6,
	.scbd_support = true,
	.new_scbd10_def = false,
	.ble_hid_profile_support = false,
	.wl_mimo_ps_support = false,
	.pstdma_type = COEX_PSTDMA_FORCE_LPSOFF,
	.bt_rssi_type = COEX_BTRSSI_RATIO,
	.ant_isolation = 15,
	.rssi_tolerance = 2,
	.wl_rssi_step = wl_rssi_step_8822b,
	.bt_rssi_step = bt_rssi_step_8822b,
	.table_sant_num = ARRAY_SIZE(table_sant_8822b),
	.table_sant = table_sant_8822b,
	.table_nsant_num = ARRAY_SIZE(table_nsant_8822b),
	.table_nsant = table_nsant_8822b,
	.tdma_sant_num = ARRAY_SIZE(tdma_sant_8822b),
	.tdma_sant = tdma_sant_8822b,
	.tdma_nsant_num = ARRAY_SIZE(tdma_nsant_8822b),
	.tdma_nsant = tdma_nsant_8822b,
	.wl_rf_para_num = ARRAY_SIZE(rf_para_tx_8822b),
	.wl_rf_para_tx = rf_para_tx_8822b,
	.wl_rf_para_rx = rf_para_rx_8822b,
	.bt_afh_span_bw20 = 0x24,
	.bt_afh_span_bw40 = 0x36,
	.afh_5g_num = ARRAY_SIZE(afh_5g_8822b),
	.afh_5g = afh_5g_8822b,

	.coex_info_hw_regs_num = ARRAY_SIZE(coex_info_hw_regs_8822b),
	.coex_info_hw_regs = coex_info_hw_regs_8822b,

	.fw_fifo_addr = {0x780, 0x700, 0x780, 0x660, 0x650, 0x680},
};
EXPORT_SYMBOL(rtw8822b_hw_spec);

MODULE_FIRMWARE("rtw88/rtw8822b_fw.bin");

MODULE_AUTHOR("Realtek Corporation");
MODULE_DESCRIPTION("Realtek 802.11ac wireless 8822b driver");
MODULE_LICENSE("Dual BSD/GPL");<|MERGE_RESOLUTION|>--- conflicted
+++ resolved
@@ -2549,10 +2549,7 @@
 	.l2h_th_ini_cs = 10 + EDCCA_IGI_BASE,
 	.l2h_th_ini_ad = -14 + EDCCA_IGI_BASE,
 	.ampdu_density = IEEE80211_HT_MPDU_DENSITY_2,
-<<<<<<< HEAD
-=======
 	.max_scan_ie_len = IEEE80211_MAX_DATA_LEN,
->>>>>>> 7365df19
 
 	.coex_para_ver = 0x20070206,
 	.bt_desired_ver = 0x6,
