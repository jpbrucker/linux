--- conflicted
+++ resolved
@@ -45,10 +45,7 @@
 module_param_named(pmqos, ath9k_pm_qos_value, int, S_IRUSR | S_IRGRP | S_IROTH);
 MODULE_PARM_DESC(pmqos, "User specified PM-QOS value");
 
-<<<<<<< HEAD
-=======
 bool is_ath9k_unloaded;
->>>>>>> 33af8813
 /* We use the hw_value as an index into our private channel structure */
 
 #define CHAN2G(_freq, _idx)  { \
@@ -651,8 +648,7 @@
 		IEEE80211_HW_SUPPORTS_PS |
 		IEEE80211_HW_PS_NULLFUNC_STACK |
 		IEEE80211_HW_SPECTRUM_MGMT |
-		IEEE80211_HW_REPORTS_TX_ACK_STATUS |
-		IEEE80211_HW_NEED_DTIM_PERIOD;
+		IEEE80211_HW_REPORTS_TX_ACK_STATUS;
 
 	if (sc->sc_ah->caps.hw_caps & ATH9K_HW_CAP_HT)
 		 hw->flags |= IEEE80211_HW_AMPDU_AGGREGATION;
