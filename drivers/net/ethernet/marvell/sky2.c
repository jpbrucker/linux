--- conflicted
+++ resolved
@@ -4721,18 +4721,12 @@
 	 * 2) from internal registers set by bootloader
 	 */
 	ret = of_get_ethdev_address(hw->pdev->dev.of_node, dev);
-<<<<<<< HEAD
-	if (ret)
-		memcpy_fromio(dev->dev_addr, hw->regs + B2_MAC_1 + port * 8,
-			      ETH_ALEN);
-=======
 	if (ret) {
 		u8 addr[ETH_ALEN];
 
 		memcpy_fromio(addr, hw->regs + B2_MAC_1 + port * 8, ETH_ALEN);
 		eth_hw_addr_set(dev, addr);
 	}
->>>>>>> 24f7cf9b
 
 	/* if the address is invalid, use a random value */
 	if (!is_valid_ether_addr(dev->dev_addr)) {
