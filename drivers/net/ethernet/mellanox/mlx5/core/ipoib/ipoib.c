--- conflicted
+++ resolved
@@ -335,11 +335,8 @@
 			   err);
 		goto err_destroy_arfs_tables;
 	}
-<<<<<<< HEAD
-=======
 
 	mlx5e_ethtool_init_steering(priv);
->>>>>>> df0cc57e
 
 	return 0;
 
@@ -359,10 +356,6 @@
 static int mlx5i_init_rx(struct mlx5e_priv *priv)
 {
 	struct mlx5_core_dev *mdev = priv->mdev;
-<<<<<<< HEAD
-	struct mlx5e_lro_param lro_param;
-=======
->>>>>>> df0cc57e
 	int err;
 
 	priv->rx_res = mlx5e_rx_res_alloc();
@@ -377,15 +370,9 @@
 		goto err_destroy_q_counters;
 	}
 
-<<<<<<< HEAD
-	lro_param = mlx5e_get_lro_param(&priv->channels.params);
-	err = mlx5e_rx_res_init(priv->rx_res, priv->mdev, 0,
-				priv->max_nch, priv->drop_rq.rqn, &lro_param,
-=======
 	err = mlx5e_rx_res_init(priv->rx_res, priv->mdev, 0,
 				priv->max_nch, priv->drop_rq.rqn,
 				&priv->channels.params.packet_merge,
->>>>>>> df0cc57e
 				priv->channels.params.num_channels);
 	if (err)
 		goto err_close_drop_rq;
