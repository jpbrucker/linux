// SPDX-License-Identifier: BSD-3-Clause OR GPL-2.0
/* Copyright (c) 2020 Mellanox Technologies. All rights reserved */

#include "reg.h"
#include "core.h"
#include "spectrum.h"
#include "core_env.h"

static const char mlxsw_sp_driver_version[] = "1.0";

static void mlxsw_sp_port_get_drvinfo(struct net_device *dev,
				      struct ethtool_drvinfo *drvinfo)
{
	struct mlxsw_sp_port *mlxsw_sp_port = netdev_priv(dev);
	struct mlxsw_sp *mlxsw_sp = mlxsw_sp_port->mlxsw_sp;

	strlcpy(drvinfo->driver, mlxsw_sp->bus_info->device_kind,
		sizeof(drvinfo->driver));
	strlcpy(drvinfo->version, mlxsw_sp_driver_version,
		sizeof(drvinfo->version));
	snprintf(drvinfo->fw_version, sizeof(drvinfo->fw_version),
		 "%d.%d.%d",
		 mlxsw_sp->bus_info->fw_rev.major,
		 mlxsw_sp->bus_info->fw_rev.minor,
		 mlxsw_sp->bus_info->fw_rev.subminor);
	strlcpy(drvinfo->bus_info, mlxsw_sp->bus_info->device_name,
		sizeof(drvinfo->bus_info));
}

struct mlxsw_sp_ethtool_link_ext_state_opcode_mapping {
	u32 status_opcode;
	enum ethtool_link_ext_state link_ext_state;
	u8 link_ext_substate;
};

static const struct mlxsw_sp_ethtool_link_ext_state_opcode_mapping
mlxsw_sp_link_ext_state_opcode_map[] = {
	{2, ETHTOOL_LINK_EXT_STATE_AUTONEG,
		ETHTOOL_LINK_EXT_SUBSTATE_AN_NO_PARTNER_DETECTED},
	{3, ETHTOOL_LINK_EXT_STATE_AUTONEG,
		ETHTOOL_LINK_EXT_SUBSTATE_AN_ACK_NOT_RECEIVED},
	{4, ETHTOOL_LINK_EXT_STATE_AUTONEG,
		ETHTOOL_LINK_EXT_SUBSTATE_AN_NEXT_PAGE_EXCHANGE_FAILED},
	{36, ETHTOOL_LINK_EXT_STATE_AUTONEG,
		ETHTOOL_LINK_EXT_SUBSTATE_AN_NO_PARTNER_DETECTED_FORCE_MODE},
	{38, ETHTOOL_LINK_EXT_STATE_AUTONEG,
		ETHTOOL_LINK_EXT_SUBSTATE_AN_FEC_MISMATCH_DURING_OVERRIDE},
	{39, ETHTOOL_LINK_EXT_STATE_AUTONEG,
		ETHTOOL_LINK_EXT_SUBSTATE_AN_NO_HCD},

	{5, ETHTOOL_LINK_EXT_STATE_LINK_TRAINING_FAILURE,
		ETHTOOL_LINK_EXT_SUBSTATE_LT_KR_FRAME_LOCK_NOT_ACQUIRED},
	{6, ETHTOOL_LINK_EXT_STATE_LINK_TRAINING_FAILURE,
		ETHTOOL_LINK_EXT_SUBSTATE_LT_KR_LINK_INHIBIT_TIMEOUT},
	{7, ETHTOOL_LINK_EXT_STATE_LINK_TRAINING_FAILURE,
		ETHTOOL_LINK_EXT_SUBSTATE_LT_KR_LINK_PARTNER_DID_NOT_SET_RECEIVER_READY},
	{8, ETHTOOL_LINK_EXT_STATE_LINK_TRAINING_FAILURE, 0},
	{14, ETHTOOL_LINK_EXT_STATE_LINK_TRAINING_FAILURE,
		ETHTOOL_LINK_EXT_SUBSTATE_LT_REMOTE_FAULT},

	{9, ETHTOOL_LINK_EXT_STATE_LINK_LOGICAL_MISMATCH,
		ETHTOOL_LINK_EXT_SUBSTATE_LLM_PCS_DID_NOT_ACQUIRE_BLOCK_LOCK},
	{10, ETHTOOL_LINK_EXT_STATE_LINK_LOGICAL_MISMATCH,
		ETHTOOL_LINK_EXT_SUBSTATE_LLM_PCS_DID_NOT_ACQUIRE_AM_LOCK},
	{11, ETHTOOL_LINK_EXT_STATE_LINK_LOGICAL_MISMATCH,
		ETHTOOL_LINK_EXT_SUBSTATE_LLM_PCS_DID_NOT_GET_ALIGN_STATUS},
	{12, ETHTOOL_LINK_EXT_STATE_LINK_LOGICAL_MISMATCH,
		ETHTOOL_LINK_EXT_SUBSTATE_LLM_FC_FEC_IS_NOT_LOCKED},
	{13, ETHTOOL_LINK_EXT_STATE_LINK_LOGICAL_MISMATCH,
		ETHTOOL_LINK_EXT_SUBSTATE_LLM_RS_FEC_IS_NOT_LOCKED},

	{15, ETHTOOL_LINK_EXT_STATE_BAD_SIGNAL_INTEGRITY, 0},
	{17, ETHTOOL_LINK_EXT_STATE_BAD_SIGNAL_INTEGRITY,
		ETHTOOL_LINK_EXT_SUBSTATE_BSI_LARGE_NUMBER_OF_PHYSICAL_ERRORS},
	{42, ETHTOOL_LINK_EXT_STATE_BAD_SIGNAL_INTEGRITY,
		ETHTOOL_LINK_EXT_SUBSTATE_BSI_UNSUPPORTED_RATE},

	{1024, ETHTOOL_LINK_EXT_STATE_NO_CABLE, 0},

	{16, ETHTOOL_LINK_EXT_STATE_CABLE_ISSUE,
		ETHTOOL_LINK_EXT_SUBSTATE_CI_UNSUPPORTED_CABLE},
	{20, ETHTOOL_LINK_EXT_STATE_CABLE_ISSUE,
		ETHTOOL_LINK_EXT_SUBSTATE_CI_UNSUPPORTED_CABLE},
	{29, ETHTOOL_LINK_EXT_STATE_CABLE_ISSUE,
		ETHTOOL_LINK_EXT_SUBSTATE_CI_UNSUPPORTED_CABLE},
	{1025, ETHTOOL_LINK_EXT_STATE_CABLE_ISSUE,
		ETHTOOL_LINK_EXT_SUBSTATE_CI_UNSUPPORTED_CABLE},
	{1029, ETHTOOL_LINK_EXT_STATE_CABLE_ISSUE,
		ETHTOOL_LINK_EXT_SUBSTATE_CI_UNSUPPORTED_CABLE},
	{1031, ETHTOOL_LINK_EXT_STATE_CABLE_ISSUE, 0},

	{1027, ETHTOOL_LINK_EXT_STATE_EEPROM_ISSUE, 0},

	{23, ETHTOOL_LINK_EXT_STATE_CALIBRATION_FAILURE, 0},

	{1032, ETHTOOL_LINK_EXT_STATE_POWER_BUDGET_EXCEEDED, 0},

	{1030, ETHTOOL_LINK_EXT_STATE_OVERHEAT, 0},

	{1042, ETHTOOL_LINK_EXT_STATE_MODULE,
	 ETHTOOL_LINK_EXT_SUBSTATE_MODULE_CMIS_NOT_READY},
};

static void
mlxsw_sp_port_set_link_ext_state(struct mlxsw_sp_ethtool_link_ext_state_opcode_mapping
				 link_ext_state_mapping,
				 struct ethtool_link_ext_state_info *link_ext_state_info)
{
	switch (link_ext_state_mapping.link_ext_state) {
	case ETHTOOL_LINK_EXT_STATE_AUTONEG:
		link_ext_state_info->autoneg =
			link_ext_state_mapping.link_ext_substate;
		break;
	case ETHTOOL_LINK_EXT_STATE_LINK_TRAINING_FAILURE:
		link_ext_state_info->link_training =
			link_ext_state_mapping.link_ext_substate;
		break;
	case ETHTOOL_LINK_EXT_STATE_LINK_LOGICAL_MISMATCH:
		link_ext_state_info->link_logical_mismatch =
			link_ext_state_mapping.link_ext_substate;
		break;
	case ETHTOOL_LINK_EXT_STATE_BAD_SIGNAL_INTEGRITY:
		link_ext_state_info->bad_signal_integrity =
			link_ext_state_mapping.link_ext_substate;
		break;
	case ETHTOOL_LINK_EXT_STATE_CABLE_ISSUE:
		link_ext_state_info->cable_issue =
			link_ext_state_mapping.link_ext_substate;
		break;
	case ETHTOOL_LINK_EXT_STATE_MODULE:
		link_ext_state_info->module =
			link_ext_state_mapping.link_ext_substate;
		break;
	default:
		break;
	}

	link_ext_state_info->link_ext_state = link_ext_state_mapping.link_ext_state;
}

static int
mlxsw_sp_port_get_link_ext_state(struct net_device *dev,
				 struct ethtool_link_ext_state_info *link_ext_state_info)
{
	struct mlxsw_sp_ethtool_link_ext_state_opcode_mapping link_ext_state_mapping;
	struct mlxsw_sp_port *mlxsw_sp_port = netdev_priv(dev);
	char pddr_pl[MLXSW_REG_PDDR_LEN];
	int opcode, err, i;
	u32 status_opcode;

	if (netif_carrier_ok(dev))
		return -ENODATA;

	mlxsw_reg_pddr_pack(pddr_pl, mlxsw_sp_port->local_port,
			    MLXSW_REG_PDDR_PAGE_SELECT_TROUBLESHOOTING_INFO);

	opcode = MLXSW_REG_PDDR_TRBLSH_GROUP_OPCODE_MONITOR;
	mlxsw_reg_pddr_trblsh_group_opcode_set(pddr_pl, opcode);

	err = mlxsw_reg_query(mlxsw_sp_port->mlxsw_sp->core, MLXSW_REG(pddr),
			      pddr_pl);
	if (err)
		return err;

	status_opcode = mlxsw_reg_pddr_trblsh_status_opcode_get(pddr_pl);
	if (!status_opcode)
		return -ENODATA;

	for (i = 0; i < ARRAY_SIZE(mlxsw_sp_link_ext_state_opcode_map); i++) {
		link_ext_state_mapping = mlxsw_sp_link_ext_state_opcode_map[i];
		if (link_ext_state_mapping.status_opcode == status_opcode) {
			mlxsw_sp_port_set_link_ext_state(link_ext_state_mapping,
							 link_ext_state_info);
			return 0;
		}
	}

	return -ENODATA;
}

static void mlxsw_sp_port_get_pauseparam(struct net_device *dev,
					 struct ethtool_pauseparam *pause)
{
	struct mlxsw_sp_port *mlxsw_sp_port = netdev_priv(dev);

	pause->rx_pause = mlxsw_sp_port->link.rx_pause;
	pause->tx_pause = mlxsw_sp_port->link.tx_pause;
}

static int mlxsw_sp_port_pause_set(struct mlxsw_sp_port *mlxsw_sp_port,
				   struct ethtool_pauseparam *pause)
{
	char pfcc_pl[MLXSW_REG_PFCC_LEN];

	mlxsw_reg_pfcc_pack(pfcc_pl, mlxsw_sp_port->local_port);
	mlxsw_reg_pfcc_pprx_set(pfcc_pl, pause->rx_pause);
	mlxsw_reg_pfcc_pptx_set(pfcc_pl, pause->tx_pause);

	return mlxsw_reg_write(mlxsw_sp_port->mlxsw_sp->core, MLXSW_REG(pfcc),
			       pfcc_pl);
}

/* Maximum delay buffer needed in case of PAUSE frames. Similar to PFC delay, but is
 * measured in bytes. Assumes 100m cable and does not take into account MTU.
 */
#define MLXSW_SP_PAUSE_DELAY_BYTES 19476

static int mlxsw_sp_port_set_pauseparam(struct net_device *dev,
					struct ethtool_pauseparam *pause)
{
	struct mlxsw_sp_port *mlxsw_sp_port = netdev_priv(dev);
	bool pause_en = pause->tx_pause || pause->rx_pause;
	struct mlxsw_sp_hdroom orig_hdroom;
	struct mlxsw_sp_hdroom hdroom;
	int prio;
	int err;

	if (mlxsw_sp_port->dcb.pfc && mlxsw_sp_port->dcb.pfc->pfc_en) {
		netdev_err(dev, "PFC already enabled on port\n");
		return -EINVAL;
	}

	if (pause->autoneg) {
		netdev_err(dev, "PAUSE frames autonegotiation isn't supported\n");
		return -EINVAL;
	}

	orig_hdroom = *mlxsw_sp_port->hdroom;

	hdroom = orig_hdroom;
	if (pause_en)
		hdroom.delay_bytes = MLXSW_SP_PAUSE_DELAY_BYTES;
	else
		hdroom.delay_bytes = 0;

	for (prio = 0; prio < IEEE_8021QAZ_MAX_TCS; prio++)
		hdroom.prios.prio[prio].lossy = !pause_en;

	mlxsw_sp_hdroom_bufs_reset_lossiness(&hdroom);
	mlxsw_sp_hdroom_bufs_reset_sizes(mlxsw_sp_port, &hdroom);

	err = mlxsw_sp_hdroom_configure(mlxsw_sp_port, &hdroom);
	if (err) {
		netdev_err(dev, "Failed to configure port's headroom\n");
		return err;
	}

	err = mlxsw_sp_port_pause_set(mlxsw_sp_port, pause);
	if (err) {
		netdev_err(dev, "Failed to set PAUSE parameters\n");
		goto err_port_pause_configure;
	}

	mlxsw_sp_port->link.rx_pause = pause->rx_pause;
	mlxsw_sp_port->link.tx_pause = pause->tx_pause;

	return 0;

err_port_pause_configure:
	mlxsw_sp_hdroom_configure(mlxsw_sp_port, &orig_hdroom);
	return err;
}

struct mlxsw_sp_port_hw_stats {
	char str[ETH_GSTRING_LEN];
	u64 (*getter)(const char *payload);
	bool cells_bytes;
};

static struct mlxsw_sp_port_hw_stats mlxsw_sp_port_hw_stats[] = {
	{
		.str = "a_frames_transmitted_ok",
		.getter = mlxsw_reg_ppcnt_a_frames_transmitted_ok_get,
	},
	{
		.str = "a_frames_received_ok",
		.getter = mlxsw_reg_ppcnt_a_frames_received_ok_get,
	},
	{
		.str = "a_frame_check_sequence_errors",
		.getter = mlxsw_reg_ppcnt_a_frame_check_sequence_errors_get,
	},
	{
		.str = "a_alignment_errors",
		.getter = mlxsw_reg_ppcnt_a_alignment_errors_get,
	},
	{
		.str = "a_octets_transmitted_ok",
		.getter = mlxsw_reg_ppcnt_a_octets_transmitted_ok_get,
	},
	{
		.str = "a_octets_received_ok",
		.getter = mlxsw_reg_ppcnt_a_octets_received_ok_get,
	},
	{
		.str = "a_multicast_frames_xmitted_ok",
		.getter = mlxsw_reg_ppcnt_a_multicast_frames_xmitted_ok_get,
	},
	{
		.str = "a_broadcast_frames_xmitted_ok",
		.getter = mlxsw_reg_ppcnt_a_broadcast_frames_xmitted_ok_get,
	},
	{
		.str = "a_multicast_frames_received_ok",
		.getter = mlxsw_reg_ppcnt_a_multicast_frames_received_ok_get,
	},
	{
		.str = "a_broadcast_frames_received_ok",
		.getter = mlxsw_reg_ppcnt_a_broadcast_frames_received_ok_get,
	},
	{
		.str = "a_in_range_length_errors",
		.getter = mlxsw_reg_ppcnt_a_in_range_length_errors_get,
	},
	{
		.str = "a_out_of_range_length_field",
		.getter = mlxsw_reg_ppcnt_a_out_of_range_length_field_get,
	},
	{
		.str = "a_frame_too_long_errors",
		.getter = mlxsw_reg_ppcnt_a_frame_too_long_errors_get,
	},
	{
		.str = "a_symbol_error_during_carrier",
		.getter = mlxsw_reg_ppcnt_a_symbol_error_during_carrier_get,
	},
	{
		.str = "a_mac_control_frames_transmitted",
		.getter = mlxsw_reg_ppcnt_a_mac_control_frames_transmitted_get,
	},
	{
		.str = "a_mac_control_frames_received",
		.getter = mlxsw_reg_ppcnt_a_mac_control_frames_received_get,
	},
	{
		.str = "a_unsupported_opcodes_received",
		.getter = mlxsw_reg_ppcnt_a_unsupported_opcodes_received_get,
	},
	{
		.str = "a_pause_mac_ctrl_frames_received",
		.getter = mlxsw_reg_ppcnt_a_pause_mac_ctrl_frames_received_get,
	},
	{
		.str = "a_pause_mac_ctrl_frames_xmitted",
		.getter = mlxsw_reg_ppcnt_a_pause_mac_ctrl_frames_transmitted_get,
	},
};

#define MLXSW_SP_PORT_HW_STATS_LEN ARRAY_SIZE(mlxsw_sp_port_hw_stats)

static struct mlxsw_sp_port_hw_stats mlxsw_sp_port_hw_rfc_2863_stats[] = {
	{
		.str = "if_in_discards",
		.getter = mlxsw_reg_ppcnt_if_in_discards_get,
	},
	{
		.str = "if_out_discards",
		.getter = mlxsw_reg_ppcnt_if_out_discards_get,
	},
	{
		.str = "if_out_errors",
		.getter = mlxsw_reg_ppcnt_if_out_errors_get,
	},
};

#define MLXSW_SP_PORT_HW_RFC_2863_STATS_LEN \
	ARRAY_SIZE(mlxsw_sp_port_hw_rfc_2863_stats)

static struct mlxsw_sp_port_hw_stats mlxsw_sp_port_hw_rfc_2819_stats[] = {
	{
		.str = "ether_stats_undersize_pkts",
		.getter = mlxsw_reg_ppcnt_ether_stats_undersize_pkts_get,
	},
	{
		.str = "ether_stats_oversize_pkts",
		.getter = mlxsw_reg_ppcnt_ether_stats_oversize_pkts_get,
	},
	{
		.str = "ether_stats_fragments",
		.getter = mlxsw_reg_ppcnt_ether_stats_fragments_get,
	},
	{
		.str = "ether_pkts64octets",
		.getter = mlxsw_reg_ppcnt_ether_stats_pkts64octets_get,
	},
	{
		.str = "ether_pkts65to127octets",
		.getter = mlxsw_reg_ppcnt_ether_stats_pkts65to127octets_get,
	},
	{
		.str = "ether_pkts128to255octets",
		.getter = mlxsw_reg_ppcnt_ether_stats_pkts128to255octets_get,
	},
	{
		.str = "ether_pkts256to511octets",
		.getter = mlxsw_reg_ppcnt_ether_stats_pkts256to511octets_get,
	},
	{
		.str = "ether_pkts512to1023octets",
		.getter = mlxsw_reg_ppcnt_ether_stats_pkts512to1023octets_get,
	},
	{
		.str = "ether_pkts1024to1518octets",
		.getter = mlxsw_reg_ppcnt_ether_stats_pkts1024to1518octets_get,
	},
	{
		.str = "ether_pkts1519to2047octets",
		.getter = mlxsw_reg_ppcnt_ether_stats_pkts1519to2047octets_get,
	},
	{
		.str = "ether_pkts2048to4095octets",
		.getter = mlxsw_reg_ppcnt_ether_stats_pkts2048to4095octets_get,
	},
	{
		.str = "ether_pkts4096to8191octets",
		.getter = mlxsw_reg_ppcnt_ether_stats_pkts4096to8191octets_get,
	},
	{
		.str = "ether_pkts8192to10239octets",
		.getter = mlxsw_reg_ppcnt_ether_stats_pkts8192to10239octets_get,
	},
};

#define MLXSW_SP_PORT_HW_RFC_2819_STATS_LEN \
	ARRAY_SIZE(mlxsw_sp_port_hw_rfc_2819_stats)

static struct mlxsw_sp_port_hw_stats mlxsw_sp_port_hw_rfc_3635_stats[] = {
	{
		.str = "dot3stats_fcs_errors",
		.getter = mlxsw_reg_ppcnt_dot3stats_fcs_errors_get,
	},
	{
		.str = "dot3stats_symbol_errors",
		.getter = mlxsw_reg_ppcnt_dot3stats_symbol_errors_get,
	},
	{
		.str = "dot3control_in_unknown_opcodes",
		.getter = mlxsw_reg_ppcnt_dot3control_in_unknown_opcodes_get,
	},
	{
		.str = "dot3in_pause_frames",
		.getter = mlxsw_reg_ppcnt_dot3in_pause_frames_get,
	},
};

#define MLXSW_SP_PORT_HW_RFC_3635_STATS_LEN \
	ARRAY_SIZE(mlxsw_sp_port_hw_rfc_3635_stats)

static struct mlxsw_sp_port_hw_stats mlxsw_sp_port_hw_ext_stats[] = {
	{
		.str = "ecn_marked",
		.getter = mlxsw_reg_ppcnt_ecn_marked_get,
	},
};

#define MLXSW_SP_PORT_HW_EXT_STATS_LEN ARRAY_SIZE(mlxsw_sp_port_hw_ext_stats)

static struct mlxsw_sp_port_hw_stats mlxsw_sp_port_hw_discard_stats[] = {
	{
		.str = "discard_ingress_general",
		.getter = mlxsw_reg_ppcnt_ingress_general_get,
	},
	{
		.str = "discard_ingress_policy_engine",
		.getter = mlxsw_reg_ppcnt_ingress_policy_engine_get,
	},
	{
		.str = "discard_ingress_vlan_membership",
		.getter = mlxsw_reg_ppcnt_ingress_vlan_membership_get,
	},
	{
		.str = "discard_ingress_tag_frame_type",
		.getter = mlxsw_reg_ppcnt_ingress_tag_frame_type_get,
	},
	{
		.str = "discard_egress_vlan_membership",
		.getter = mlxsw_reg_ppcnt_egress_vlan_membership_get,
	},
	{
		.str = "discard_loopback_filter",
		.getter = mlxsw_reg_ppcnt_loopback_filter_get,
	},
	{
		.str = "discard_egress_general",
		.getter = mlxsw_reg_ppcnt_egress_general_get,
	},
	{
		.str = "discard_egress_hoq",
		.getter = mlxsw_reg_ppcnt_egress_hoq_get,
	},
	{
		.str = "discard_egress_policy_engine",
		.getter = mlxsw_reg_ppcnt_egress_policy_engine_get,
	},
	{
		.str = "discard_ingress_tx_link_down",
		.getter = mlxsw_reg_ppcnt_ingress_tx_link_down_get,
	},
	{
		.str = "discard_egress_stp_filter",
		.getter = mlxsw_reg_ppcnt_egress_stp_filter_get,
	},
	{
		.str = "discard_egress_sll",
		.getter = mlxsw_reg_ppcnt_egress_sll_get,
	},
};

#define MLXSW_SP_PORT_HW_DISCARD_STATS_LEN \
	ARRAY_SIZE(mlxsw_sp_port_hw_discard_stats)

static struct mlxsw_sp_port_hw_stats mlxsw_sp_port_hw_prio_stats[] = {
	{
		.str = "rx_octets_prio",
		.getter = mlxsw_reg_ppcnt_rx_octets_get,
	},
	{
		.str = "rx_frames_prio",
		.getter = mlxsw_reg_ppcnt_rx_frames_get,
	},
	{
		.str = "tx_octets_prio",
		.getter = mlxsw_reg_ppcnt_tx_octets_get,
	},
	{
		.str = "tx_frames_prio",
		.getter = mlxsw_reg_ppcnt_tx_frames_get,
	},
	{
		.str = "rx_pause_prio",
		.getter = mlxsw_reg_ppcnt_rx_pause_get,
	},
	{
		.str = "rx_pause_duration_prio",
		.getter = mlxsw_reg_ppcnt_rx_pause_duration_get,
	},
	{
		.str = "tx_pause_prio",
		.getter = mlxsw_reg_ppcnt_tx_pause_get,
	},
	{
		.str = "tx_pause_duration_prio",
		.getter = mlxsw_reg_ppcnt_tx_pause_duration_get,
	},
};

#define MLXSW_SP_PORT_HW_PRIO_STATS_LEN ARRAY_SIZE(mlxsw_sp_port_hw_prio_stats)

static struct mlxsw_sp_port_hw_stats mlxsw_sp_port_hw_tc_stats[] = {
	{
		.str = "tc_transmit_queue_tc",
		.getter = mlxsw_reg_ppcnt_tc_transmit_queue_get,
		.cells_bytes = true,
	},
	{
		.str = "tc_no_buffer_discard_uc_tc",
		.getter = mlxsw_reg_ppcnt_tc_no_buffer_discard_uc_get,
	},
};

#define MLXSW_SP_PORT_HW_TC_STATS_LEN ARRAY_SIZE(mlxsw_sp_port_hw_tc_stats)

struct mlxsw_sp_port_stats {
	char str[ETH_GSTRING_LEN];
	u64 (*getter)(struct mlxsw_sp_port *mlxsw_sp_port);
};

static u64
mlxsw_sp_port_get_transceiver_overheat_stats(struct mlxsw_sp_port *mlxsw_sp_port)
{
	struct mlxsw_sp_port_mapping port_mapping = mlxsw_sp_port->mapping;
	struct mlxsw_core *mlxsw_core = mlxsw_sp_port->mlxsw_sp->core;
	u64 stats;
	int err;

	err = mlxsw_env_module_overheat_counter_get(mlxsw_core,
						    port_mapping.module,
						    &stats);
	if (err)
		return mlxsw_sp_port->module_overheat_initial_val;

	return stats - mlxsw_sp_port->module_overheat_initial_val;
}

static struct mlxsw_sp_port_stats mlxsw_sp_port_transceiver_stats[] = {
	{
		.str = "transceiver_overheat",
		.getter = mlxsw_sp_port_get_transceiver_overheat_stats,
	},
};

#define MLXSW_SP_PORT_HW_TRANSCEIVER_STATS_LEN ARRAY_SIZE(mlxsw_sp_port_transceiver_stats)

#define MLXSW_SP_PORT_ETHTOOL_STATS_LEN (MLXSW_SP_PORT_HW_STATS_LEN + \
					 MLXSW_SP_PORT_HW_RFC_2863_STATS_LEN + \
					 MLXSW_SP_PORT_HW_RFC_2819_STATS_LEN + \
					 MLXSW_SP_PORT_HW_RFC_3635_STATS_LEN + \
					 MLXSW_SP_PORT_HW_EXT_STATS_LEN + \
					 MLXSW_SP_PORT_HW_DISCARD_STATS_LEN + \
					 (MLXSW_SP_PORT_HW_PRIO_STATS_LEN * \
					  IEEE_8021QAZ_MAX_TCS) + \
					 (MLXSW_SP_PORT_HW_TC_STATS_LEN * \
					  TC_MAX_QUEUE) + \
					  MLXSW_SP_PORT_HW_TRANSCEIVER_STATS_LEN)

static void mlxsw_sp_port_get_prio_strings(u8 **p, int prio)
{
	int i;

	for (i = 0; i < MLXSW_SP_PORT_HW_PRIO_STATS_LEN; i++) {
		snprintf(*p, ETH_GSTRING_LEN, "%.29s_%.1d",
			 mlxsw_sp_port_hw_prio_stats[i].str, prio);
		*p += ETH_GSTRING_LEN;
	}
}

static void mlxsw_sp_port_get_tc_strings(u8 **p, int tc)
{
	int i;

	for (i = 0; i < MLXSW_SP_PORT_HW_TC_STATS_LEN; i++) {
		snprintf(*p, ETH_GSTRING_LEN, "%.29s_%.1d",
			 mlxsw_sp_port_hw_tc_stats[i].str, tc);
		*p += ETH_GSTRING_LEN;
	}
}

static void mlxsw_sp_port_get_strings(struct net_device *dev,
				      u32 stringset, u8 *data)
{
	struct mlxsw_sp_port *mlxsw_sp_port = netdev_priv(dev);
	u8 *p = data;
	int i;

	switch (stringset) {
	case ETH_SS_STATS:
		for (i = 0; i < MLXSW_SP_PORT_HW_STATS_LEN; i++) {
			memcpy(p, mlxsw_sp_port_hw_stats[i].str,
			       ETH_GSTRING_LEN);
			p += ETH_GSTRING_LEN;
		}

		for (i = 0; i < MLXSW_SP_PORT_HW_RFC_2863_STATS_LEN; i++) {
			memcpy(p, mlxsw_sp_port_hw_rfc_2863_stats[i].str,
			       ETH_GSTRING_LEN);
			p += ETH_GSTRING_LEN;
		}

		for (i = 0; i < MLXSW_SP_PORT_HW_RFC_2819_STATS_LEN; i++) {
			memcpy(p, mlxsw_sp_port_hw_rfc_2819_stats[i].str,
			       ETH_GSTRING_LEN);
			p += ETH_GSTRING_LEN;
		}

		for (i = 0; i < MLXSW_SP_PORT_HW_RFC_3635_STATS_LEN; i++) {
			memcpy(p, mlxsw_sp_port_hw_rfc_3635_stats[i].str,
			       ETH_GSTRING_LEN);
			p += ETH_GSTRING_LEN;
		}

		for (i = 0; i < MLXSW_SP_PORT_HW_EXT_STATS_LEN; i++) {
			memcpy(p, mlxsw_sp_port_hw_ext_stats[i].str,
			       ETH_GSTRING_LEN);
			p += ETH_GSTRING_LEN;
		}

		for (i = 0; i < MLXSW_SP_PORT_HW_DISCARD_STATS_LEN; i++) {
			memcpy(p, mlxsw_sp_port_hw_discard_stats[i].str,
			       ETH_GSTRING_LEN);
			p += ETH_GSTRING_LEN;
		}

		for (i = 0; i < IEEE_8021QAZ_MAX_TCS; i++)
			mlxsw_sp_port_get_prio_strings(&p, i);

		for (i = 0; i < TC_MAX_QUEUE; i++)
			mlxsw_sp_port_get_tc_strings(&p, i);

		mlxsw_sp_port->mlxsw_sp->ptp_ops->get_stats_strings(&p);

		for (i = 0; i < MLXSW_SP_PORT_HW_TRANSCEIVER_STATS_LEN; i++) {
			memcpy(p, mlxsw_sp_port_transceiver_stats[i].str,
			       ETH_GSTRING_LEN);
			p += ETH_GSTRING_LEN;
		}
		break;
	}
}

static int mlxsw_sp_port_set_phys_id(struct net_device *dev,
				     enum ethtool_phys_id_state state)
{
	struct mlxsw_sp_port *mlxsw_sp_port = netdev_priv(dev);
	struct mlxsw_sp *mlxsw_sp = mlxsw_sp_port->mlxsw_sp;
	char mlcr_pl[MLXSW_REG_MLCR_LEN];
	bool active;

	switch (state) {
	case ETHTOOL_ID_ACTIVE:
		active = true;
		break;
	case ETHTOOL_ID_INACTIVE:
		active = false;
		break;
	default:
		return -EOPNOTSUPP;
	}

	mlxsw_reg_mlcr_pack(mlcr_pl, mlxsw_sp_port->local_port, active);
	return mlxsw_reg_write(mlxsw_sp->core, MLXSW_REG(mlcr), mlcr_pl);
}

static int
mlxsw_sp_get_hw_stats_by_group(struct mlxsw_sp_port_hw_stats **p_hw_stats,
			       int *p_len, enum mlxsw_reg_ppcnt_grp grp)
{
	switch (grp) {
	case MLXSW_REG_PPCNT_IEEE_8023_CNT:
		*p_hw_stats = mlxsw_sp_port_hw_stats;
		*p_len = MLXSW_SP_PORT_HW_STATS_LEN;
		break;
	case MLXSW_REG_PPCNT_RFC_2863_CNT:
		*p_hw_stats = mlxsw_sp_port_hw_rfc_2863_stats;
		*p_len = MLXSW_SP_PORT_HW_RFC_2863_STATS_LEN;
		break;
	case MLXSW_REG_PPCNT_RFC_2819_CNT:
		*p_hw_stats = mlxsw_sp_port_hw_rfc_2819_stats;
		*p_len = MLXSW_SP_PORT_HW_RFC_2819_STATS_LEN;
		break;
	case MLXSW_REG_PPCNT_RFC_3635_CNT:
		*p_hw_stats = mlxsw_sp_port_hw_rfc_3635_stats;
		*p_len = MLXSW_SP_PORT_HW_RFC_3635_STATS_LEN;
		break;
	case MLXSW_REG_PPCNT_EXT_CNT:
		*p_hw_stats = mlxsw_sp_port_hw_ext_stats;
		*p_len = MLXSW_SP_PORT_HW_EXT_STATS_LEN;
		break;
	case MLXSW_REG_PPCNT_DISCARD_CNT:
		*p_hw_stats = mlxsw_sp_port_hw_discard_stats;
		*p_len = MLXSW_SP_PORT_HW_DISCARD_STATS_LEN;
		break;
	case MLXSW_REG_PPCNT_PRIO_CNT:
		*p_hw_stats = mlxsw_sp_port_hw_prio_stats;
		*p_len = MLXSW_SP_PORT_HW_PRIO_STATS_LEN;
		break;
	case MLXSW_REG_PPCNT_TC_CNT:
		*p_hw_stats = mlxsw_sp_port_hw_tc_stats;
		*p_len = MLXSW_SP_PORT_HW_TC_STATS_LEN;
		break;
	default:
		WARN_ON(1);
		return -EOPNOTSUPP;
	}
	return 0;
}

static void __mlxsw_sp_port_get_stats(struct net_device *dev,
				      enum mlxsw_reg_ppcnt_grp grp, int prio,
				      u64 *data, int data_index)
{
	struct mlxsw_sp_port *mlxsw_sp_port = netdev_priv(dev);
	struct mlxsw_sp *mlxsw_sp = mlxsw_sp_port->mlxsw_sp;
	struct mlxsw_sp_port_hw_stats *hw_stats;
	char ppcnt_pl[MLXSW_REG_PPCNT_LEN];
	int i, len;
	int err;

	err = mlxsw_sp_get_hw_stats_by_group(&hw_stats, &len, grp);
	if (err)
		return;
	mlxsw_sp_port_get_stats_raw(dev, grp, prio, ppcnt_pl);
	for (i = 0; i < len; i++) {
		data[data_index + i] = hw_stats[i].getter(ppcnt_pl);
		if (!hw_stats[i].cells_bytes)
			continue;
		data[data_index + i] = mlxsw_sp_cells_bytes(mlxsw_sp,
							    data[data_index + i]);
	}
}

static void __mlxsw_sp_port_get_env_stats(struct net_device *dev, u64 *data, int data_index,
					  struct mlxsw_sp_port_stats *port_stats,
					  int len)
{
	struct mlxsw_sp_port *mlxsw_sp_port = netdev_priv(dev);
	int i;

	for (i = 0; i < len; i++)
		data[data_index + i] = port_stats[i].getter(mlxsw_sp_port);
}

static void mlxsw_sp_port_get_stats(struct net_device *dev,
				    struct ethtool_stats *stats, u64 *data)
{
	struct mlxsw_sp_port *mlxsw_sp_port = netdev_priv(dev);
	int i, data_index = 0;

	/* IEEE 802.3 Counters */
	__mlxsw_sp_port_get_stats(dev, MLXSW_REG_PPCNT_IEEE_8023_CNT, 0,
				  data, data_index);
	data_index = MLXSW_SP_PORT_HW_STATS_LEN;

	/* RFC 2863 Counters */
	__mlxsw_sp_port_get_stats(dev, MLXSW_REG_PPCNT_RFC_2863_CNT, 0,
				  data, data_index);
	data_index += MLXSW_SP_PORT_HW_RFC_2863_STATS_LEN;

	/* RFC 2819 Counters */
	__mlxsw_sp_port_get_stats(dev, MLXSW_REG_PPCNT_RFC_2819_CNT, 0,
				  data, data_index);
	data_index += MLXSW_SP_PORT_HW_RFC_2819_STATS_LEN;

	/* RFC 3635 Counters */
	__mlxsw_sp_port_get_stats(dev, MLXSW_REG_PPCNT_RFC_3635_CNT, 0,
				  data, data_index);
	data_index += MLXSW_SP_PORT_HW_RFC_3635_STATS_LEN;

	/* Extended Counters */
	__mlxsw_sp_port_get_stats(dev, MLXSW_REG_PPCNT_EXT_CNT, 0,
				  data, data_index);
	data_index += MLXSW_SP_PORT_HW_EXT_STATS_LEN;

	/* Discard Counters */
	__mlxsw_sp_port_get_stats(dev, MLXSW_REG_PPCNT_DISCARD_CNT, 0,
				  data, data_index);
	data_index += MLXSW_SP_PORT_HW_DISCARD_STATS_LEN;

	/* Per-Priority Counters */
	for (i = 0; i < IEEE_8021QAZ_MAX_TCS; i++) {
		__mlxsw_sp_port_get_stats(dev, MLXSW_REG_PPCNT_PRIO_CNT, i,
					  data, data_index);
		data_index += MLXSW_SP_PORT_HW_PRIO_STATS_LEN;
	}

	/* Per-TC Counters */
	for (i = 0; i < TC_MAX_QUEUE; i++) {
		__mlxsw_sp_port_get_stats(dev, MLXSW_REG_PPCNT_TC_CNT, i,
					  data, data_index);
		data_index += MLXSW_SP_PORT_HW_TC_STATS_LEN;
	}

	/* PTP counters */
	mlxsw_sp_port->mlxsw_sp->ptp_ops->get_stats(mlxsw_sp_port,
						    data, data_index);
	data_index += mlxsw_sp_port->mlxsw_sp->ptp_ops->get_stats_count();

	/* Transceiver counters */
	__mlxsw_sp_port_get_env_stats(dev, data, data_index, mlxsw_sp_port_transceiver_stats,
				      MLXSW_SP_PORT_HW_TRANSCEIVER_STATS_LEN);
	data_index += MLXSW_SP_PORT_HW_TRANSCEIVER_STATS_LEN;
}

static int mlxsw_sp_port_get_sset_count(struct net_device *dev, int sset)
{
	struct mlxsw_sp_port *mlxsw_sp_port = netdev_priv(dev);

	switch (sset) {
	case ETH_SS_STATS:
		return MLXSW_SP_PORT_ETHTOOL_STATS_LEN +
			mlxsw_sp_port->mlxsw_sp->ptp_ops->get_stats_count();
	default:
		return -EOPNOTSUPP;
	}
}

static void
mlxsw_sp_port_get_link_supported(struct mlxsw_sp *mlxsw_sp, u32 eth_proto_cap,
				 struct ethtool_link_ksettings *cmd)
{
	const struct mlxsw_sp_port_type_speed_ops *ops;

	ops = mlxsw_sp->port_type_speed_ops;

	ethtool_link_ksettings_add_link_mode(cmd, supported, Asym_Pause);
	ethtool_link_ksettings_add_link_mode(cmd, supported, Autoneg);
	ethtool_link_ksettings_add_link_mode(cmd, supported, Pause);

	ops->from_ptys_supported_port(mlxsw_sp, eth_proto_cap, cmd);
	ops->from_ptys_link(mlxsw_sp, eth_proto_cap,
			    cmd->link_modes.supported);
}

static void
mlxsw_sp_port_get_link_advertise(struct mlxsw_sp *mlxsw_sp,
				 u32 eth_proto_admin, bool autoneg,
				 struct ethtool_link_ksettings *cmd)
{
	const struct mlxsw_sp_port_type_speed_ops *ops;

	ops = mlxsw_sp->port_type_speed_ops;

	if (!autoneg)
		return;

	ethtool_link_ksettings_add_link_mode(cmd, advertising, Autoneg);
	ops->from_ptys_link(mlxsw_sp, eth_proto_admin,
			    cmd->link_modes.advertising);
}

static u8
mlxsw_sp_port_connector_port(enum mlxsw_reg_ptys_connector_type connector_type)
{
	switch (connector_type) {
	case MLXSW_REG_PTYS_CONNECTOR_TYPE_UNKNOWN_OR_NO_CONNECTOR:
		return PORT_OTHER;
	case MLXSW_REG_PTYS_CONNECTOR_TYPE_PORT_NONE:
		return PORT_NONE;
	case MLXSW_REG_PTYS_CONNECTOR_TYPE_PORT_TP:
		return PORT_TP;
	case MLXSW_REG_PTYS_CONNECTOR_TYPE_PORT_AUI:
		return PORT_AUI;
	case MLXSW_REG_PTYS_CONNECTOR_TYPE_PORT_BNC:
		return PORT_BNC;
	case MLXSW_REG_PTYS_CONNECTOR_TYPE_PORT_MII:
		return PORT_MII;
	case MLXSW_REG_PTYS_CONNECTOR_TYPE_PORT_FIBRE:
		return PORT_FIBRE;
	case MLXSW_REG_PTYS_CONNECTOR_TYPE_PORT_DA:
		return PORT_DA;
	case MLXSW_REG_PTYS_CONNECTOR_TYPE_PORT_OTHER:
		return PORT_OTHER;
	default:
		WARN_ON_ONCE(1);
		return PORT_OTHER;
	}
}

static int mlxsw_sp_port_ptys_query(struct mlxsw_sp_port *mlxsw_sp_port,
				    u32 *p_eth_proto_cap, u32 *p_eth_proto_admin,
				    u32 *p_eth_proto_oper, u8 *p_connector_type)
{
	struct mlxsw_sp *mlxsw_sp = mlxsw_sp_port->mlxsw_sp;
	const struct mlxsw_sp_port_type_speed_ops *ops;
	char ptys_pl[MLXSW_REG_PTYS_LEN];
	int err;

	ops = mlxsw_sp->port_type_speed_ops;

	ops->reg_ptys_eth_pack(mlxsw_sp, ptys_pl, mlxsw_sp_port->local_port, 0, false);
	err = mlxsw_reg_query(mlxsw_sp->core, MLXSW_REG(ptys), ptys_pl);
	if (err)
		return err;

	ops->reg_ptys_eth_unpack(mlxsw_sp, ptys_pl, p_eth_proto_cap, p_eth_proto_admin,
				 p_eth_proto_oper);
	if (p_connector_type)
		*p_connector_type = mlxsw_reg_ptys_connector_type_get(ptys_pl);
	return 0;
}

static int mlxsw_sp_port_get_link_ksettings(struct net_device *dev,
					    struct ethtool_link_ksettings *cmd)
{
	u32 eth_proto_cap, eth_proto_admin, eth_proto_oper;
	struct mlxsw_sp_port *mlxsw_sp_port = netdev_priv(dev);
	struct mlxsw_sp *mlxsw_sp = mlxsw_sp_port->mlxsw_sp;
	const struct mlxsw_sp_port_type_speed_ops *ops;
	u8 connector_type;
	bool autoneg;
	int err;

	err = mlxsw_sp_port_ptys_query(mlxsw_sp_port, &eth_proto_cap, &eth_proto_admin,
				       &eth_proto_oper, &connector_type);
	if (err)
		return err;

	ops = mlxsw_sp->port_type_speed_ops;
	autoneg = mlxsw_sp_port->link.autoneg;

	mlxsw_sp_port_get_link_supported(mlxsw_sp, eth_proto_cap, cmd);

	mlxsw_sp_port_get_link_advertise(mlxsw_sp, eth_proto_admin, autoneg, cmd);

	cmd->base.autoneg = autoneg ? AUTONEG_ENABLE : AUTONEG_DISABLE;
	cmd->base.port = mlxsw_sp_port_connector_port(connector_type);
	ops->from_ptys_link_mode(mlxsw_sp, netif_carrier_ok(dev),
				 eth_proto_oper, cmd);

	return 0;
}

static int
mlxsw_sp_port_set_link_ksettings(struct net_device *dev,
				 const struct ethtool_link_ksettings *cmd)
{
	struct mlxsw_sp_port *mlxsw_sp_port = netdev_priv(dev);
	struct mlxsw_sp *mlxsw_sp = mlxsw_sp_port->mlxsw_sp;
	const struct mlxsw_sp_port_type_speed_ops *ops;
	char ptys_pl[MLXSW_REG_PTYS_LEN];
	u32 eth_proto_cap, eth_proto_new;
	bool autoneg;
	int err;

	ops = mlxsw_sp->port_type_speed_ops;

	ops->reg_ptys_eth_pack(mlxsw_sp, ptys_pl, mlxsw_sp_port->local_port,
			       0, false);
	err = mlxsw_reg_query(mlxsw_sp->core, MLXSW_REG(ptys), ptys_pl);
	if (err)
		return err;
	ops->reg_ptys_eth_unpack(mlxsw_sp, ptys_pl, &eth_proto_cap, NULL, NULL);

	autoneg = cmd->base.autoneg == AUTONEG_ENABLE;
	eth_proto_new = autoneg ?
		ops->to_ptys_advert_link(mlxsw_sp, cmd) :
		ops->to_ptys_speed_lanes(mlxsw_sp, mlxsw_sp_port->mapping.width,
					 cmd);

	eth_proto_new = eth_proto_new & eth_proto_cap;
	if (!eth_proto_new) {
		netdev_err(dev, "No supported speed or lanes requested\n");
		return -EINVAL;
	}

	ops->reg_ptys_eth_pack(mlxsw_sp, ptys_pl, mlxsw_sp_port->local_port,
			       eth_proto_new, autoneg);
	err = mlxsw_reg_write(mlxsw_sp->core, MLXSW_REG(ptys), ptys_pl);
	if (err)
		return err;

	mlxsw_sp_port->link.autoneg = autoneg;

	if (!netif_running(dev))
		return 0;

	mlxsw_sp_port_admin_status_set(mlxsw_sp_port, false);
	mlxsw_sp_port_admin_status_set(mlxsw_sp_port, true);

	return 0;
}

static int mlxsw_sp_get_module_info(struct net_device *netdev,
				    struct ethtool_modinfo *modinfo)
{
	struct mlxsw_sp_port *mlxsw_sp_port = netdev_priv(netdev);
	struct mlxsw_sp *mlxsw_sp = mlxsw_sp_port->mlxsw_sp;
	int err;

	err = mlxsw_env_get_module_info(mlxsw_sp->core,
					mlxsw_sp_port->mapping.module,
					modinfo);

	return err;
}

static int mlxsw_sp_get_module_eeprom(struct net_device *netdev,
				      struct ethtool_eeprom *ee, u8 *data)
{
	struct mlxsw_sp_port *mlxsw_sp_port = netdev_priv(netdev);
	struct mlxsw_sp *mlxsw_sp = mlxsw_sp_port->mlxsw_sp;
	int err;

	err = mlxsw_env_get_module_eeprom(netdev, mlxsw_sp->core,
					  mlxsw_sp_port->mapping.module, ee,
					  data);

	return err;
}

static int
mlxsw_sp_get_module_eeprom_by_page(struct net_device *dev,
				   const struct ethtool_module_eeprom *page,
				   struct netlink_ext_ack *extack)
{
	struct mlxsw_sp_port *mlxsw_sp_port = netdev_priv(dev);
	struct mlxsw_sp *mlxsw_sp = mlxsw_sp_port->mlxsw_sp;
	u8 module = mlxsw_sp_port->mapping.module;

	return mlxsw_env_get_module_eeprom_by_page(mlxsw_sp->core, module, page,
						   extack);
}

static int
mlxsw_sp_get_ts_info(struct net_device *netdev, struct ethtool_ts_info *info)
{
	struct mlxsw_sp_port *mlxsw_sp_port = netdev_priv(netdev);
	struct mlxsw_sp *mlxsw_sp = mlxsw_sp_port->mlxsw_sp;

	return mlxsw_sp->ptp_ops->get_ts_info(mlxsw_sp, info);
}

static void
mlxsw_sp_get_eth_phy_stats(struct net_device *dev,
			   struct ethtool_eth_phy_stats *phy_stats)
{
	char ppcnt_pl[MLXSW_REG_PPCNT_LEN];

	if (mlxsw_sp_port_get_stats_raw(dev, MLXSW_REG_PPCNT_IEEE_8023_CNT,
					0, ppcnt_pl))
		return;

	phy_stats->SymbolErrorDuringCarrier =
		mlxsw_reg_ppcnt_a_symbol_error_during_carrier_get(ppcnt_pl);
}

static void
mlxsw_sp_get_eth_mac_stats(struct net_device *dev,
			   struct ethtool_eth_mac_stats *mac_stats)
{
	char ppcnt_pl[MLXSW_REG_PPCNT_LEN];

	if (mlxsw_sp_port_get_stats_raw(dev, MLXSW_REG_PPCNT_IEEE_8023_CNT,
					0, ppcnt_pl))
		return;

	mac_stats->FramesTransmittedOK =
		mlxsw_reg_ppcnt_a_frames_transmitted_ok_get(ppcnt_pl);
	mac_stats->FramesReceivedOK =
		mlxsw_reg_ppcnt_a_frames_received_ok_get(ppcnt_pl);
	mac_stats->FrameCheckSequenceErrors =
		mlxsw_reg_ppcnt_a_frame_check_sequence_errors_get(ppcnt_pl);
	mac_stats->AlignmentErrors =
		mlxsw_reg_ppcnt_a_alignment_errors_get(ppcnt_pl);
	mac_stats->OctetsTransmittedOK =
		mlxsw_reg_ppcnt_a_octets_transmitted_ok_get(ppcnt_pl);
	mac_stats->OctetsReceivedOK =
		mlxsw_reg_ppcnt_a_octets_received_ok_get(ppcnt_pl);
	mac_stats->MulticastFramesXmittedOK =
		mlxsw_reg_ppcnt_a_multicast_frames_xmitted_ok_get(ppcnt_pl);
	mac_stats->BroadcastFramesXmittedOK =
		mlxsw_reg_ppcnt_a_broadcast_frames_xmitted_ok_get(ppcnt_pl);
	mac_stats->MulticastFramesReceivedOK =
		mlxsw_reg_ppcnt_a_multicast_frames_received_ok_get(ppcnt_pl);
	mac_stats->BroadcastFramesReceivedOK =
		mlxsw_reg_ppcnt_a_broadcast_frames_received_ok_get(ppcnt_pl);
	mac_stats->InRangeLengthErrors =
		mlxsw_reg_ppcnt_a_in_range_length_errors_get(ppcnt_pl);
	mac_stats->OutOfRangeLengthField =
		mlxsw_reg_ppcnt_a_out_of_range_length_field_get(ppcnt_pl);
	mac_stats->FrameTooLongErrors =
		mlxsw_reg_ppcnt_a_frame_too_long_errors_get(ppcnt_pl);
}

static void
mlxsw_sp_get_eth_ctrl_stats(struct net_device *dev,
			    struct ethtool_eth_ctrl_stats *ctrl_stats)
{
	char ppcnt_pl[MLXSW_REG_PPCNT_LEN];

	if (mlxsw_sp_port_get_stats_raw(dev, MLXSW_REG_PPCNT_IEEE_8023_CNT,
					0, ppcnt_pl))
		return;

	ctrl_stats->MACControlFramesTransmitted =
		mlxsw_reg_ppcnt_a_mac_control_frames_transmitted_get(ppcnt_pl);
	ctrl_stats->MACControlFramesReceived =
		mlxsw_reg_ppcnt_a_mac_control_frames_received_get(ppcnt_pl);
	ctrl_stats->UnsupportedOpcodesReceived =
		mlxsw_reg_ppcnt_a_unsupported_opcodes_received_get(ppcnt_pl);
}

static const struct ethtool_rmon_hist_range mlxsw_rmon_ranges[] = {
	{    0,    64 },
	{   65,   127 },
	{  128,   255 },
	{  256,   511 },
	{  512,  1023 },
	{ 1024,  1518 },
	{ 1519,  2047 },
	{ 2048,  4095 },
	{ 4096,  8191 },
	{ 8192, 10239 },
	{}
};

static void
mlxsw_sp_get_rmon_stats(struct net_device *dev,
			struct ethtool_rmon_stats *rmon,
			const struct ethtool_rmon_hist_range **ranges)
{
	char ppcnt_pl[MLXSW_REG_PPCNT_LEN];

	if (mlxsw_sp_port_get_stats_raw(dev, MLXSW_REG_PPCNT_RFC_2819_CNT,
					0, ppcnt_pl))
		return;

	rmon->undersize_pkts =
		mlxsw_reg_ppcnt_ether_stats_undersize_pkts_get(ppcnt_pl);
	rmon->oversize_pkts =
		mlxsw_reg_ppcnt_ether_stats_oversize_pkts_get(ppcnt_pl);
	rmon->fragments =
		mlxsw_reg_ppcnt_ether_stats_fragments_get(ppcnt_pl);

	rmon->hist[0] = mlxsw_reg_ppcnt_ether_stats_pkts64octets_get(ppcnt_pl);
	rmon->hist[1] =
		mlxsw_reg_ppcnt_ether_stats_pkts65to127octets_get(ppcnt_pl);
	rmon->hist[2] =
		mlxsw_reg_ppcnt_ether_stats_pkts128to255octets_get(ppcnt_pl);
	rmon->hist[3] =
		mlxsw_reg_ppcnt_ether_stats_pkts256to511octets_get(ppcnt_pl);
	rmon->hist[4] =
		mlxsw_reg_ppcnt_ether_stats_pkts512to1023octets_get(ppcnt_pl);
	rmon->hist[5] =
		mlxsw_reg_ppcnt_ether_stats_pkts1024to1518octets_get(ppcnt_pl);
	rmon->hist[6] =
		mlxsw_reg_ppcnt_ether_stats_pkts1519to2047octets_get(ppcnt_pl);
	rmon->hist[7] =
		mlxsw_reg_ppcnt_ether_stats_pkts2048to4095octets_get(ppcnt_pl);
	rmon->hist[8] =
		mlxsw_reg_ppcnt_ether_stats_pkts4096to8191octets_get(ppcnt_pl);
	rmon->hist[9] =
		mlxsw_reg_ppcnt_ether_stats_pkts8192to10239octets_get(ppcnt_pl);

	*ranges = mlxsw_rmon_ranges;
}

static int mlxsw_sp_reset(struct net_device *dev, u32 *flags)
{
	struct mlxsw_sp_port *mlxsw_sp_port = netdev_priv(dev);
	struct mlxsw_sp *mlxsw_sp = mlxsw_sp_port->mlxsw_sp;
	u8 module = mlxsw_sp_port->mapping.module;

	return mlxsw_env_reset_module(dev, mlxsw_sp->core, module, flags);
}

<<<<<<< HEAD
=======
static int
mlxsw_sp_get_module_power_mode(struct net_device *dev,
			       struct ethtool_module_power_mode_params *params,
			       struct netlink_ext_ack *extack)
{
	struct mlxsw_sp_port *mlxsw_sp_port = netdev_priv(dev);
	struct mlxsw_sp *mlxsw_sp = mlxsw_sp_port->mlxsw_sp;
	u8 module = mlxsw_sp_port->mapping.module;

	return mlxsw_env_get_module_power_mode(mlxsw_sp->core, module, params,
					       extack);
}

static int
mlxsw_sp_set_module_power_mode(struct net_device *dev,
			       const struct ethtool_module_power_mode_params *params,
			       struct netlink_ext_ack *extack)
{
	struct mlxsw_sp_port *mlxsw_sp_port = netdev_priv(dev);
	struct mlxsw_sp *mlxsw_sp = mlxsw_sp_port->mlxsw_sp;
	u8 module = mlxsw_sp_port->mapping.module;

	return mlxsw_env_set_module_power_mode(mlxsw_sp->core, module,
					       params->policy, extack);
}

>>>>>>> faeb8e7a
const struct ethtool_ops mlxsw_sp_port_ethtool_ops = {
	.cap_link_lanes_supported	= true,
	.get_drvinfo			= mlxsw_sp_port_get_drvinfo,
	.get_link			= ethtool_op_get_link,
	.get_link_ext_state		= mlxsw_sp_port_get_link_ext_state,
	.get_pauseparam			= mlxsw_sp_port_get_pauseparam,
	.set_pauseparam			= mlxsw_sp_port_set_pauseparam,
	.get_strings			= mlxsw_sp_port_get_strings,
	.set_phys_id			= mlxsw_sp_port_set_phys_id,
	.get_ethtool_stats		= mlxsw_sp_port_get_stats,
	.get_sset_count			= mlxsw_sp_port_get_sset_count,
	.get_link_ksettings		= mlxsw_sp_port_get_link_ksettings,
	.set_link_ksettings		= mlxsw_sp_port_set_link_ksettings,
	.get_module_info		= mlxsw_sp_get_module_info,
	.get_module_eeprom		= mlxsw_sp_get_module_eeprom,
	.get_module_eeprom_by_page	= mlxsw_sp_get_module_eeprom_by_page,
	.get_ts_info			= mlxsw_sp_get_ts_info,
	.get_eth_phy_stats		= mlxsw_sp_get_eth_phy_stats,
	.get_eth_mac_stats		= mlxsw_sp_get_eth_mac_stats,
	.get_eth_ctrl_stats		= mlxsw_sp_get_eth_ctrl_stats,
	.get_rmon_stats			= mlxsw_sp_get_rmon_stats,
	.reset				= mlxsw_sp_reset,
<<<<<<< HEAD
=======
	.get_module_power_mode		= mlxsw_sp_get_module_power_mode,
	.set_module_power_mode		= mlxsw_sp_set_module_power_mode,
>>>>>>> faeb8e7a
};

struct mlxsw_sp1_port_link_mode {
	enum ethtool_link_mode_bit_indices mask_ethtool;
	u32 mask;
	u32 speed;
};

static const struct mlxsw_sp1_port_link_mode mlxsw_sp1_port_link_mode[] = {
	{
		.mask		= MLXSW_REG_PTYS_ETH_SPEED_SGMII |
				  MLXSW_REG_PTYS_ETH_SPEED_1000BASE_KX,
		.mask_ethtool	= ETHTOOL_LINK_MODE_1000baseKX_Full_BIT,
		.speed		= SPEED_1000,
	},
	{
		.mask		= MLXSW_REG_PTYS_ETH_SPEED_10GBASE_CX4 |
				  MLXSW_REG_PTYS_ETH_SPEED_10GBASE_KX4,
		.mask_ethtool	= ETHTOOL_LINK_MODE_10000baseKX4_Full_BIT,
		.speed		= SPEED_10000,
	},
	{
		.mask		= MLXSW_REG_PTYS_ETH_SPEED_10GBASE_KR |
				  MLXSW_REG_PTYS_ETH_SPEED_10GBASE_CR |
				  MLXSW_REG_PTYS_ETH_SPEED_10GBASE_SR |
				  MLXSW_REG_PTYS_ETH_SPEED_10GBASE_ER_LR,
		.mask_ethtool	= ETHTOOL_LINK_MODE_10000baseKR_Full_BIT,
		.speed		= SPEED_10000,
	},
	{
		.mask		= MLXSW_REG_PTYS_ETH_SPEED_40GBASE_CR4,
		.mask_ethtool	= ETHTOOL_LINK_MODE_40000baseCR4_Full_BIT,
		.speed		= SPEED_40000,
	},
	{
		.mask		= MLXSW_REG_PTYS_ETH_SPEED_40GBASE_KR4,
		.mask_ethtool	= ETHTOOL_LINK_MODE_40000baseKR4_Full_BIT,
		.speed		= SPEED_40000,
	},
	{
		.mask		= MLXSW_REG_PTYS_ETH_SPEED_40GBASE_SR4,
		.mask_ethtool	= ETHTOOL_LINK_MODE_40000baseSR4_Full_BIT,
		.speed		= SPEED_40000,
	},
	{
		.mask		= MLXSW_REG_PTYS_ETH_SPEED_40GBASE_LR4_ER4,
		.mask_ethtool	= ETHTOOL_LINK_MODE_40000baseLR4_Full_BIT,
		.speed		= SPEED_40000,
	},
	{
		.mask		= MLXSW_REG_PTYS_ETH_SPEED_25GBASE_CR,
		.mask_ethtool	= ETHTOOL_LINK_MODE_25000baseCR_Full_BIT,
		.speed		= SPEED_25000,
	},
	{
		.mask		= MLXSW_REG_PTYS_ETH_SPEED_25GBASE_KR,
		.mask_ethtool	= ETHTOOL_LINK_MODE_25000baseKR_Full_BIT,
		.speed		= SPEED_25000,
	},
	{
		.mask		= MLXSW_REG_PTYS_ETH_SPEED_25GBASE_SR,
		.mask_ethtool	= ETHTOOL_LINK_MODE_25000baseSR_Full_BIT,
		.speed		= SPEED_25000,
	},
	{
		.mask		= MLXSW_REG_PTYS_ETH_SPEED_50GBASE_CR2,
		.mask_ethtool	= ETHTOOL_LINK_MODE_50000baseCR2_Full_BIT,
		.speed		= SPEED_50000,
	},
	{
		.mask		= MLXSW_REG_PTYS_ETH_SPEED_50GBASE_KR2,
		.mask_ethtool	= ETHTOOL_LINK_MODE_50000baseKR2_Full_BIT,
		.speed		= SPEED_50000,
	},
	{
		.mask		= MLXSW_REG_PTYS_ETH_SPEED_50GBASE_SR2,
		.mask_ethtool	= ETHTOOL_LINK_MODE_50000baseSR2_Full_BIT,
		.speed		= SPEED_50000,
	},
	{
		.mask		= MLXSW_REG_PTYS_ETH_SPEED_100GBASE_CR4,
		.mask_ethtool	= ETHTOOL_LINK_MODE_100000baseCR4_Full_BIT,
		.speed		= SPEED_100000,
	},
	{
		.mask		= MLXSW_REG_PTYS_ETH_SPEED_100GBASE_SR4,
		.mask_ethtool	= ETHTOOL_LINK_MODE_100000baseSR4_Full_BIT,
		.speed		= SPEED_100000,
	},
	{
		.mask		= MLXSW_REG_PTYS_ETH_SPEED_100GBASE_KR4,
		.mask_ethtool	= ETHTOOL_LINK_MODE_100000baseKR4_Full_BIT,
		.speed		= SPEED_100000,
	},
	{
		.mask		= MLXSW_REG_PTYS_ETH_SPEED_100GBASE_LR4_ER4,
		.mask_ethtool	= ETHTOOL_LINK_MODE_100000baseLR4_ER4_Full_BIT,
		.speed		= SPEED_100000,
	},
};

#define MLXSW_SP1_PORT_LINK_MODE_LEN ARRAY_SIZE(mlxsw_sp1_port_link_mode)

static void
mlxsw_sp1_from_ptys_supported_port(struct mlxsw_sp *mlxsw_sp,
				   u32 ptys_eth_proto,
				   struct ethtool_link_ksettings *cmd)
{
	if (ptys_eth_proto & (MLXSW_REG_PTYS_ETH_SPEED_10GBASE_CR |
			      MLXSW_REG_PTYS_ETH_SPEED_10GBASE_SR |
			      MLXSW_REG_PTYS_ETH_SPEED_40GBASE_CR4 |
			      MLXSW_REG_PTYS_ETH_SPEED_40GBASE_SR4 |
			      MLXSW_REG_PTYS_ETH_SPEED_100GBASE_SR4 |
			      MLXSW_REG_PTYS_ETH_SPEED_SGMII))
		ethtool_link_ksettings_add_link_mode(cmd, supported, FIBRE);

	if (ptys_eth_proto & (MLXSW_REG_PTYS_ETH_SPEED_10GBASE_KR |
			      MLXSW_REG_PTYS_ETH_SPEED_10GBASE_KX4 |
			      MLXSW_REG_PTYS_ETH_SPEED_40GBASE_KR4 |
			      MLXSW_REG_PTYS_ETH_SPEED_100GBASE_KR4 |
			      MLXSW_REG_PTYS_ETH_SPEED_1000BASE_KX))
		ethtool_link_ksettings_add_link_mode(cmd, supported, Backplane);
}

static void
mlxsw_sp1_from_ptys_link(struct mlxsw_sp *mlxsw_sp, u32 ptys_eth_proto,
			 unsigned long *mode)
{
	int i;

	for (i = 0; i < MLXSW_SP1_PORT_LINK_MODE_LEN; i++) {
		if (ptys_eth_proto & mlxsw_sp1_port_link_mode[i].mask)
			__set_bit(mlxsw_sp1_port_link_mode[i].mask_ethtool,
				  mode);
	}
}

static u32
mlxsw_sp1_from_ptys_speed(struct mlxsw_sp *mlxsw_sp, u32 ptys_eth_proto)
{
	int i;

	for (i = 0; i < MLXSW_SP1_PORT_LINK_MODE_LEN; i++) {
		if (ptys_eth_proto & mlxsw_sp1_port_link_mode[i].mask)
			return mlxsw_sp1_port_link_mode[i].speed;
	}

	return SPEED_UNKNOWN;
}

static void
mlxsw_sp1_from_ptys_link_mode(struct mlxsw_sp *mlxsw_sp, bool carrier_ok,
			      u32 ptys_eth_proto,
			      struct ethtool_link_ksettings *cmd)
{
	struct mlxsw_sp1_port_link_mode link;
	int i;

	cmd->base.speed = SPEED_UNKNOWN;
	cmd->base.duplex = DUPLEX_UNKNOWN;
	cmd->lanes = 0;

	if (!carrier_ok)
		return;

	for (i = 0; i < MLXSW_SP1_PORT_LINK_MODE_LEN; i++) {
		if (ptys_eth_proto & mlxsw_sp1_port_link_mode[i].mask) {
			link = mlxsw_sp1_port_link_mode[i];
			ethtool_params_from_link_mode(cmd,
						      link.mask_ethtool);
		}
	}
}

static int mlxsw_sp1_ptys_max_speed(struct mlxsw_sp_port *mlxsw_sp_port, u32 *p_max_speed)
{
	u32 eth_proto_cap;
	u32 max_speed = 0;
	int err;
	int i;

	err = mlxsw_sp_port_ptys_query(mlxsw_sp_port, &eth_proto_cap, NULL, NULL, NULL);
	if (err)
		return err;

	for (i = 0; i < MLXSW_SP1_PORT_LINK_MODE_LEN; i++) {
		if ((eth_proto_cap & mlxsw_sp1_port_link_mode[i].mask) &&
		    mlxsw_sp1_port_link_mode[i].speed > max_speed)
			max_speed = mlxsw_sp1_port_link_mode[i].speed;
	}

	*p_max_speed = max_speed;
	return 0;
}

static u32
mlxsw_sp1_to_ptys_advert_link(struct mlxsw_sp *mlxsw_sp,
			      const struct ethtool_link_ksettings *cmd)
{
	u32 ptys_proto = 0;
	int i;

	for (i = 0; i < MLXSW_SP1_PORT_LINK_MODE_LEN; i++) {
		if (test_bit(mlxsw_sp1_port_link_mode[i].mask_ethtool,
			     cmd->link_modes.advertising))
			ptys_proto |= mlxsw_sp1_port_link_mode[i].mask;
	}
	return ptys_proto;
}

static u32 mlxsw_sp1_to_ptys_speed_lanes(struct mlxsw_sp *mlxsw_sp, u8 width,
					 const struct ethtool_link_ksettings *cmd)
{
	u32 ptys_proto = 0;
	int i;

	if (cmd->lanes > width)
		return ptys_proto;

	for (i = 0; i < MLXSW_SP1_PORT_LINK_MODE_LEN; i++) {
		if (cmd->base.speed == mlxsw_sp1_port_link_mode[i].speed)
			ptys_proto |= mlxsw_sp1_port_link_mode[i].mask;
	}
	return ptys_proto;
}

static void
mlxsw_sp1_reg_ptys_eth_pack(struct mlxsw_sp *mlxsw_sp, char *payload,
			    u8 local_port, u32 proto_admin, bool autoneg)
{
	mlxsw_reg_ptys_eth_pack(payload, local_port, proto_admin, autoneg);
}

static void
mlxsw_sp1_reg_ptys_eth_unpack(struct mlxsw_sp *mlxsw_sp, char *payload,
			      u32 *p_eth_proto_cap, u32 *p_eth_proto_admin,
			      u32 *p_eth_proto_oper)
{
	mlxsw_reg_ptys_eth_unpack(payload, p_eth_proto_cap, p_eth_proto_admin,
				  p_eth_proto_oper);
}

static u32 mlxsw_sp1_ptys_proto_cap_masked_get(u32 eth_proto_cap)
{
	u32 ptys_proto_cap_masked = 0;
	int i;

	for (i = 0; i < MLXSW_SP1_PORT_LINK_MODE_LEN; i++) {
		if (mlxsw_sp1_port_link_mode[i].mask & eth_proto_cap)
			ptys_proto_cap_masked |=
				mlxsw_sp1_port_link_mode[i].mask;
	}

	return ptys_proto_cap_masked;
}

const struct mlxsw_sp_port_type_speed_ops mlxsw_sp1_port_type_speed_ops = {
	.from_ptys_supported_port	= mlxsw_sp1_from_ptys_supported_port,
	.from_ptys_link			= mlxsw_sp1_from_ptys_link,
	.from_ptys_speed		= mlxsw_sp1_from_ptys_speed,
	.from_ptys_link_mode		= mlxsw_sp1_from_ptys_link_mode,
	.ptys_max_speed			= mlxsw_sp1_ptys_max_speed,
	.to_ptys_advert_link		= mlxsw_sp1_to_ptys_advert_link,
	.to_ptys_speed_lanes		= mlxsw_sp1_to_ptys_speed_lanes,
	.reg_ptys_eth_pack		= mlxsw_sp1_reg_ptys_eth_pack,
	.reg_ptys_eth_unpack		= mlxsw_sp1_reg_ptys_eth_unpack,
	.ptys_proto_cap_masked_get	= mlxsw_sp1_ptys_proto_cap_masked_get,
};

static const enum ethtool_link_mode_bit_indices
mlxsw_sp2_mask_ethtool_sgmii_100m[] = {
	ETHTOOL_LINK_MODE_100baseT_Full_BIT,
};

#define MLXSW_SP2_MASK_ETHTOOL_SGMII_100M_LEN \
	ARRAY_SIZE(mlxsw_sp2_mask_ethtool_sgmii_100m)

static const enum ethtool_link_mode_bit_indices
mlxsw_sp2_mask_ethtool_1000base_x_sgmii[] = {
	ETHTOOL_LINK_MODE_1000baseT_Full_BIT,
	ETHTOOL_LINK_MODE_1000baseKX_Full_BIT,
};

#define MLXSW_SP2_MASK_ETHTOOL_1000BASE_X_SGMII_LEN \
	ARRAY_SIZE(mlxsw_sp2_mask_ethtool_1000base_x_sgmii)

static const enum ethtool_link_mode_bit_indices
mlxsw_sp2_mask_ethtool_5gbase_r[] = {
	ETHTOOL_LINK_MODE_5000baseT_Full_BIT,
};

#define MLXSW_SP2_MASK_ETHTOOL_5GBASE_R_LEN \
	ARRAY_SIZE(mlxsw_sp2_mask_ethtool_5gbase_r)

static const enum ethtool_link_mode_bit_indices
mlxsw_sp2_mask_ethtool_xfi_xaui_1_10g[] = {
	ETHTOOL_LINK_MODE_10000baseT_Full_BIT,
	ETHTOOL_LINK_MODE_10000baseKR_Full_BIT,
	ETHTOOL_LINK_MODE_10000baseR_FEC_BIT,
	ETHTOOL_LINK_MODE_10000baseCR_Full_BIT,
	ETHTOOL_LINK_MODE_10000baseSR_Full_BIT,
	ETHTOOL_LINK_MODE_10000baseLR_Full_BIT,
	ETHTOOL_LINK_MODE_10000baseER_Full_BIT,
};

#define MLXSW_SP2_MASK_ETHTOOL_XFI_XAUI_1_10G_LEN \
	ARRAY_SIZE(mlxsw_sp2_mask_ethtool_xfi_xaui_1_10g)

static const enum ethtool_link_mode_bit_indices
mlxsw_sp2_mask_ethtool_xlaui_4_xlppi_4_40g[] = {
	ETHTOOL_LINK_MODE_40000baseKR4_Full_BIT,
	ETHTOOL_LINK_MODE_40000baseCR4_Full_BIT,
	ETHTOOL_LINK_MODE_40000baseSR4_Full_BIT,
	ETHTOOL_LINK_MODE_40000baseLR4_Full_BIT,
};

#define MLXSW_SP2_MASK_ETHTOOL_XLAUI_4_XLPPI_4_40G_LEN \
	ARRAY_SIZE(mlxsw_sp2_mask_ethtool_xlaui_4_xlppi_4_40g)

static const enum ethtool_link_mode_bit_indices
mlxsw_sp2_mask_ethtool_25gaui_1_25gbase_cr_kr[] = {
	ETHTOOL_LINK_MODE_25000baseCR_Full_BIT,
	ETHTOOL_LINK_MODE_25000baseKR_Full_BIT,
	ETHTOOL_LINK_MODE_25000baseSR_Full_BIT,
};

#define MLXSW_SP2_MASK_ETHTOOL_25GAUI_1_25GBASE_CR_KR_LEN \
	ARRAY_SIZE(mlxsw_sp2_mask_ethtool_25gaui_1_25gbase_cr_kr)

static const enum ethtool_link_mode_bit_indices
mlxsw_sp2_mask_ethtool_50gaui_2_laui_2_50gbase_cr2_kr2[] = {
	ETHTOOL_LINK_MODE_50000baseCR2_Full_BIT,
	ETHTOOL_LINK_MODE_50000baseKR2_Full_BIT,
	ETHTOOL_LINK_MODE_50000baseSR2_Full_BIT,
};

#define MLXSW_SP2_MASK_ETHTOOL_50GAUI_2_LAUI_2_50GBASE_CR2_KR2_LEN \
	ARRAY_SIZE(mlxsw_sp2_mask_ethtool_50gaui_2_laui_2_50gbase_cr2_kr2)

static const enum ethtool_link_mode_bit_indices
mlxsw_sp2_mask_ethtool_50gaui_1_laui_1_50gbase_cr_kr[] = {
	ETHTOOL_LINK_MODE_50000baseKR_Full_BIT,
	ETHTOOL_LINK_MODE_50000baseSR_Full_BIT,
	ETHTOOL_LINK_MODE_50000baseCR_Full_BIT,
	ETHTOOL_LINK_MODE_50000baseLR_ER_FR_Full_BIT,
	ETHTOOL_LINK_MODE_50000baseDR_Full_BIT,
};

#define MLXSW_SP2_MASK_ETHTOOL_50GAUI_1_LAUI_1_50GBASE_CR_KR_LEN \
	ARRAY_SIZE(mlxsw_sp2_mask_ethtool_50gaui_1_laui_1_50gbase_cr_kr)

static const enum ethtool_link_mode_bit_indices
mlxsw_sp2_mask_ethtool_caui_4_100gbase_cr4_kr4[] = {
	ETHTOOL_LINK_MODE_100000baseKR4_Full_BIT,
	ETHTOOL_LINK_MODE_100000baseSR4_Full_BIT,
	ETHTOOL_LINK_MODE_100000baseCR4_Full_BIT,
	ETHTOOL_LINK_MODE_100000baseLR4_ER4_Full_BIT,
};

#define MLXSW_SP2_MASK_ETHTOOL_CAUI_4_100GBASE_CR4_KR4_LEN \
	ARRAY_SIZE(mlxsw_sp2_mask_ethtool_caui_4_100gbase_cr4_kr4)

static const enum ethtool_link_mode_bit_indices
mlxsw_sp2_mask_ethtool_100gaui_2_100gbase_cr2_kr2[] = {
	ETHTOOL_LINK_MODE_100000baseKR2_Full_BIT,
	ETHTOOL_LINK_MODE_100000baseSR2_Full_BIT,
	ETHTOOL_LINK_MODE_100000baseCR2_Full_BIT,
	ETHTOOL_LINK_MODE_100000baseLR2_ER2_FR2_Full_BIT,
	ETHTOOL_LINK_MODE_100000baseDR2_Full_BIT,
};

#define MLXSW_SP2_MASK_ETHTOOL_100GAUI_2_100GBASE_CR2_KR2_LEN \
	ARRAY_SIZE(mlxsw_sp2_mask_ethtool_100gaui_2_100gbase_cr2_kr2)

static const enum ethtool_link_mode_bit_indices
mlxsw_sp2_mask_ethtool_200gaui_4_200gbase_cr4_kr4[] = {
	ETHTOOL_LINK_MODE_200000baseKR4_Full_BIT,
	ETHTOOL_LINK_MODE_200000baseSR4_Full_BIT,
	ETHTOOL_LINK_MODE_200000baseLR4_ER4_FR4_Full_BIT,
	ETHTOOL_LINK_MODE_200000baseDR4_Full_BIT,
	ETHTOOL_LINK_MODE_200000baseCR4_Full_BIT,
};

#define MLXSW_SP2_MASK_ETHTOOL_200GAUI_4_200GBASE_CR4_KR4_LEN \
	ARRAY_SIZE(mlxsw_sp2_mask_ethtool_200gaui_4_200gbase_cr4_kr4)

static const enum ethtool_link_mode_bit_indices
mlxsw_sp2_mask_ethtool_400gaui_8[] = {
	ETHTOOL_LINK_MODE_400000baseKR8_Full_BIT,
	ETHTOOL_LINK_MODE_400000baseSR8_Full_BIT,
	ETHTOOL_LINK_MODE_400000baseLR8_ER8_FR8_Full_BIT,
	ETHTOOL_LINK_MODE_400000baseDR8_Full_BIT,
	ETHTOOL_LINK_MODE_400000baseCR8_Full_BIT,
};

#define MLXSW_SP2_MASK_ETHTOOL_400GAUI_8_LEN \
	ARRAY_SIZE(mlxsw_sp2_mask_ethtool_400gaui_8)

#define MLXSW_SP_PORT_MASK_WIDTH_1X	BIT(0)
#define MLXSW_SP_PORT_MASK_WIDTH_2X	BIT(1)
#define MLXSW_SP_PORT_MASK_WIDTH_4X	BIT(2)
#define MLXSW_SP_PORT_MASK_WIDTH_8X	BIT(3)

static u8 mlxsw_sp_port_mask_width_get(u8 width)
{
	switch (width) {
	case 1:
		return MLXSW_SP_PORT_MASK_WIDTH_1X;
	case 2:
		return MLXSW_SP_PORT_MASK_WIDTH_2X;
	case 4:
		return MLXSW_SP_PORT_MASK_WIDTH_4X;
	case 8:
		return MLXSW_SP_PORT_MASK_WIDTH_8X;
	default:
		WARN_ON_ONCE(1);
		return 0;
	}
}

struct mlxsw_sp2_port_link_mode {
	const enum ethtool_link_mode_bit_indices *mask_ethtool;
	int m_ethtool_len;
	u32 mask;
	u32 speed;
	u32 width;
	u8 mask_sup_width;
};

static const struct mlxsw_sp2_port_link_mode mlxsw_sp2_port_link_mode[] = {
	{
		.mask		= MLXSW_REG_PTYS_EXT_ETH_SPEED_SGMII_100M,
		.mask_ethtool	= mlxsw_sp2_mask_ethtool_sgmii_100m,
		.m_ethtool_len	= MLXSW_SP2_MASK_ETHTOOL_SGMII_100M_LEN,
		.mask_sup_width	= MLXSW_SP_PORT_MASK_WIDTH_1X |
				  MLXSW_SP_PORT_MASK_WIDTH_2X |
				  MLXSW_SP_PORT_MASK_WIDTH_4X |
				  MLXSW_SP_PORT_MASK_WIDTH_8X,
		.speed		= SPEED_100,
		.width		= 1,
	},
	{
		.mask		= MLXSW_REG_PTYS_EXT_ETH_SPEED_1000BASE_X_SGMII,
		.mask_ethtool	= mlxsw_sp2_mask_ethtool_1000base_x_sgmii,
		.m_ethtool_len	= MLXSW_SP2_MASK_ETHTOOL_1000BASE_X_SGMII_LEN,
		.mask_sup_width	= MLXSW_SP_PORT_MASK_WIDTH_1X |
				  MLXSW_SP_PORT_MASK_WIDTH_2X |
				  MLXSW_SP_PORT_MASK_WIDTH_4X |
				  MLXSW_SP_PORT_MASK_WIDTH_8X,
		.speed		= SPEED_1000,
		.width		= 1,
	},
	{
		.mask		= MLXSW_REG_PTYS_EXT_ETH_SPEED_5GBASE_R,
		.mask_ethtool	= mlxsw_sp2_mask_ethtool_5gbase_r,
		.m_ethtool_len	= MLXSW_SP2_MASK_ETHTOOL_5GBASE_R_LEN,
		.mask_sup_width	= MLXSW_SP_PORT_MASK_WIDTH_1X |
				  MLXSW_SP_PORT_MASK_WIDTH_2X |
				  MLXSW_SP_PORT_MASK_WIDTH_4X |
				  MLXSW_SP_PORT_MASK_WIDTH_8X,
		.speed		= SPEED_5000,
		.width		= 1,
	},
	{
		.mask		= MLXSW_REG_PTYS_EXT_ETH_SPEED_XFI_XAUI_1_10G,
		.mask_ethtool	= mlxsw_sp2_mask_ethtool_xfi_xaui_1_10g,
		.m_ethtool_len	= MLXSW_SP2_MASK_ETHTOOL_XFI_XAUI_1_10G_LEN,
		.mask_sup_width	= MLXSW_SP_PORT_MASK_WIDTH_1X |
				  MLXSW_SP_PORT_MASK_WIDTH_2X |
				  MLXSW_SP_PORT_MASK_WIDTH_4X |
				  MLXSW_SP_PORT_MASK_WIDTH_8X,
		.speed		= SPEED_10000,
		.width		= 1,
	},
	{
		.mask		= MLXSW_REG_PTYS_EXT_ETH_SPEED_XLAUI_4_XLPPI_4_40G,
		.mask_ethtool	= mlxsw_sp2_mask_ethtool_xlaui_4_xlppi_4_40g,
		.m_ethtool_len	= MLXSW_SP2_MASK_ETHTOOL_XLAUI_4_XLPPI_4_40G_LEN,
		.mask_sup_width	= MLXSW_SP_PORT_MASK_WIDTH_4X |
				  MLXSW_SP_PORT_MASK_WIDTH_8X,
		.speed		= SPEED_40000,
		.width		= 4,
	},
	{
		.mask		= MLXSW_REG_PTYS_EXT_ETH_SPEED_25GAUI_1_25GBASE_CR_KR,
		.mask_ethtool	= mlxsw_sp2_mask_ethtool_25gaui_1_25gbase_cr_kr,
		.m_ethtool_len	= MLXSW_SP2_MASK_ETHTOOL_25GAUI_1_25GBASE_CR_KR_LEN,
		.mask_sup_width	= MLXSW_SP_PORT_MASK_WIDTH_1X |
				  MLXSW_SP_PORT_MASK_WIDTH_2X |
				  MLXSW_SP_PORT_MASK_WIDTH_4X |
				  MLXSW_SP_PORT_MASK_WIDTH_8X,
		.speed		= SPEED_25000,
		.width		= 1,
	},
	{
		.mask		= MLXSW_REG_PTYS_EXT_ETH_SPEED_50GAUI_2_LAUI_2_50GBASE_CR2_KR2,
		.mask_ethtool	= mlxsw_sp2_mask_ethtool_50gaui_2_laui_2_50gbase_cr2_kr2,
		.m_ethtool_len	= MLXSW_SP2_MASK_ETHTOOL_50GAUI_2_LAUI_2_50GBASE_CR2_KR2_LEN,
		.mask_sup_width	= MLXSW_SP_PORT_MASK_WIDTH_2X |
				  MLXSW_SP_PORT_MASK_WIDTH_4X |
				  MLXSW_SP_PORT_MASK_WIDTH_8X,
		.speed		= SPEED_50000,
		.width		= 2,
	},
	{
		.mask		= MLXSW_REG_PTYS_EXT_ETH_SPEED_50GAUI_1_LAUI_1_50GBASE_CR_KR,
		.mask_ethtool	= mlxsw_sp2_mask_ethtool_50gaui_1_laui_1_50gbase_cr_kr,
		.m_ethtool_len	= MLXSW_SP2_MASK_ETHTOOL_50GAUI_1_LAUI_1_50GBASE_CR_KR_LEN,
		.mask_sup_width	= MLXSW_SP_PORT_MASK_WIDTH_1X,
		.speed		= SPEED_50000,
		.width		= 1,
	},
	{
		.mask		= MLXSW_REG_PTYS_EXT_ETH_SPEED_CAUI_4_100GBASE_CR4_KR4,
		.mask_ethtool	= mlxsw_sp2_mask_ethtool_caui_4_100gbase_cr4_kr4,
		.m_ethtool_len	= MLXSW_SP2_MASK_ETHTOOL_CAUI_4_100GBASE_CR4_KR4_LEN,
		.mask_sup_width	= MLXSW_SP_PORT_MASK_WIDTH_4X |
				  MLXSW_SP_PORT_MASK_WIDTH_8X,
		.speed		= SPEED_100000,
		.width		= 4,
	},
	{
		.mask		= MLXSW_REG_PTYS_EXT_ETH_SPEED_100GAUI_2_100GBASE_CR2_KR2,
		.mask_ethtool	= mlxsw_sp2_mask_ethtool_100gaui_2_100gbase_cr2_kr2,
		.m_ethtool_len	= MLXSW_SP2_MASK_ETHTOOL_100GAUI_2_100GBASE_CR2_KR2_LEN,
		.mask_sup_width	= MLXSW_SP_PORT_MASK_WIDTH_2X,
		.speed		= SPEED_100000,
		.width		= 2,
	},
	{
		.mask		= MLXSW_REG_PTYS_EXT_ETH_SPEED_200GAUI_4_200GBASE_CR4_KR4,
		.mask_ethtool	= mlxsw_sp2_mask_ethtool_200gaui_4_200gbase_cr4_kr4,
		.m_ethtool_len	= MLXSW_SP2_MASK_ETHTOOL_200GAUI_4_200GBASE_CR4_KR4_LEN,
		.mask_sup_width	= MLXSW_SP_PORT_MASK_WIDTH_4X |
				  MLXSW_SP_PORT_MASK_WIDTH_8X,
		.speed		= SPEED_200000,
		.width		= 4,
	},
	{
		.mask		= MLXSW_REG_PTYS_EXT_ETH_SPEED_400GAUI_8,
		.mask_ethtool	= mlxsw_sp2_mask_ethtool_400gaui_8,
		.m_ethtool_len	= MLXSW_SP2_MASK_ETHTOOL_400GAUI_8_LEN,
		.mask_sup_width	= MLXSW_SP_PORT_MASK_WIDTH_8X,
		.speed		= SPEED_400000,
		.width		= 8,
	},
};

#define MLXSW_SP2_PORT_LINK_MODE_LEN ARRAY_SIZE(mlxsw_sp2_port_link_mode)

static void
mlxsw_sp2_from_ptys_supported_port(struct mlxsw_sp *mlxsw_sp,
				   u32 ptys_eth_proto,
				   struct ethtool_link_ksettings *cmd)
{
	ethtool_link_ksettings_add_link_mode(cmd, supported, FIBRE);
	ethtool_link_ksettings_add_link_mode(cmd, supported, Backplane);
}

static void
mlxsw_sp2_set_bit_ethtool(const struct mlxsw_sp2_port_link_mode *link_mode,
			  unsigned long *mode)
{
	int i;

	for (i = 0; i < link_mode->m_ethtool_len; i++)
		__set_bit(link_mode->mask_ethtool[i], mode);
}

static void
mlxsw_sp2_from_ptys_link(struct mlxsw_sp *mlxsw_sp, u32 ptys_eth_proto,
			 unsigned long *mode)
{
	int i;

	for (i = 0; i < MLXSW_SP2_PORT_LINK_MODE_LEN; i++) {
		if (ptys_eth_proto & mlxsw_sp2_port_link_mode[i].mask)
			mlxsw_sp2_set_bit_ethtool(&mlxsw_sp2_port_link_mode[i],
						  mode);
	}
}

static u32
mlxsw_sp2_from_ptys_speed(struct mlxsw_sp *mlxsw_sp, u32 ptys_eth_proto)
{
	int i;

	for (i = 0; i < MLXSW_SP2_PORT_LINK_MODE_LEN; i++) {
		if (ptys_eth_proto & mlxsw_sp2_port_link_mode[i].mask)
			return mlxsw_sp2_port_link_mode[i].speed;
	}

	return SPEED_UNKNOWN;
}

static void
mlxsw_sp2_from_ptys_link_mode(struct mlxsw_sp *mlxsw_sp, bool carrier_ok,
			      u32 ptys_eth_proto,
			      struct ethtool_link_ksettings *cmd)
{
	struct mlxsw_sp2_port_link_mode link;
	int i;

	cmd->base.speed = SPEED_UNKNOWN;
	cmd->base.duplex = DUPLEX_UNKNOWN;
	cmd->lanes = 0;

	if (!carrier_ok)
		return;

	for (i = 0; i < MLXSW_SP2_PORT_LINK_MODE_LEN; i++) {
		if (ptys_eth_proto & mlxsw_sp2_port_link_mode[i].mask) {
			link = mlxsw_sp2_port_link_mode[i];
			ethtool_params_from_link_mode(cmd,
						      link.mask_ethtool[1]);
		}
	}
}

static int mlxsw_sp2_ptys_max_speed(struct mlxsw_sp_port *mlxsw_sp_port, u32 *p_max_speed)
{
	u32 eth_proto_cap;
	u32 max_speed = 0;
	int err;
	int i;

	err = mlxsw_sp_port_ptys_query(mlxsw_sp_port, &eth_proto_cap, NULL, NULL, NULL);
	if (err)
		return err;

	for (i = 0; i < MLXSW_SP2_PORT_LINK_MODE_LEN; i++) {
		if ((eth_proto_cap & mlxsw_sp2_port_link_mode[i].mask) &&
		    mlxsw_sp2_port_link_mode[i].speed > max_speed)
			max_speed = mlxsw_sp2_port_link_mode[i].speed;
	}

	*p_max_speed = max_speed;
	return 0;
}

static bool
mlxsw_sp2_test_bit_ethtool(const struct mlxsw_sp2_port_link_mode *link_mode,
			   const unsigned long *mode)
{
	int cnt = 0;
	int i;

	for (i = 0; i < link_mode->m_ethtool_len; i++) {
		if (test_bit(link_mode->mask_ethtool[i], mode))
			cnt++;
	}

	return cnt == link_mode->m_ethtool_len;
}

static u32
mlxsw_sp2_to_ptys_advert_link(struct mlxsw_sp *mlxsw_sp,
			      const struct ethtool_link_ksettings *cmd)
{
	u32 ptys_proto = 0;
	int i;

	for (i = 0; i < MLXSW_SP2_PORT_LINK_MODE_LEN; i++) {
		if (mlxsw_sp2_test_bit_ethtool(&mlxsw_sp2_port_link_mode[i],
					       cmd->link_modes.advertising))
			ptys_proto |= mlxsw_sp2_port_link_mode[i].mask;
	}
	return ptys_proto;
}

static u32 mlxsw_sp2_to_ptys_speed_lanes(struct mlxsw_sp *mlxsw_sp, u8 width,
					 const struct ethtool_link_ksettings *cmd)
{
	u8 mask_width = mlxsw_sp_port_mask_width_get(width);
	struct mlxsw_sp2_port_link_mode link_mode;
	u32 ptys_proto = 0;
	int i;

	if (cmd->lanes > width)
		return ptys_proto;

	for (i = 0; i < MLXSW_SP2_PORT_LINK_MODE_LEN; i++) {
		if (cmd->base.speed == mlxsw_sp2_port_link_mode[i].speed) {
			link_mode = mlxsw_sp2_port_link_mode[i];

			if (!cmd->lanes) {
				/* If number of lanes was not set by user space,
				 * choose the link mode that supports the width
				 * of the port.
				 */
				if (mask_width & link_mode.mask_sup_width)
					ptys_proto |= link_mode.mask;
			} else if (cmd->lanes == link_mode.width) {
				/* Else if the number of lanes was set, choose
				 * the link mode that its actual width equals to
				 * it.
				 */
				ptys_proto |= link_mode.mask;
			}
		}
	}
	return ptys_proto;
}

static void
mlxsw_sp2_reg_ptys_eth_pack(struct mlxsw_sp *mlxsw_sp, char *payload,
			    u8 local_port, u32 proto_admin,
			    bool autoneg)
{
	mlxsw_reg_ptys_ext_eth_pack(payload, local_port, proto_admin, autoneg);
}

static void
mlxsw_sp2_reg_ptys_eth_unpack(struct mlxsw_sp *mlxsw_sp, char *payload,
			      u32 *p_eth_proto_cap, u32 *p_eth_proto_admin,
			      u32 *p_eth_proto_oper)
{
	mlxsw_reg_ptys_ext_eth_unpack(payload, p_eth_proto_cap,
				      p_eth_proto_admin, p_eth_proto_oper);
}

static u32 mlxsw_sp2_ptys_proto_cap_masked_get(u32 eth_proto_cap)
{
	u32 ptys_proto_cap_masked = 0;
	int i;

	for (i = 0; i < MLXSW_SP2_PORT_LINK_MODE_LEN; i++) {
		if (mlxsw_sp2_port_link_mode[i].mask & eth_proto_cap)
			ptys_proto_cap_masked |=
				mlxsw_sp2_port_link_mode[i].mask;
	}

	return ptys_proto_cap_masked;
}

const struct mlxsw_sp_port_type_speed_ops mlxsw_sp2_port_type_speed_ops = {
	.from_ptys_supported_port	= mlxsw_sp2_from_ptys_supported_port,
	.from_ptys_link			= mlxsw_sp2_from_ptys_link,
	.from_ptys_speed		= mlxsw_sp2_from_ptys_speed,
	.from_ptys_link_mode		= mlxsw_sp2_from_ptys_link_mode,
	.ptys_max_speed			= mlxsw_sp2_ptys_max_speed,
	.to_ptys_advert_link		= mlxsw_sp2_to_ptys_advert_link,
	.to_ptys_speed_lanes		= mlxsw_sp2_to_ptys_speed_lanes,
	.reg_ptys_eth_pack		= mlxsw_sp2_reg_ptys_eth_pack,
	.reg_ptys_eth_unpack		= mlxsw_sp2_reg_ptys_eth_unpack,
	.ptys_proto_cap_masked_get	= mlxsw_sp2_ptys_proto_cap_masked_get,
};<|MERGE_RESOLUTION|>--- conflicted
+++ resolved
@@ -1213,8 +1213,6 @@
 	return mlxsw_env_reset_module(dev, mlxsw_sp->core, module, flags);
 }
 
-<<<<<<< HEAD
-=======
 static int
 mlxsw_sp_get_module_power_mode(struct net_device *dev,
 			       struct ethtool_module_power_mode_params *params,
@@ -1241,7 +1239,6 @@
 					       params->policy, extack);
 }
 
->>>>>>> faeb8e7a
 const struct ethtool_ops mlxsw_sp_port_ethtool_ops = {
 	.cap_link_lanes_supported	= true,
 	.get_drvinfo			= mlxsw_sp_port_get_drvinfo,
@@ -1264,11 +1261,8 @@
 	.get_eth_ctrl_stats		= mlxsw_sp_get_eth_ctrl_stats,
 	.get_rmon_stats			= mlxsw_sp_get_rmon_stats,
 	.reset				= mlxsw_sp_reset,
-<<<<<<< HEAD
-=======
 	.get_module_power_mode		= mlxsw_sp_get_module_power_mode,
 	.set_module_power_mode		= mlxsw_sp_set_module_power_mode,
->>>>>>> faeb8e7a
 };
 
 struct mlxsw_sp1_port_link_mode {
