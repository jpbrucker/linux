--- conflicted
+++ resolved
@@ -143,18 +143,12 @@
 	  This enables the reset controller driver for Nuvoton NPCM
 	  BMC SoCs.
 
-<<<<<<< HEAD
-=======
 config RESET_NUVOTON_MA35D1
 	bool "Nuvton MA35D1 Reset Driver"
 	default ARCH_MA35 || COMPILE_TEST
 	help
 	  This enables the reset controller driver for Nuvoton MA35D1 SoC.
 
-config RESET_OXNAS
-	bool
-
->>>>>>> 207656f7
 config RESET_PISTACHIO
 	bool "Pistachio Reset Driver"
 	depends on MIPS || COMPILE_TEST
