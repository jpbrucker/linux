--- conflicted
+++ resolved
@@ -200,14 +200,9 @@
 	return ret_val;
 }
 
-<<<<<<< HEAD
-int cxl_map_component_regs(struct device *dev, struct cxl_component_regs *regs,
-			   const struct cxl_register_map *map, unsigned long map_mask)
-=======
-int cxl_map_component_regs(struct cxl_register_map *map,
+int cxl_map_component_regs(const struct cxl_register_map *map,
 			   struct cxl_component_regs *regs,
 			   unsigned long map_mask)
->>>>>>> 5d2ffbe4
 {
 	struct device *dev = map->dev;
 	struct mapinfo {
@@ -239,14 +234,8 @@
 }
 EXPORT_SYMBOL_NS_GPL(cxl_map_component_regs, CXL);
 
-<<<<<<< HEAD
-int cxl_map_device_regs(struct device *dev,
-			struct cxl_device_regs *regs,
-			const struct cxl_register_map *map)
-=======
-int cxl_map_device_regs(struct cxl_register_map *map,
+int cxl_map_device_regs(const struct cxl_register_map *map,
 			struct cxl_device_regs *regs)
->>>>>>> 5d2ffbe4
 {
 	struct device *dev = map->dev;
 	resource_size_t phys_addr = map->resource;
@@ -374,7 +363,6 @@
 }
 EXPORT_SYMBOL_NS_GPL(cxl_find_regblock, CXL);
 
-<<<<<<< HEAD
 /**
  * cxl_count_regblock() - Count instances of a given regblock type.
  * @pdev: The CXL PCI device to enumerate.
@@ -413,10 +401,6 @@
 }
 EXPORT_SYMBOL_NS_GPL(cxl_map_pmu_regs, CXL);
 
-resource_size_t cxl_rcrb_to_component(struct device *dev,
-				      resource_size_t rcrb,
-				      enum cxl_rcrb which)
-=======
 static int cxl_map_regblock(struct cxl_register_map *map)
 {
 	struct device *dev = map->dev;
@@ -488,7 +472,6 @@
 
 resource_size_t __rcrb_to_component(struct device *dev, struct cxl_rcrb_info *ri,
 				    enum cxl_rcrb which)
->>>>>>> 5d2ffbe4
 {
 	resource_size_t component_reg_phys;
 	resource_size_t rcrb = ri->base;
