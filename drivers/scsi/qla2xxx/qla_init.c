--- conflicted
+++ resolved
@@ -1815,7 +1815,6 @@
 				fcport->scan_needed = 1;
 				fcport->rscn_gen++;
 			}
-<<<<<<< HEAD
 		}
 		break;
 	case RSCN_AREA_ADDR:
@@ -1840,32 +1839,6 @@
 			}
 		}
 		break;
-=======
-		}
-		break;
-	case RSCN_AREA_ADDR:
-		list_for_each_entry(fcport, &vha->vp_fcports, list) {
-			if (fcport->flags & FCF_FCP2_DEVICE)
-				continue;
-
-			if ((ea->id.b24 & 0xffff00) == (fcport->d_id.b24 & 0xffff00)) {
-				fcport->scan_needed = 1;
-				fcport->rscn_gen++;
-			}
-		}
-		break;
-	case RSCN_DOM_ADDR:
-		list_for_each_entry(fcport, &vha->vp_fcports, list) {
-			if (fcport->flags & FCF_FCP2_DEVICE)
-				continue;
-
-			if ((ea->id.b24 & 0xff0000) == (fcport->d_id.b24 & 0xff0000)) {
-				fcport->scan_needed = 1;
-				fcport->rscn_gen++;
-			}
-		}
-		break;
->>>>>>> 754e0b0e
 	case RSCN_FAB_ADDR:
 	default:
 		list_for_each_entry(fcport, &vha->vp_fcports, list) {
