--- conflicted
+++ resolved
@@ -1146,13 +1146,9 @@
 	struct amdgpu_ttm_tt *gtt = (void *)ttm;
 	struct amdgpu_device *adev;
 
-<<<<<<< HEAD
+	amdgpu_ttm_backend_unbind(bdev, ttm);
+
 	if (gtt->userptr) {
-=======
-	amdgpu_ttm_backend_unbind(bdev, ttm);
-
-	if (gtt && gtt->userptr) {
->>>>>>> 08994edb
 		amdgpu_ttm_tt_set_user_pages(ttm, NULL);
 		kfree(ttm->sg);
 		ttm->sg = NULL;
