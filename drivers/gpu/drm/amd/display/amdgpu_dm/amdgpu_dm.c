/*
 * Copyright 2015 Advanced Micro Devices, Inc.
 *
 * Permission is hereby granted, free of charge, to any person obtaining a
 * copy of this software and associated documentation files (the "Software"),
 * to deal in the Software without restriction, including without limitation
 * the rights to use, copy, modify, merge, publish, distribute, sublicense,
 * and/or sell copies of the Software, and to permit persons to whom the
 * Software is furnished to do so, subject to the following conditions:
 *
 * The above copyright notice and this permission notice shall be included in
 * all copies or substantial portions of the Software.
 *
 * THE SOFTWARE IS PROVIDED "AS IS", WITHOUT WARRANTY OF ANY KIND, EXPRESS OR
 * IMPLIED, INCLUDING BUT NOT LIMITED TO THE WARRANTIES OF MERCHANTABILITY,
 * FITNESS FOR A PARTICULAR PURPOSE AND NONINFRINGEMENT.  IN NO EVENT SHALL
 * THE COPYRIGHT HOLDER(S) OR AUTHOR(S) BE LIABLE FOR ANY CLAIM, DAMAGES OR
 * OTHER LIABILITY, WHETHER IN AN ACTION OF CONTRACT, TORT OR OTHERWISE,
 * ARISING FROM, OUT OF OR IN CONNECTION WITH THE SOFTWARE OR THE USE OR
 * OTHER DEALINGS IN THE SOFTWARE.
 *
 * Authors: AMD
 *
 */

/* The caprices of the preprocessor require that this be declared right here */
#define CREATE_TRACE_POINTS

#include "dm_services_types.h"
#include "dc.h"
#include "dc_link_dp.h"
#include "link_enc_cfg.h"
#include "dc/inc/core_types.h"
#include "dal_asic_id.h"
#include "dmub/dmub_srv.h"
#include "dc/inc/hw/dmcu.h"
#include "dc/inc/hw/abm.h"
#include "dc/dc_dmub_srv.h"
#include "dc/dc_edid_parser.h"
#include "dc/dc_stat.h"
#include "amdgpu_dm_trace.h"

#include "vid.h"
#include "amdgpu.h"
#include "amdgpu_display.h"
#include "amdgpu_ucode.h"
#include "atom.h"
#include "amdgpu_dm.h"
#include "amdgpu_dm_plane.h"
#include "amdgpu_dm_crtc.h"
#ifdef CONFIG_DRM_AMD_DC_HDCP
#include "amdgpu_dm_hdcp.h"
#include <drm/display/drm_hdcp_helper.h>
#endif
#include "amdgpu_pm.h"
#include "amdgpu_atombios.h"

#include "amd_shared.h"
#include "amdgpu_dm_irq.h"
#include "dm_helpers.h"
#include "amdgpu_dm_mst_types.h"
#if defined(CONFIG_DEBUG_FS)
#include "amdgpu_dm_debugfs.h"
#endif
#include "amdgpu_dm_psr.h"

#include "ivsrcid/ivsrcid_vislands30.h"

#include "i2caux_interface.h"
#include <linux/module.h>
#include <linux/moduleparam.h>
#include <linux/types.h>
#include <linux/pm_runtime.h>
#include <linux/pci.h>
#include <linux/firmware.h>
#include <linux/component.h>
#include <linux/dmi.h>

#include <drm/display/drm_dp_mst_helper.h>
#include <drm/display/drm_hdmi_helper.h>
#include <drm/drm_atomic.h>
#include <drm/drm_atomic_uapi.h>
#include <drm/drm_atomic_helper.h>
#include <drm/drm_blend.h>
#include <drm/drm_fb_helper.h>
#include <drm/drm_fourcc.h>
#include <drm/drm_edid.h>
#include <drm/drm_vblank.h>
#include <drm/drm_audio_component.h>
#include <drm/drm_gem_atomic_helper.h>
<<<<<<< HEAD
=======
#include <drm/drm_plane_helper.h>

#include <acpi/video.h>
>>>>>>> 7365df19

#include "ivsrcid/dcn/irqsrcs_dcn_1_0.h"

#include "dcn/dcn_1_0_offset.h"
#include "dcn/dcn_1_0_sh_mask.h"
#include "soc15_hw_ip.h"
#include "soc15_common.h"
#include "vega10_ip_offset.h"

<<<<<<< HEAD
#include "soc15_common.h"

=======
>>>>>>> 7365df19
#include "gc/gc_11_0_0_offset.h"
#include "gc/gc_11_0_0_sh_mask.h"

#include "modules/inc/mod_freesync.h"
#include "modules/power/power_helpers.h"
#include "modules/inc/mod_info_packet.h"

#define FIRMWARE_RENOIR_DMUB "amdgpu/renoir_dmcub.bin"
MODULE_FIRMWARE(FIRMWARE_RENOIR_DMUB);
#define FIRMWARE_SIENNA_CICHLID_DMUB "amdgpu/sienna_cichlid_dmcub.bin"
MODULE_FIRMWARE(FIRMWARE_SIENNA_CICHLID_DMUB);
#define FIRMWARE_NAVY_FLOUNDER_DMUB "amdgpu/navy_flounder_dmcub.bin"
MODULE_FIRMWARE(FIRMWARE_NAVY_FLOUNDER_DMUB);
#define FIRMWARE_GREEN_SARDINE_DMUB "amdgpu/green_sardine_dmcub.bin"
MODULE_FIRMWARE(FIRMWARE_GREEN_SARDINE_DMUB);
#define FIRMWARE_VANGOGH_DMUB "amdgpu/vangogh_dmcub.bin"
MODULE_FIRMWARE(FIRMWARE_VANGOGH_DMUB);
#define FIRMWARE_DIMGREY_CAVEFISH_DMUB "amdgpu/dimgrey_cavefish_dmcub.bin"
MODULE_FIRMWARE(FIRMWARE_DIMGREY_CAVEFISH_DMUB);
#define FIRMWARE_BEIGE_GOBY_DMUB "amdgpu/beige_goby_dmcub.bin"
MODULE_FIRMWARE(FIRMWARE_BEIGE_GOBY_DMUB);
#define FIRMWARE_YELLOW_CARP_DMUB "amdgpu/yellow_carp_dmcub.bin"
MODULE_FIRMWARE(FIRMWARE_YELLOW_CARP_DMUB);
#define FIRMWARE_DCN_314_DMUB "amdgpu/dcn_3_1_4_dmcub.bin"
MODULE_FIRMWARE(FIRMWARE_DCN_314_DMUB);
#define FIRMWARE_DCN_315_DMUB "amdgpu/dcn_3_1_5_dmcub.bin"
MODULE_FIRMWARE(FIRMWARE_DCN_315_DMUB);
#define FIRMWARE_DCN316_DMUB "amdgpu/dcn_3_1_6_dmcub.bin"
MODULE_FIRMWARE(FIRMWARE_DCN316_DMUB);

#define FIRMWARE_DCN_V3_2_0_DMCUB "amdgpu/dcn_3_2_0_dmcub.bin"
MODULE_FIRMWARE(FIRMWARE_DCN_V3_2_0_DMCUB);
#define FIRMWARE_DCN_V3_2_1_DMCUB "amdgpu/dcn_3_2_1_dmcub.bin"
MODULE_FIRMWARE(FIRMWARE_DCN_V3_2_1_DMCUB);

#define FIRMWARE_RAVEN_DMCU		"amdgpu/raven_dmcu.bin"
MODULE_FIRMWARE(FIRMWARE_RAVEN_DMCU);

#define FIRMWARE_NAVI12_DMCU            "amdgpu/navi12_dmcu.bin"
MODULE_FIRMWARE(FIRMWARE_NAVI12_DMCU);

/* Number of bytes in PSP header for firmware. */
#define PSP_HEADER_BYTES 0x100

/* Number of bytes in PSP footer for firmware. */
#define PSP_FOOTER_BYTES 0x100

/**
 * DOC: overview
 *
 * The AMDgpu display manager, **amdgpu_dm** (or even simpler,
 * **dm**) sits between DRM and DC. It acts as a liaison, converting DRM
 * requests into DC requests, and DC responses into DRM responses.
 *
 * The root control structure is &struct amdgpu_display_manager.
 */

/* basic init/fini API */
static int amdgpu_dm_init(struct amdgpu_device *adev);
static void amdgpu_dm_fini(struct amdgpu_device *adev);
static bool is_freesync_video_mode(const struct drm_display_mode *mode, struct amdgpu_dm_connector *aconnector);

static enum drm_mode_subconnector get_subconnector_type(struct dc_link *link)
{
	switch (link->dpcd_caps.dongle_type) {
	case DISPLAY_DONGLE_NONE:
		return DRM_MODE_SUBCONNECTOR_Native;
	case DISPLAY_DONGLE_DP_VGA_CONVERTER:
		return DRM_MODE_SUBCONNECTOR_VGA;
	case DISPLAY_DONGLE_DP_DVI_CONVERTER:
	case DISPLAY_DONGLE_DP_DVI_DONGLE:
		return DRM_MODE_SUBCONNECTOR_DVID;
	case DISPLAY_DONGLE_DP_HDMI_CONVERTER:
	case DISPLAY_DONGLE_DP_HDMI_DONGLE:
		return DRM_MODE_SUBCONNECTOR_HDMIA;
	case DISPLAY_DONGLE_DP_HDMI_MISMATCHED_DONGLE:
	default:
		return DRM_MODE_SUBCONNECTOR_Unknown;
	}
}

static void update_subconnector_property(struct amdgpu_dm_connector *aconnector)
{
	struct dc_link *link = aconnector->dc_link;
	struct drm_connector *connector = &aconnector->base;
	enum drm_mode_subconnector subconnector = DRM_MODE_SUBCONNECTOR_Unknown;

	if (connector->connector_type != DRM_MODE_CONNECTOR_DisplayPort)
		return;

	if (aconnector->dc_sink)
		subconnector = get_subconnector_type(link);

	drm_object_property_set_value(&connector->base,
			connector->dev->mode_config.dp_subconnector_property,
			subconnector);
}

/*
 * initializes drm_device display related structures, based on the information
 * provided by DAL. The drm strcutures are: drm_crtc, drm_connector,
 * drm_encoder, drm_mode_config
 *
 * Returns 0 on success
 */
static int amdgpu_dm_initialize_drm_device(struct amdgpu_device *adev);
/* removes and deallocates the drm structures, created by the above function */
static void amdgpu_dm_destroy_drm_device(struct amdgpu_display_manager *dm);

static int amdgpu_dm_connector_init(struct amdgpu_display_manager *dm,
				    struct amdgpu_dm_connector *amdgpu_dm_connector,
				    uint32_t link_index,
				    struct amdgpu_encoder *amdgpu_encoder);
static int amdgpu_dm_encoder_init(struct drm_device *dev,
				  struct amdgpu_encoder *aencoder,
				  uint32_t link_index);

static int amdgpu_dm_connector_get_modes(struct drm_connector *connector);

static void amdgpu_dm_atomic_commit_tail(struct drm_atomic_state *state);

static int amdgpu_dm_atomic_check(struct drm_device *dev,
				  struct drm_atomic_state *state);

static void handle_hpd_irq_helper(struct amdgpu_dm_connector *aconnector);
static void handle_hpd_rx_irq(void *param);

static bool
is_timing_unchanged_for_freesync(struct drm_crtc_state *old_crtc_state,
				 struct drm_crtc_state *new_crtc_state);
/*
 * dm_vblank_get_counter
 *
 * @brief
 * Get counter for number of vertical blanks
 *
 * @param
 * struct amdgpu_device *adev - [in] desired amdgpu device
 * int disp_idx - [in] which CRTC to get the counter from
 *
 * @return
 * Counter for vertical blanks
 */
static u32 dm_vblank_get_counter(struct amdgpu_device *adev, int crtc)
{
	if (crtc >= adev->mode_info.num_crtc)
		return 0;
	else {
		struct amdgpu_crtc *acrtc = adev->mode_info.crtcs[crtc];

		if (acrtc->dm_irq_params.stream == NULL) {
			DRM_ERROR("dc_stream_state is NULL for crtc '%d'!\n",
				  crtc);
			return 0;
		}

		return dc_stream_get_vblank_counter(acrtc->dm_irq_params.stream);
	}
}

static int dm_crtc_get_scanoutpos(struct amdgpu_device *adev, int crtc,
				  u32 *vbl, u32 *position)
{
	uint32_t v_blank_start, v_blank_end, h_position, v_position;

	if ((crtc < 0) || (crtc >= adev->mode_info.num_crtc))
		return -EINVAL;
	else {
		struct amdgpu_crtc *acrtc = adev->mode_info.crtcs[crtc];

		if (acrtc->dm_irq_params.stream ==  NULL) {
			DRM_ERROR("dc_stream_state is NULL for crtc '%d'!\n",
				  crtc);
			return 0;
		}

		/*
		 * TODO rework base driver to use values directly.
		 * for now parse it back into reg-format
		 */
		dc_stream_get_scanoutpos(acrtc->dm_irq_params.stream,
					 &v_blank_start,
					 &v_blank_end,
					 &h_position,
					 &v_position);

		*position = v_position | (h_position << 16);
		*vbl = v_blank_start | (v_blank_end << 16);
	}

	return 0;
}

static bool dm_is_idle(void *handle)
{
	/* XXX todo */
	return true;
}

static int dm_wait_for_idle(void *handle)
{
	/* XXX todo */
	return 0;
}

static bool dm_check_soft_reset(void *handle)
{
	return false;
}

static int dm_soft_reset(void *handle)
{
	/* XXX todo */
	return 0;
}

static struct amdgpu_crtc *
get_crtc_by_otg_inst(struct amdgpu_device *adev,
		     int otg_inst)
{
	struct drm_device *dev = adev_to_drm(adev);
	struct drm_crtc *crtc;
	struct amdgpu_crtc *amdgpu_crtc;

	if (WARN_ON(otg_inst == -1))
		return adev->mode_info.crtcs[0];

	list_for_each_entry(crtc, &dev->mode_config.crtc_list, head) {
		amdgpu_crtc = to_amdgpu_crtc(crtc);

		if (amdgpu_crtc->otg_inst == otg_inst)
			return amdgpu_crtc;
	}

	return NULL;
}

static inline bool is_dc_timing_adjust_needed(struct dm_crtc_state *old_state,
					      struct dm_crtc_state *new_state)
{
	if (new_state->freesync_config.state ==  VRR_STATE_ACTIVE_FIXED)
		return true;
	else if (amdgpu_dm_vrr_active(old_state) != amdgpu_dm_vrr_active(new_state))
		return true;
	else
		return false;
}

/**
 * dm_pflip_high_irq() - Handle pageflip interrupt
 * @interrupt_params: ignored
 *
 * Handles the pageflip interrupt by notifying all interested parties
 * that the pageflip has been completed.
 */
static void dm_pflip_high_irq(void *interrupt_params)
{
	struct amdgpu_crtc *amdgpu_crtc;
	struct common_irq_params *irq_params = interrupt_params;
	struct amdgpu_device *adev = irq_params->adev;
	unsigned long flags;
	struct drm_pending_vblank_event *e;
	uint32_t vpos, hpos, v_blank_start, v_blank_end;
	bool vrr_active;

	amdgpu_crtc = get_crtc_by_otg_inst(adev, irq_params->irq_src - IRQ_TYPE_PFLIP);

	/* IRQ could occur when in initial stage */
	/* TODO work and BO cleanup */
	if (amdgpu_crtc == NULL) {
		DC_LOG_PFLIP("CRTC is null, returning.\n");
		return;
	}

	spin_lock_irqsave(&adev_to_drm(adev)->event_lock, flags);

	if (amdgpu_crtc->pflip_status != AMDGPU_FLIP_SUBMITTED){
		DC_LOG_PFLIP("amdgpu_crtc->pflip_status = %d !=AMDGPU_FLIP_SUBMITTED(%d) on crtc:%d[%p] \n",
						 amdgpu_crtc->pflip_status,
						 AMDGPU_FLIP_SUBMITTED,
						 amdgpu_crtc->crtc_id,
						 amdgpu_crtc);
		spin_unlock_irqrestore(&adev_to_drm(adev)->event_lock, flags);
		return;
	}

	/* page flip completed. */
	e = amdgpu_crtc->event;
	amdgpu_crtc->event = NULL;

	WARN_ON(!e);

	vrr_active = amdgpu_dm_vrr_active_irq(amdgpu_crtc);

	/* Fixed refresh rate, or VRR scanout position outside front-porch? */
	if (!vrr_active ||
	    !dc_stream_get_scanoutpos(amdgpu_crtc->dm_irq_params.stream, &v_blank_start,
				      &v_blank_end, &hpos, &vpos) ||
	    (vpos < v_blank_start)) {
		/* Update to correct count and vblank timestamp if racing with
		 * vblank irq. This also updates to the correct vblank timestamp
		 * even in VRR mode, as scanout is past the front-porch atm.
		 */
		drm_crtc_accurate_vblank_count(&amdgpu_crtc->base);

		/* Wake up userspace by sending the pageflip event with proper
		 * count and timestamp of vblank of flip completion.
		 */
		if (e) {
			drm_crtc_send_vblank_event(&amdgpu_crtc->base, e);

			/* Event sent, so done with vblank for this flip */
			drm_crtc_vblank_put(&amdgpu_crtc->base);
		}
	} else if (e) {
		/* VRR active and inside front-porch: vblank count and
		 * timestamp for pageflip event will only be up to date after
		 * drm_crtc_handle_vblank() has been executed from late vblank
		 * irq handler after start of back-porch (vline 0). We queue the
		 * pageflip event for send-out by drm_crtc_handle_vblank() with
		 * updated timestamp and count, once it runs after us.
		 *
		 * We need to open-code this instead of using the helper
		 * drm_crtc_arm_vblank_event(), as that helper would
		 * call drm_crtc_accurate_vblank_count(), which we must
		 * not call in VRR mode while we are in front-porch!
		 */

		/* sequence will be replaced by real count during send-out. */
		e->sequence = drm_crtc_vblank_count(&amdgpu_crtc->base);
		e->pipe = amdgpu_crtc->crtc_id;

		list_add_tail(&e->base.link, &adev_to_drm(adev)->vblank_event_list);
		e = NULL;
	}

	/* Keep track of vblank of this flip for flip throttling. We use the
	 * cooked hw counter, as that one incremented at start of this vblank
	 * of pageflip completion, so last_flip_vblank is the forbidden count
	 * for queueing new pageflips if vsync + VRR is enabled.
	 */
	amdgpu_crtc->dm_irq_params.last_flip_vblank =
		amdgpu_get_vblank_counter_kms(&amdgpu_crtc->base);

	amdgpu_crtc->pflip_status = AMDGPU_FLIP_NONE;
	spin_unlock_irqrestore(&adev_to_drm(adev)->event_lock, flags);

	DC_LOG_PFLIP("crtc:%d[%p], pflip_stat:AMDGPU_FLIP_NONE, vrr[%d]-fp %d\n",
		     amdgpu_crtc->crtc_id, amdgpu_crtc,
		     vrr_active, (int) !e);
}

static void dm_vupdate_high_irq(void *interrupt_params)
{
	struct common_irq_params *irq_params = interrupt_params;
	struct amdgpu_device *adev = irq_params->adev;
	struct amdgpu_crtc *acrtc;
	struct drm_device *drm_dev;
	struct drm_vblank_crtc *vblank;
	ktime_t frame_duration_ns, previous_timestamp;
	unsigned long flags;
	int vrr_active;

	acrtc = get_crtc_by_otg_inst(adev, irq_params->irq_src - IRQ_TYPE_VUPDATE);

	if (acrtc) {
		vrr_active = amdgpu_dm_vrr_active_irq(acrtc);
		drm_dev = acrtc->base.dev;
		vblank = &drm_dev->vblank[acrtc->base.index];
		previous_timestamp = atomic64_read(&irq_params->previous_timestamp);
		frame_duration_ns = vblank->time - previous_timestamp;

		if (frame_duration_ns > 0) {
			trace_amdgpu_refresh_rate_track(acrtc->base.index,
						frame_duration_ns,
						ktime_divns(NSEC_PER_SEC, frame_duration_ns));
			atomic64_set(&irq_params->previous_timestamp, vblank->time);
		}

		DC_LOG_VBLANK("crtc:%d, vupdate-vrr:%d\n",
			      acrtc->crtc_id,
			      vrr_active);

		/* Core vblank handling is done here after end of front-porch in
		 * vrr mode, as vblank timestamping will give valid results
		 * while now done after front-porch. This will also deliver
		 * page-flip completion events that have been queued to us
		 * if a pageflip happened inside front-porch.
		 */
		if (vrr_active) {
			dm_crtc_handle_vblank(acrtc);

			/* BTR processing for pre-DCE12 ASICs */
			if (acrtc->dm_irq_params.stream &&
			    adev->family < AMDGPU_FAMILY_AI) {
				spin_lock_irqsave(&adev_to_drm(adev)->event_lock, flags);
				mod_freesync_handle_v_update(
				    adev->dm.freesync_module,
				    acrtc->dm_irq_params.stream,
				    &acrtc->dm_irq_params.vrr_params);

				dc_stream_adjust_vmin_vmax(
				    adev->dm.dc,
				    acrtc->dm_irq_params.stream,
				    &acrtc->dm_irq_params.vrr_params.adjust);
				spin_unlock_irqrestore(&adev_to_drm(adev)->event_lock, flags);
			}
		}
	}
}

/**
 * dm_crtc_high_irq() - Handles CRTC interrupt
 * @interrupt_params: used for determining the CRTC instance
 *
 * Handles the CRTC/VSYNC interrupt by notfying DRM's VBLANK
 * event handler.
 */
static void dm_crtc_high_irq(void *interrupt_params)
{
	struct common_irq_params *irq_params = interrupt_params;
	struct amdgpu_device *adev = irq_params->adev;
	struct amdgpu_crtc *acrtc;
	unsigned long flags;
	int vrr_active;

	acrtc = get_crtc_by_otg_inst(adev, irq_params->irq_src - IRQ_TYPE_VBLANK);
	if (!acrtc)
		return;

	vrr_active = amdgpu_dm_vrr_active_irq(acrtc);

	DC_LOG_VBLANK("crtc:%d, vupdate-vrr:%d, planes:%d\n", acrtc->crtc_id,
		      vrr_active, acrtc->dm_irq_params.active_planes);

	/**
	 * Core vblank handling at start of front-porch is only possible
	 * in non-vrr mode, as only there vblank timestamping will give
	 * valid results while done in front-porch. Otherwise defer it
	 * to dm_vupdate_high_irq after end of front-porch.
	 */
	if (!vrr_active)
		dm_crtc_handle_vblank(acrtc);

	/**
	 * Following stuff must happen at start of vblank, for crc
	 * computation and below-the-range btr support in vrr mode.
	 */
	amdgpu_dm_crtc_handle_crc_irq(&acrtc->base);

	/* BTR updates need to happen before VUPDATE on Vega and above. */
	if (adev->family < AMDGPU_FAMILY_AI)
		return;

	spin_lock_irqsave(&adev_to_drm(adev)->event_lock, flags);

	if (acrtc->dm_irq_params.stream &&
	    acrtc->dm_irq_params.vrr_params.supported &&
	    acrtc->dm_irq_params.freesync_config.state ==
		    VRR_STATE_ACTIVE_VARIABLE) {
		mod_freesync_handle_v_update(adev->dm.freesync_module,
					     acrtc->dm_irq_params.stream,
					     &acrtc->dm_irq_params.vrr_params);

		dc_stream_adjust_vmin_vmax(adev->dm.dc, acrtc->dm_irq_params.stream,
					   &acrtc->dm_irq_params.vrr_params.adjust);
	}

	/*
	 * If there aren't any active_planes then DCH HUBP may be clock-gated.
	 * In that case, pageflip completion interrupts won't fire and pageflip
	 * completion events won't get delivered. Prevent this by sending
	 * pending pageflip events from here if a flip is still pending.
	 *
	 * If any planes are enabled, use dm_pflip_high_irq() instead, to
	 * avoid race conditions between flip programming and completion,
	 * which could cause too early flip completion events.
	 */
	if (adev->family >= AMDGPU_FAMILY_RV &&
	    acrtc->pflip_status == AMDGPU_FLIP_SUBMITTED &&
	    acrtc->dm_irq_params.active_planes == 0) {
		if (acrtc->event) {
			drm_crtc_send_vblank_event(&acrtc->base, acrtc->event);
			acrtc->event = NULL;
			drm_crtc_vblank_put(&acrtc->base);
		}
		acrtc->pflip_status = AMDGPU_FLIP_NONE;
	}

	spin_unlock_irqrestore(&adev_to_drm(adev)->event_lock, flags);
}

#if defined(CONFIG_DRM_AMD_SECURE_DISPLAY)
/**
 * dm_dcn_vertical_interrupt0_high_irq() - Handles OTG Vertical interrupt0 for
 * DCN generation ASICs
 * @interrupt_params: interrupt parameters
 *
 * Used to set crc window/read out crc value at vertical line 0 position
 */
static void dm_dcn_vertical_interrupt0_high_irq(void *interrupt_params)
{
	struct common_irq_params *irq_params = interrupt_params;
	struct amdgpu_device *adev = irq_params->adev;
	struct amdgpu_crtc *acrtc;

	acrtc = get_crtc_by_otg_inst(adev, irq_params->irq_src - IRQ_TYPE_VLINE0);

	if (!acrtc)
		return;

	amdgpu_dm_crtc_handle_crc_window_irq(&acrtc->base);
}
#endif /* CONFIG_DRM_AMD_SECURE_DISPLAY */

/**
 * dmub_aux_setconfig_callback - Callback for AUX or SET_CONFIG command.
 * @adev: amdgpu_device pointer
 * @notify: dmub notification structure
 *
 * Dmub AUX or SET_CONFIG command completion processing callback
 * Copies dmub notification to DM which is to be read by AUX command.
 * issuing thread and also signals the event to wake up the thread.
 */
static void dmub_aux_setconfig_callback(struct amdgpu_device *adev,
					struct dmub_notification *notify)
{
	if (adev->dm.dmub_notify)
		memcpy(adev->dm.dmub_notify, notify, sizeof(struct dmub_notification));
	if (notify->type == DMUB_NOTIFICATION_AUX_REPLY)
		complete(&adev->dm.dmub_aux_transfer_done);
}

/**
 * dmub_hpd_callback - DMUB HPD interrupt processing callback.
 * @adev: amdgpu_device pointer
 * @notify: dmub notification structure
 *
 * Dmub Hpd interrupt processing callback. Gets displayindex through the
 * ink index and calls helper to do the processing.
 */
static void dmub_hpd_callback(struct amdgpu_device *adev,
			      struct dmub_notification *notify)
{
	struct amdgpu_dm_connector *aconnector;
	struct amdgpu_dm_connector *hpd_aconnector = NULL;
	struct drm_connector *connector;
	struct drm_connector_list_iter iter;
	struct dc_link *link;
	uint8_t link_index = 0;
	struct drm_device *dev;

	if (adev == NULL)
		return;

	if (notify == NULL) {
		DRM_ERROR("DMUB HPD callback notification was NULL");
		return;
	}

	if (notify->link_index > adev->dm.dc->link_count) {
		DRM_ERROR("DMUB HPD index (%u)is abnormal", notify->link_index);
		return;
	}

	link_index = notify->link_index;
	link = adev->dm.dc->links[link_index];
	dev = adev->dm.ddev;

	drm_connector_list_iter_begin(dev, &iter);
	drm_for_each_connector_iter(connector, &iter) {
		aconnector = to_amdgpu_dm_connector(connector);
		if (link && aconnector->dc_link == link) {
			DRM_INFO("DMUB HPD callback: link_index=%u\n", link_index);
			hpd_aconnector = aconnector;
			break;
		}
	}
	drm_connector_list_iter_end(&iter);

	if (hpd_aconnector) {
		if (notify->type == DMUB_NOTIFICATION_HPD)
			handle_hpd_irq_helper(hpd_aconnector);
		else if (notify->type == DMUB_NOTIFICATION_HPD_IRQ)
			handle_hpd_rx_irq(hpd_aconnector);
	}
}

/**
 * register_dmub_notify_callback - Sets callback for DMUB notify
 * @adev: amdgpu_device pointer
 * @type: Type of dmub notification
 * @callback: Dmub interrupt callback function
 * @dmub_int_thread_offload: offload indicator
 *
 * API to register a dmub callback handler for a dmub notification
 * Also sets indicator whether callback processing to be offloaded.
 * to dmub interrupt handling thread
 * Return: true if successfully registered, false if there is existing registration
 */
static bool register_dmub_notify_callback(struct amdgpu_device *adev,
					  enum dmub_notification_type type,
					  dmub_notify_interrupt_callback_t callback,
					  bool dmub_int_thread_offload)
{
	if (callback != NULL && type < ARRAY_SIZE(adev->dm.dmub_thread_offload)) {
		adev->dm.dmub_callback[type] = callback;
		adev->dm.dmub_thread_offload[type] = dmub_int_thread_offload;
	} else
		return false;

	return true;
}

static void dm_handle_hpd_work(struct work_struct *work)
{
	struct dmub_hpd_work *dmub_hpd_wrk;

	dmub_hpd_wrk = container_of(work, struct dmub_hpd_work, handle_hpd_work);

	if (!dmub_hpd_wrk->dmub_notify) {
		DRM_ERROR("dmub_hpd_wrk dmub_notify is NULL");
		return;
	}

	if (dmub_hpd_wrk->dmub_notify->type < ARRAY_SIZE(dmub_hpd_wrk->adev->dm.dmub_callback)) {
		dmub_hpd_wrk->adev->dm.dmub_callback[dmub_hpd_wrk->dmub_notify->type](dmub_hpd_wrk->adev,
		dmub_hpd_wrk->dmub_notify);
	}

	kfree(dmub_hpd_wrk->dmub_notify);
	kfree(dmub_hpd_wrk);

}

#define DMUB_TRACE_MAX_READ 64
/**
 * dm_dmub_outbox1_low_irq() - Handles Outbox interrupt
 * @interrupt_params: used for determining the Outbox instance
 *
 * Handles the Outbox Interrupt
 * event handler.
 */
static void dm_dmub_outbox1_low_irq(void *interrupt_params)
{
	struct dmub_notification notify;
	struct common_irq_params *irq_params = interrupt_params;
	struct amdgpu_device *adev = irq_params->adev;
	struct amdgpu_display_manager *dm = &adev->dm;
	struct dmcub_trace_buf_entry entry = { 0 };
	uint32_t count = 0;
	struct dmub_hpd_work *dmub_hpd_wrk;
	struct dc_link *plink = NULL;

	if (dc_enable_dmub_notifications(adev->dm.dc) &&
		irq_params->irq_src == DC_IRQ_SOURCE_DMCUB_OUTBOX) {

		do {
			dc_stat_get_dmub_notification(adev->dm.dc, &notify);
			if (notify.type >= ARRAY_SIZE(dm->dmub_thread_offload)) {
				DRM_ERROR("DM: notify type %d invalid!", notify.type);
				continue;
			}
			if (!dm->dmub_callback[notify.type]) {
				DRM_DEBUG_DRIVER("DMUB notification skipped, no handler: type=%d\n", notify.type);
				continue;
			}
			if (dm->dmub_thread_offload[notify.type] == true) {
				dmub_hpd_wrk = kzalloc(sizeof(*dmub_hpd_wrk), GFP_ATOMIC);
				if (!dmub_hpd_wrk) {
					DRM_ERROR("Failed to allocate dmub_hpd_wrk");
					return;
				}
				dmub_hpd_wrk->dmub_notify = kzalloc(sizeof(struct dmub_notification), GFP_ATOMIC);
				if (!dmub_hpd_wrk->dmub_notify) {
					kfree(dmub_hpd_wrk);
					DRM_ERROR("Failed to allocate dmub_hpd_wrk->dmub_notify");
					return;
				}
				INIT_WORK(&dmub_hpd_wrk->handle_hpd_work, dm_handle_hpd_work);
				if (dmub_hpd_wrk->dmub_notify)
					memcpy(dmub_hpd_wrk->dmub_notify, &notify, sizeof(struct dmub_notification));
				dmub_hpd_wrk->adev = adev;
				if (notify.type == DMUB_NOTIFICATION_HPD) {
					plink = adev->dm.dc->links[notify.link_index];
					if (plink) {
						plink->hpd_status =
							notify.hpd_status == DP_HPD_PLUG;
					}
				}
				queue_work(adev->dm.delayed_hpd_wq, &dmub_hpd_wrk->handle_hpd_work);
			} else {
				dm->dmub_callback[notify.type](adev, &notify);
			}
		} while (notify.pending_notification);
	}


	do {
		if (dc_dmub_srv_get_dmub_outbox0_msg(dm->dc, &entry)) {
			trace_amdgpu_dmub_trace_high_irq(entry.trace_code, entry.tick_count,
							entry.param0, entry.param1);

			DRM_DEBUG_DRIVER("trace_code:%u, tick_count:%u, param0:%u, param1:%u\n",
				 entry.trace_code, entry.tick_count, entry.param0, entry.param1);
		} else
			break;

		count++;

	} while (count <= DMUB_TRACE_MAX_READ);

	if (count > DMUB_TRACE_MAX_READ)
		DRM_DEBUG_DRIVER("Warning : count > DMUB_TRACE_MAX_READ");
}

static int dm_set_clockgating_state(void *handle,
		  enum amd_clockgating_state state)
{
	return 0;
}

static int dm_set_powergating_state(void *handle,
		  enum amd_powergating_state state)
{
	return 0;
}

/* Prototypes of private functions */
static int dm_early_init(void* handle);

/* Allocate memory for FBC compressed data  */
static void amdgpu_dm_fbc_init(struct drm_connector *connector)
{
	struct drm_device *dev = connector->dev;
	struct amdgpu_device *adev = drm_to_adev(dev);
	struct dm_compressor_info *compressor = &adev->dm.compressor;
	struct amdgpu_dm_connector *aconn = to_amdgpu_dm_connector(connector);
	struct drm_display_mode *mode;
	unsigned long max_size = 0;

	if (adev->dm.dc->fbc_compressor == NULL)
		return;

	if (aconn->dc_link->connector_signal != SIGNAL_TYPE_EDP)
		return;

	if (compressor->bo_ptr)
		return;


	list_for_each_entry(mode, &connector->modes, head) {
		if (max_size < mode->htotal * mode->vtotal)
			max_size = mode->htotal * mode->vtotal;
	}

	if (max_size) {
		int r = amdgpu_bo_create_kernel(adev, max_size * 4, PAGE_SIZE,
			    AMDGPU_GEM_DOMAIN_GTT, &compressor->bo_ptr,
			    &compressor->gpu_addr, &compressor->cpu_addr);

		if (r)
			DRM_ERROR("DM: Failed to initialize FBC\n");
		else {
			adev->dm.dc->ctx->fbc_gpu_addr = compressor->gpu_addr;
			DRM_INFO("DM: FBC alloc %lu\n", max_size*4);
		}

	}

}

static int amdgpu_dm_audio_component_get_eld(struct device *kdev, int port,
					  int pipe, bool *enabled,
					  unsigned char *buf, int max_bytes)
{
	struct drm_device *dev = dev_get_drvdata(kdev);
	struct amdgpu_device *adev = drm_to_adev(dev);
	struct drm_connector *connector;
	struct drm_connector_list_iter conn_iter;
	struct amdgpu_dm_connector *aconnector;
	int ret = 0;

	*enabled = false;

	mutex_lock(&adev->dm.audio_lock);

	drm_connector_list_iter_begin(dev, &conn_iter);
	drm_for_each_connector_iter(connector, &conn_iter) {
		aconnector = to_amdgpu_dm_connector(connector);
		if (aconnector->audio_inst != port)
			continue;

		*enabled = true;
		ret = drm_eld_size(connector->eld);
		memcpy(buf, connector->eld, min(max_bytes, ret));

		break;
	}
	drm_connector_list_iter_end(&conn_iter);

	mutex_unlock(&adev->dm.audio_lock);

	DRM_DEBUG_KMS("Get ELD : idx=%d ret=%d en=%d\n", port, ret, *enabled);

	return ret;
}

static const struct drm_audio_component_ops amdgpu_dm_audio_component_ops = {
	.get_eld = amdgpu_dm_audio_component_get_eld,
};

static int amdgpu_dm_audio_component_bind(struct device *kdev,
				       struct device *hda_kdev, void *data)
{
	struct drm_device *dev = dev_get_drvdata(kdev);
	struct amdgpu_device *adev = drm_to_adev(dev);
	struct drm_audio_component *acomp = data;

	acomp->ops = &amdgpu_dm_audio_component_ops;
	acomp->dev = kdev;
	adev->dm.audio_component = acomp;

	return 0;
}

static void amdgpu_dm_audio_component_unbind(struct device *kdev,
					  struct device *hda_kdev, void *data)
{
	struct drm_device *dev = dev_get_drvdata(kdev);
	struct amdgpu_device *adev = drm_to_adev(dev);
	struct drm_audio_component *acomp = data;

	acomp->ops = NULL;
	acomp->dev = NULL;
	adev->dm.audio_component = NULL;
}

static const struct component_ops amdgpu_dm_audio_component_bind_ops = {
	.bind	= amdgpu_dm_audio_component_bind,
	.unbind	= amdgpu_dm_audio_component_unbind,
};

static int amdgpu_dm_audio_init(struct amdgpu_device *adev)
{
	int i, ret;

	if (!amdgpu_audio)
		return 0;

	adev->mode_info.audio.enabled = true;

	adev->mode_info.audio.num_pins = adev->dm.dc->res_pool->audio_count;

	for (i = 0; i < adev->mode_info.audio.num_pins; i++) {
		adev->mode_info.audio.pin[i].channels = -1;
		adev->mode_info.audio.pin[i].rate = -1;
		adev->mode_info.audio.pin[i].bits_per_sample = -1;
		adev->mode_info.audio.pin[i].status_bits = 0;
		adev->mode_info.audio.pin[i].category_code = 0;
		adev->mode_info.audio.pin[i].connected = false;
		adev->mode_info.audio.pin[i].id =
			adev->dm.dc->res_pool->audios[i]->inst;
		adev->mode_info.audio.pin[i].offset = 0;
	}

	ret = component_add(adev->dev, &amdgpu_dm_audio_component_bind_ops);
	if (ret < 0)
		return ret;

	adev->dm.audio_registered = true;

	return 0;
}

static void amdgpu_dm_audio_fini(struct amdgpu_device *adev)
{
	if (!amdgpu_audio)
		return;

	if (!adev->mode_info.audio.enabled)
		return;

	if (adev->dm.audio_registered) {
		component_del(adev->dev, &amdgpu_dm_audio_component_bind_ops);
		adev->dm.audio_registered = false;
	}

	/* TODO: Disable audio? */

	adev->mode_info.audio.enabled = false;
}

static  void amdgpu_dm_audio_eld_notify(struct amdgpu_device *adev, int pin)
{
	struct drm_audio_component *acomp = adev->dm.audio_component;

	if (acomp && acomp->audio_ops && acomp->audio_ops->pin_eld_notify) {
		DRM_DEBUG_KMS("Notify ELD: %d\n", pin);

		acomp->audio_ops->pin_eld_notify(acomp->audio_ops->audio_ptr,
						 pin, -1);
	}
}

static int dm_dmub_hw_init(struct amdgpu_device *adev)
{
	const struct dmcub_firmware_header_v1_0 *hdr;
	struct dmub_srv *dmub_srv = adev->dm.dmub_srv;
	struct dmub_srv_fb_info *fb_info = adev->dm.dmub_fb_info;
	const struct firmware *dmub_fw = adev->dm.dmub_fw;
	struct dmcu *dmcu = adev->dm.dc->res_pool->dmcu;
	struct abm *abm = adev->dm.dc->res_pool->abm;
	struct dmub_srv_hw_params hw_params;
	enum dmub_status status;
	const unsigned char *fw_inst_const, *fw_bss_data;
	uint32_t i, fw_inst_const_size, fw_bss_data_size;
	bool has_hw_support;

	if (!dmub_srv)
		/* DMUB isn't supported on the ASIC. */
		return 0;

	if (!fb_info) {
		DRM_ERROR("No framebuffer info for DMUB service.\n");
		return -EINVAL;
	}

	if (!dmub_fw) {
		/* Firmware required for DMUB support. */
		DRM_ERROR("No firmware provided for DMUB.\n");
		return -EINVAL;
	}

	status = dmub_srv_has_hw_support(dmub_srv, &has_hw_support);
	if (status != DMUB_STATUS_OK) {
		DRM_ERROR("Error checking HW support for DMUB: %d\n", status);
		return -EINVAL;
	}

	if (!has_hw_support) {
		DRM_INFO("DMUB unsupported on ASIC\n");
		return 0;
	}

	/* Reset DMCUB if it was previously running - before we overwrite its memory. */
	status = dmub_srv_hw_reset(dmub_srv);
	if (status != DMUB_STATUS_OK)
		DRM_WARN("Error resetting DMUB HW: %d\n", status);

	hdr = (const struct dmcub_firmware_header_v1_0 *)dmub_fw->data;

	fw_inst_const = dmub_fw->data +
			le32_to_cpu(hdr->header.ucode_array_offset_bytes) +
			PSP_HEADER_BYTES;

	fw_bss_data = dmub_fw->data +
		      le32_to_cpu(hdr->header.ucode_array_offset_bytes) +
		      le32_to_cpu(hdr->inst_const_bytes);

	/* Copy firmware and bios info into FB memory. */
	fw_inst_const_size = le32_to_cpu(hdr->inst_const_bytes) -
			     PSP_HEADER_BYTES - PSP_FOOTER_BYTES;

	fw_bss_data_size = le32_to_cpu(hdr->bss_data_bytes);

	/* if adev->firmware.load_type == AMDGPU_FW_LOAD_PSP,
	 * amdgpu_ucode_init_single_fw will load dmub firmware
	 * fw_inst_const part to cw0; otherwise, the firmware back door load
	 * will be done by dm_dmub_hw_init
	 */
	if (adev->firmware.load_type != AMDGPU_FW_LOAD_PSP) {
		memcpy(fb_info->fb[DMUB_WINDOW_0_INST_CONST].cpu_addr, fw_inst_const,
				fw_inst_const_size);
	}

	if (fw_bss_data_size)
		memcpy(fb_info->fb[DMUB_WINDOW_2_BSS_DATA].cpu_addr,
		       fw_bss_data, fw_bss_data_size);

	/* Copy firmware bios info into FB memory. */
	memcpy(fb_info->fb[DMUB_WINDOW_3_VBIOS].cpu_addr, adev->bios,
	       adev->bios_size);

	/* Reset regions that need to be reset. */
	memset(fb_info->fb[DMUB_WINDOW_4_MAILBOX].cpu_addr, 0,
	fb_info->fb[DMUB_WINDOW_4_MAILBOX].size);

	memset(fb_info->fb[DMUB_WINDOW_5_TRACEBUFF].cpu_addr, 0,
	       fb_info->fb[DMUB_WINDOW_5_TRACEBUFF].size);

	memset(fb_info->fb[DMUB_WINDOW_6_FW_STATE].cpu_addr, 0,
	       fb_info->fb[DMUB_WINDOW_6_FW_STATE].size);

	/* Initialize hardware. */
	memset(&hw_params, 0, sizeof(hw_params));
	hw_params.fb_base = adev->gmc.fb_start;
	hw_params.fb_offset = adev->gmc.aper_base;

	/* backdoor load firmware and trigger dmub running */
	if (adev->firmware.load_type != AMDGPU_FW_LOAD_PSP)
		hw_params.load_inst_const = true;

	if (dmcu)
		hw_params.psp_version = dmcu->psp_version;

	for (i = 0; i < fb_info->num_fb; ++i)
		hw_params.fb[i] = &fb_info->fb[i];

	switch (adev->ip_versions[DCE_HWIP][0]) {
	case IP_VERSION(3, 1, 3): /* Only for this asic hw internal rev B0 */
		hw_params.dpia_supported = true;
		hw_params.disable_dpia = adev->dm.dc->debug.dpia_debug.bits.disable_dpia;
		break;
	default:
		break;
	}

	status = dmub_srv_hw_init(dmub_srv, &hw_params);
	if (status != DMUB_STATUS_OK) {
		DRM_ERROR("Error initializing DMUB HW: %d\n", status);
		return -EINVAL;
	}

	/* Wait for firmware load to finish. */
	status = dmub_srv_wait_for_auto_load(dmub_srv, 100000);
	if (status != DMUB_STATUS_OK)
		DRM_WARN("Wait for DMUB auto-load failed: %d\n", status);

	/* Init DMCU and ABM if available. */
	if (dmcu && abm) {
		dmcu->funcs->dmcu_init(dmcu);
		abm->dmcu_is_running = dmcu->funcs->is_dmcu_initialized(dmcu);
	}

	if (!adev->dm.dc->ctx->dmub_srv)
		adev->dm.dc->ctx->dmub_srv = dc_dmub_srv_create(adev->dm.dc, dmub_srv);
	if (!adev->dm.dc->ctx->dmub_srv) {
		DRM_ERROR("Couldn't allocate DC DMUB server!\n");
		return -ENOMEM;
	}

	DRM_INFO("DMUB hardware initialized: version=0x%08X\n",
		 adev->dm.dmcub_fw_version);

	return 0;
}

static void dm_dmub_hw_resume(struct amdgpu_device *adev)
{
	struct dmub_srv *dmub_srv = adev->dm.dmub_srv;
	enum dmub_status status;
	bool init;

	if (!dmub_srv) {
		/* DMUB isn't supported on the ASIC. */
		return;
	}

	status = dmub_srv_is_hw_init(dmub_srv, &init);
	if (status != DMUB_STATUS_OK)
		DRM_WARN("DMUB hardware init check failed: %d\n", status);

	if (status == DMUB_STATUS_OK && init) {
		/* Wait for firmware load to finish. */
		status = dmub_srv_wait_for_auto_load(dmub_srv, 100000);
		if (status != DMUB_STATUS_OK)
			DRM_WARN("Wait for DMUB auto-load failed: %d\n", status);
	} else {
		/* Perform the full hardware initialization. */
		dm_dmub_hw_init(adev);
	}
}

static void mmhub_read_system_context(struct amdgpu_device *adev, struct dc_phy_addr_space_config *pa_config)
{
	uint64_t pt_base;
	uint32_t logical_addr_low;
	uint32_t logical_addr_high;
	uint32_t agp_base, agp_bot, agp_top;
	PHYSICAL_ADDRESS_LOC page_table_start, page_table_end, page_table_base;

	memset(pa_config, 0, sizeof(*pa_config));

	logical_addr_low  = min(adev->gmc.fb_start, adev->gmc.agp_start) >> 18;
	pt_base = amdgpu_gmc_pd_addr(adev->gart.bo);

	if (adev->apu_flags & AMD_APU_IS_RAVEN2)
		/*
		 * Raven2 has a HW issue that it is unable to use the vram which
		 * is out of MC_VM_SYSTEM_APERTURE_HIGH_ADDR. So here is the
		 * workaround that increase system aperture high address (add 1)
		 * to get rid of the VM fault and hardware hang.
		 */
		logical_addr_high = max((adev->gmc.fb_end >> 18) + 0x1, adev->gmc.agp_end >> 18);
	else
		logical_addr_high = max(adev->gmc.fb_end, adev->gmc.agp_end) >> 18;

	agp_base = 0;
	agp_bot = adev->gmc.agp_start >> 24;
	agp_top = adev->gmc.agp_end >> 24;


	page_table_start.high_part = (u32)(adev->gmc.gart_start >> 44) & 0xF;
	page_table_start.low_part = (u32)(adev->gmc.gart_start >> 12);
	page_table_end.high_part = (u32)(adev->gmc.gart_end >> 44) & 0xF;
	page_table_end.low_part = (u32)(adev->gmc.gart_end >> 12);
	page_table_base.high_part = upper_32_bits(pt_base) & 0xF;
	page_table_base.low_part = lower_32_bits(pt_base);

	pa_config->system_aperture.start_addr = (uint64_t)logical_addr_low << 18;
	pa_config->system_aperture.end_addr = (uint64_t)logical_addr_high << 18;

	pa_config->system_aperture.agp_base = (uint64_t)agp_base << 24 ;
	pa_config->system_aperture.agp_bot = (uint64_t)agp_bot << 24;
	pa_config->system_aperture.agp_top = (uint64_t)agp_top << 24;

	pa_config->system_aperture.fb_base = adev->gmc.fb_start;
	pa_config->system_aperture.fb_offset = adev->gmc.aper_base;
	pa_config->system_aperture.fb_top = adev->gmc.fb_end;

	pa_config->gart_config.page_table_start_addr = page_table_start.quad_part << 12;
	pa_config->gart_config.page_table_end_addr = page_table_end.quad_part << 12;
	pa_config->gart_config.page_table_base_addr = page_table_base.quad_part;

	pa_config->is_hvm_enabled = 0;

}

static void dm_handle_hpd_rx_offload_work(struct work_struct *work)
{
	struct hpd_rx_irq_offload_work *offload_work;
	struct amdgpu_dm_connector *aconnector;
	struct dc_link *dc_link;
	struct amdgpu_device *adev;
	enum dc_connection_type new_connection_type = dc_connection_none;
	unsigned long flags;

	offload_work = container_of(work, struct hpd_rx_irq_offload_work, work);
	aconnector = offload_work->offload_wq->aconnector;

	if (!aconnector) {
		DRM_ERROR("Can't retrieve aconnector in hpd_rx_irq_offload_work");
		goto skip;
	}

	adev = drm_to_adev(aconnector->base.dev);
	dc_link = aconnector->dc_link;

	mutex_lock(&aconnector->hpd_lock);
	if (!dc_link_detect_sink(dc_link, &new_connection_type))
		DRM_ERROR("KMS: Failed to detect connector\n");
	mutex_unlock(&aconnector->hpd_lock);

	if (new_connection_type == dc_connection_none)
		goto skip;

	if (amdgpu_in_reset(adev))
		goto skip;

	mutex_lock(&adev->dm.dc_lock);
	if (offload_work->data.bytes.device_service_irq.bits.AUTOMATED_TEST)
		dc_link_dp_handle_automated_test(dc_link);
	else if ((dc_link->connector_signal != SIGNAL_TYPE_EDP) &&
			hpd_rx_irq_check_link_loss_status(dc_link, &offload_work->data) &&
			dc_link_dp_allow_hpd_rx_irq(dc_link)) {
		dc_link_dp_handle_link_loss(dc_link);
		spin_lock_irqsave(&offload_work->offload_wq->offload_lock, flags);
		offload_work->offload_wq->is_handling_link_loss = false;
		spin_unlock_irqrestore(&offload_work->offload_wq->offload_lock, flags);
	}
	mutex_unlock(&adev->dm.dc_lock);

skip:
	kfree(offload_work);

}

static struct hpd_rx_irq_offload_work_queue *hpd_rx_irq_create_workqueue(struct dc *dc)
{
	int max_caps = dc->caps.max_links;
	int i = 0;
	struct hpd_rx_irq_offload_work_queue *hpd_rx_offload_wq = NULL;

	hpd_rx_offload_wq = kcalloc(max_caps, sizeof(*hpd_rx_offload_wq), GFP_KERNEL);

	if (!hpd_rx_offload_wq)
		return NULL;


	for (i = 0; i < max_caps; i++) {
		hpd_rx_offload_wq[i].wq =
				    create_singlethread_workqueue("amdgpu_dm_hpd_rx_offload_wq");

		if (hpd_rx_offload_wq[i].wq == NULL) {
			DRM_ERROR("create amdgpu_dm_hpd_rx_offload_wq fail!");
			goto out_err;
		}

		spin_lock_init(&hpd_rx_offload_wq[i].offload_lock);
	}

	return hpd_rx_offload_wq;

out_err:
	for (i = 0; i < max_caps; i++) {
		if (hpd_rx_offload_wq[i].wq)
			destroy_workqueue(hpd_rx_offload_wq[i].wq);
	}
	kfree(hpd_rx_offload_wq);
	return NULL;
}

struct amdgpu_stutter_quirk {
	u16 chip_vendor;
	u16 chip_device;
	u16 subsys_vendor;
	u16 subsys_device;
	u8 revision;
};

static const struct amdgpu_stutter_quirk amdgpu_stutter_quirk_list[] = {
	/* https://bugzilla.kernel.org/show_bug.cgi?id=214417 */
	{ 0x1002, 0x15dd, 0x1002, 0x15dd, 0xc8 },
	{ 0, 0, 0, 0, 0 },
};

static bool dm_should_disable_stutter(struct pci_dev *pdev)
{
	const struct amdgpu_stutter_quirk *p = amdgpu_stutter_quirk_list;

	while (p && p->chip_device != 0) {
		if (pdev->vendor == p->chip_vendor &&
		    pdev->device == p->chip_device &&
		    pdev->subsystem_vendor == p->subsys_vendor &&
		    pdev->subsystem_device == p->subsys_device &&
		    pdev->revision == p->revision) {
			return true;
		}
		++p;
	}
	return false;
}

static const struct dmi_system_id hpd_disconnect_quirk_table[] = {
	{
		.matches = {
			DMI_MATCH(DMI_SYS_VENDOR, "Dell Inc."),
			DMI_MATCH(DMI_PRODUCT_NAME, "Precision 3660"),
		},
	},
	{
		.matches = {
			DMI_MATCH(DMI_SYS_VENDOR, "Dell Inc."),
			DMI_MATCH(DMI_PRODUCT_NAME, "Precision 3260"),
		},
	},
	{
		.matches = {
			DMI_MATCH(DMI_SYS_VENDOR, "Dell Inc."),
			DMI_MATCH(DMI_PRODUCT_NAME, "Precision 3460"),
		},
	},
	{}
};

static void retrieve_dmi_info(struct amdgpu_display_manager *dm)
{
	const struct dmi_system_id *dmi_id;

	dm->aux_hpd_discon_quirk = false;

	dmi_id = dmi_first_match(hpd_disconnect_quirk_table);
	if (dmi_id) {
		dm->aux_hpd_discon_quirk = true;
		DRM_INFO("aux_hpd_discon_quirk attached\n");
	}
}

static int amdgpu_dm_init(struct amdgpu_device *adev)
{
	struct dc_init_data init_data;
#ifdef CONFIG_DRM_AMD_DC_HDCP
	struct dc_callback_init init_params;
#endif
	int r;

	adev->dm.ddev = adev_to_drm(adev);
	adev->dm.adev = adev;

	/* Zero all the fields */
	memset(&init_data, 0, sizeof(init_data));
#ifdef CONFIG_DRM_AMD_DC_HDCP
	memset(&init_params, 0, sizeof(init_params));
#endif

	mutex_init(&adev->dm.dc_lock);
	mutex_init(&adev->dm.audio_lock);
	spin_lock_init(&adev->dm.vblank_lock);

	if(amdgpu_dm_irq_init(adev)) {
		DRM_ERROR("amdgpu: failed to initialize DM IRQ support.\n");
		goto error;
	}

	init_data.asic_id.chip_family = adev->family;

	init_data.asic_id.pci_revision_id = adev->pdev->revision;
	init_data.asic_id.hw_internal_rev = adev->external_rev_id;
	init_data.asic_id.chip_id = adev->pdev->device;

	init_data.asic_id.vram_width = adev->gmc.vram_width;
	/* TODO: initialize init_data.asic_id.vram_type here!!!! */
	init_data.asic_id.atombios_base_address =
		adev->mode_info.atom_context->bios;

	init_data.driver = adev;

	adev->dm.cgs_device = amdgpu_cgs_create_device(adev);

	if (!adev->dm.cgs_device) {
		DRM_ERROR("amdgpu: failed to create cgs device.\n");
		goto error;
	}

	init_data.cgs_device = adev->dm.cgs_device;

	init_data.dce_environment = DCE_ENV_PRODUCTION_DRV;

	switch (adev->ip_versions[DCE_HWIP][0]) {
	case IP_VERSION(2, 1, 0):
		switch (adev->dm.dmcub_fw_version) {
		case 0: /* development */
		case 0x1: /* linux-firmware.git hash 6d9f399 */
		case 0x01000000: /* linux-firmware.git hash 9a0b0f4 */
			init_data.flags.disable_dmcu = false;
			break;
		default:
			init_data.flags.disable_dmcu = true;
		}
		break;
	case IP_VERSION(2, 0, 3):
		init_data.flags.disable_dmcu = true;
		break;
	default:
		break;
	}

	switch (adev->asic_type) {
	case CHIP_CARRIZO:
	case CHIP_STONEY:
		init_data.flags.gpu_vm_support = true;
		break;
	default:
		switch (adev->ip_versions[DCE_HWIP][0]) {
		case IP_VERSION(1, 0, 0):
		case IP_VERSION(1, 0, 1):
			/* enable S/G on PCO and RV2 */
			if ((adev->apu_flags & AMD_APU_IS_RAVEN2) ||
			    (adev->apu_flags & AMD_APU_IS_PICASSO))
				init_data.flags.gpu_vm_support = true;
			break;
		case IP_VERSION(2, 1, 0):
		case IP_VERSION(3, 0, 1):
		case IP_VERSION(3, 1, 2):
		case IP_VERSION(3, 1, 3):
		case IP_VERSION(3, 1, 5):
		case IP_VERSION(3, 1, 6):
			init_data.flags.gpu_vm_support = true;
			break;
		default:
			break;
		}
		break;
	}

	if (init_data.flags.gpu_vm_support)
		adev->mode_info.gpu_vm_support = true;

	if (amdgpu_dc_feature_mask & DC_FBC_MASK)
		init_data.flags.fbc_support = true;

	if (amdgpu_dc_feature_mask & DC_MULTI_MON_PP_MCLK_SWITCH_MASK)
		init_data.flags.multi_mon_pp_mclk_switch = true;

	if (amdgpu_dc_feature_mask & DC_DISABLE_FRACTIONAL_PWM_MASK)
		init_data.flags.disable_fractional_pwm = true;

	if (amdgpu_dc_feature_mask & DC_EDP_NO_POWER_SEQUENCING)
		init_data.flags.edp_no_power_sequencing = true;

	if (amdgpu_dc_feature_mask & DC_DISABLE_LTTPR_DP1_4A)
		init_data.flags.allow_lttpr_non_transparent_mode.bits.DP1_4A = true;
	if (amdgpu_dc_feature_mask & DC_DISABLE_LTTPR_DP2_0)
		init_data.flags.allow_lttpr_non_transparent_mode.bits.DP2_0 = true;

	init_data.flags.seamless_boot_edp_requested = false;

	if (check_seamless_boot_capability(adev)) {
		init_data.flags.seamless_boot_edp_requested = true;
		init_data.flags.allow_seamless_boot_optimization = true;
		DRM_INFO("Seamless boot condition check passed\n");
	}

	init_data.flags.enable_mipi_converter_optimization = true;

	init_data.dcn_reg_offsets = adev->reg_offset[DCE_HWIP][0];
	init_data.nbio_reg_offsets = adev->reg_offset[NBIO_HWIP][0];

	INIT_LIST_HEAD(&adev->dm.da_list);

	retrieve_dmi_info(&adev->dm);

	/* Display Core create. */
	adev->dm.dc = dc_create(&init_data);

	if (adev->dm.dc) {
		DRM_INFO("Display Core initialized with v%s!\n", DC_VER);
	} else {
		DRM_INFO("Display Core failed to initialize with v%s!\n", DC_VER);
		goto error;
	}

	if (amdgpu_dc_debug_mask & DC_DISABLE_PIPE_SPLIT) {
		adev->dm.dc->debug.force_single_disp_pipe_split = false;
		adev->dm.dc->debug.pipe_split_policy = MPC_SPLIT_AVOID;
	}

	if (adev->asic_type != CHIP_CARRIZO && adev->asic_type != CHIP_STONEY)
		adev->dm.dc->debug.disable_stutter = amdgpu_pp_feature_mask & PP_STUTTER_MODE ? false : true;
	if (dm_should_disable_stutter(adev->pdev))
		adev->dm.dc->debug.disable_stutter = true;

	if (amdgpu_dc_debug_mask & DC_DISABLE_STUTTER)
		adev->dm.dc->debug.disable_stutter = true;

	if (amdgpu_dc_debug_mask & DC_DISABLE_DSC) {
		adev->dm.dc->debug.disable_dsc = true;
	}

	if (amdgpu_dc_debug_mask & DC_DISABLE_CLOCK_GATING)
		adev->dm.dc->debug.disable_clock_gate = true;

	if (amdgpu_dc_debug_mask & DC_FORCE_SUBVP_MCLK_SWITCH)
		adev->dm.dc->debug.force_subvp_mclk_switch = true;

	adev->dm.dc->debug.visual_confirm = amdgpu_dc_visual_confirm;

	r = dm_dmub_hw_init(adev);
	if (r) {
		DRM_ERROR("DMUB interface failed to initialize: status=%d\n", r);
		goto error;
	}

	dc_hardware_init(adev->dm.dc);

	adev->dm.hpd_rx_offload_wq = hpd_rx_irq_create_workqueue(adev->dm.dc);
	if (!adev->dm.hpd_rx_offload_wq) {
		DRM_ERROR("amdgpu: failed to create hpd rx offload workqueue.\n");
		goto error;
	}

	if ((adev->flags & AMD_IS_APU) && (adev->asic_type >= CHIP_CARRIZO)) {
		struct dc_phy_addr_space_config pa_config;

		mmhub_read_system_context(adev, &pa_config);

		// Call the DC init_memory func
		dc_setup_system_context(adev->dm.dc, &pa_config);
	}

	adev->dm.freesync_module = mod_freesync_create(adev->dm.dc);
	if (!adev->dm.freesync_module) {
		DRM_ERROR(
		"amdgpu: failed to initialize freesync_module.\n");
	} else
		DRM_DEBUG_DRIVER("amdgpu: freesync_module init done %p.\n",
				adev->dm.freesync_module);

	amdgpu_dm_init_color_mod();

	if (adev->dm.dc->caps.max_links > 0) {
		adev->dm.vblank_control_workqueue =
			create_singlethread_workqueue("dm_vblank_control_workqueue");
		if (!adev->dm.vblank_control_workqueue)
			DRM_ERROR("amdgpu: failed to initialize vblank_workqueue.\n");
	}

#ifdef CONFIG_DRM_AMD_DC_HDCP
	if (adev->dm.dc->caps.max_links > 0 && adev->family >= AMDGPU_FAMILY_RV) {
		adev->dm.hdcp_workqueue = hdcp_create_workqueue(adev, &init_params.cp_psp, adev->dm.dc);

		if (!adev->dm.hdcp_workqueue)
			DRM_ERROR("amdgpu: failed to initialize hdcp_workqueue.\n");
		else
			DRM_DEBUG_DRIVER("amdgpu: hdcp_workqueue init done %p.\n", adev->dm.hdcp_workqueue);

		dc_init_callbacks(adev->dm.dc, &init_params);
	}
#endif
#if defined(CONFIG_DRM_AMD_SECURE_DISPLAY)
	adev->dm.crc_rd_wrk = amdgpu_dm_crtc_secure_display_create_work();
#endif
	if (dc_is_dmub_outbox_supported(adev->dm.dc)) {
		init_completion(&adev->dm.dmub_aux_transfer_done);
		adev->dm.dmub_notify = kzalloc(sizeof(struct dmub_notification), GFP_KERNEL);
		if (!adev->dm.dmub_notify) {
			DRM_INFO("amdgpu: fail to allocate adev->dm.dmub_notify");
			goto error;
		}

		adev->dm.delayed_hpd_wq = create_singlethread_workqueue("amdgpu_dm_hpd_wq");
		if (!adev->dm.delayed_hpd_wq) {
			DRM_ERROR("amdgpu: failed to create hpd offload workqueue.\n");
			goto error;
		}

		amdgpu_dm_outbox_init(adev);
		if (!register_dmub_notify_callback(adev, DMUB_NOTIFICATION_AUX_REPLY,
			dmub_aux_setconfig_callback, false)) {
			DRM_ERROR("amdgpu: fail to register dmub aux callback");
			goto error;
		}
		if (!register_dmub_notify_callback(adev, DMUB_NOTIFICATION_HPD, dmub_hpd_callback, true)) {
			DRM_ERROR("amdgpu: fail to register dmub hpd callback");
			goto error;
		}
		if (!register_dmub_notify_callback(adev, DMUB_NOTIFICATION_HPD_IRQ, dmub_hpd_callback, true)) {
			DRM_ERROR("amdgpu: fail to register dmub hpd callback");
			goto error;
		}
	}

	if (amdgpu_dm_initialize_drm_device(adev)) {
		DRM_ERROR(
		"amdgpu: failed to initialize sw for display support.\n");
		goto error;
	}

	/* Enable outbox notification only after IRQ handlers are registered and DMUB is alive.
	 * It is expected that DMUB will resend any pending notifications at this point, for
	 * example HPD from DPIA.
	 */
	if (dc_is_dmub_outbox_supported(adev->dm.dc))
		dc_enable_dmub_outbox(adev->dm.dc);

	/* create fake encoders for MST */
	dm_dp_create_fake_mst_encoders(adev);

	/* TODO: Add_display_info? */

	/* TODO use dynamic cursor width */
	adev_to_drm(adev)->mode_config.cursor_width = adev->dm.dc->caps.max_cursor_size;
	adev_to_drm(adev)->mode_config.cursor_height = adev->dm.dc->caps.max_cursor_size;

	if (drm_vblank_init(adev_to_drm(adev), adev->dm.display_indexes_num)) {
		DRM_ERROR(
		"amdgpu: failed to initialize sw for display support.\n");
		goto error;
	}


	DRM_DEBUG_DRIVER("KMS initialized.\n");

	return 0;
error:
	amdgpu_dm_fini(adev);

	return -EINVAL;
}

static int amdgpu_dm_early_fini(void *handle)
{
	struct amdgpu_device *adev = (struct amdgpu_device *)handle;

	amdgpu_dm_audio_fini(adev);

	return 0;
}

static void amdgpu_dm_fini(struct amdgpu_device *adev)
{
	int i;

	if (adev->dm.vblank_control_workqueue) {
		destroy_workqueue(adev->dm.vblank_control_workqueue);
		adev->dm.vblank_control_workqueue = NULL;
	}

	for (i = 0; i < adev->dm.display_indexes_num; i++) {
		drm_encoder_cleanup(&adev->dm.mst_encoders[i].base);
	}

	amdgpu_dm_destroy_drm_device(&adev->dm);

#if defined(CONFIG_DRM_AMD_SECURE_DISPLAY)
	if (adev->dm.crc_rd_wrk) {
		flush_work(&adev->dm.crc_rd_wrk->notify_ta_work);
		kfree(adev->dm.crc_rd_wrk);
		adev->dm.crc_rd_wrk = NULL;
	}
#endif
#ifdef CONFIG_DRM_AMD_DC_HDCP
	if (adev->dm.hdcp_workqueue) {
		hdcp_destroy(&adev->dev->kobj, adev->dm.hdcp_workqueue);
		adev->dm.hdcp_workqueue = NULL;
	}

	if (adev->dm.dc)
		dc_deinit_callbacks(adev->dm.dc);
#endif

	dc_dmub_srv_destroy(&adev->dm.dc->ctx->dmub_srv);

	if (dc_enable_dmub_notifications(adev->dm.dc)) {
		kfree(adev->dm.dmub_notify);
		adev->dm.dmub_notify = NULL;
		destroy_workqueue(adev->dm.delayed_hpd_wq);
		adev->dm.delayed_hpd_wq = NULL;
	}

	if (adev->dm.dmub_bo)
		amdgpu_bo_free_kernel(&adev->dm.dmub_bo,
				      &adev->dm.dmub_bo_gpu_addr,
				      &adev->dm.dmub_bo_cpu_addr);

	if (adev->dm.hpd_rx_offload_wq) {
		for (i = 0; i < adev->dm.dc->caps.max_links; i++) {
			if (adev->dm.hpd_rx_offload_wq[i].wq) {
				destroy_workqueue(adev->dm.hpd_rx_offload_wq[i].wq);
				adev->dm.hpd_rx_offload_wq[i].wq = NULL;
			}
		}

		kfree(adev->dm.hpd_rx_offload_wq);
		adev->dm.hpd_rx_offload_wq = NULL;
	}

	/* DC Destroy TODO: Replace destroy DAL */
	if (adev->dm.dc)
		dc_destroy(&adev->dm.dc);
	/*
	 * TODO: pageflip, vlank interrupt
	 *
	 * amdgpu_dm_irq_fini(adev);
	 */

	if (adev->dm.cgs_device) {
		amdgpu_cgs_destroy_device(adev->dm.cgs_device);
		adev->dm.cgs_device = NULL;
	}
	if (adev->dm.freesync_module) {
		mod_freesync_destroy(adev->dm.freesync_module);
		adev->dm.freesync_module = NULL;
	}

	mutex_destroy(&adev->dm.audio_lock);
	mutex_destroy(&adev->dm.dc_lock);

	return;
}

static int load_dmcu_fw(struct amdgpu_device *adev)
{
	const char *fw_name_dmcu = NULL;
	int r;
	const struct dmcu_firmware_header_v1_0 *hdr;

	switch(adev->asic_type) {
#if defined(CONFIG_DRM_AMD_DC_SI)
	case CHIP_TAHITI:
	case CHIP_PITCAIRN:
	case CHIP_VERDE:
	case CHIP_OLAND:
#endif
	case CHIP_BONAIRE:
	case CHIP_HAWAII:
	case CHIP_KAVERI:
	case CHIP_KABINI:
	case CHIP_MULLINS:
	case CHIP_TONGA:
	case CHIP_FIJI:
	case CHIP_CARRIZO:
	case CHIP_STONEY:
	case CHIP_POLARIS11:
	case CHIP_POLARIS10:
	case CHIP_POLARIS12:
	case CHIP_VEGAM:
	case CHIP_VEGA10:
	case CHIP_VEGA12:
	case CHIP_VEGA20:
		return 0;
	case CHIP_NAVI12:
		fw_name_dmcu = FIRMWARE_NAVI12_DMCU;
		break;
	case CHIP_RAVEN:
		if (ASICREV_IS_PICASSO(adev->external_rev_id))
			fw_name_dmcu = FIRMWARE_RAVEN_DMCU;
		else if (ASICREV_IS_RAVEN2(adev->external_rev_id))
			fw_name_dmcu = FIRMWARE_RAVEN_DMCU;
		else
			return 0;
		break;
	default:
		switch (adev->ip_versions[DCE_HWIP][0]) {
		case IP_VERSION(2, 0, 2):
		case IP_VERSION(2, 0, 3):
		case IP_VERSION(2, 0, 0):
		case IP_VERSION(2, 1, 0):
		case IP_VERSION(3, 0, 0):
		case IP_VERSION(3, 0, 2):
		case IP_VERSION(3, 0, 3):
		case IP_VERSION(3, 0, 1):
		case IP_VERSION(3, 1, 2):
		case IP_VERSION(3, 1, 3):
		case IP_VERSION(3, 1, 4):
		case IP_VERSION(3, 1, 5):
		case IP_VERSION(3, 1, 6):
		case IP_VERSION(3, 2, 0):
		case IP_VERSION(3, 2, 1):
			return 0;
		default:
			break;
		}
		DRM_ERROR("Unsupported ASIC type: 0x%X\n", adev->asic_type);
		return -EINVAL;
	}

	if (adev->firmware.load_type != AMDGPU_FW_LOAD_PSP) {
		DRM_DEBUG_KMS("dm: DMCU firmware not supported on direct or SMU loading\n");
		return 0;
	}

	r = request_firmware_direct(&adev->dm.fw_dmcu, fw_name_dmcu, adev->dev);
	if (r == -ENOENT) {
		/* DMCU firmware is not necessary, so don't raise a fuss if it's missing */
		DRM_DEBUG_KMS("dm: DMCU firmware not found\n");
		adev->dm.fw_dmcu = NULL;
		return 0;
	}
	if (r) {
		dev_err(adev->dev, "amdgpu_dm: Can't load firmware \"%s\"\n",
			fw_name_dmcu);
		return r;
	}

	r = amdgpu_ucode_validate(adev->dm.fw_dmcu);
	if (r) {
		dev_err(adev->dev, "amdgpu_dm: Can't validate firmware \"%s\"\n",
			fw_name_dmcu);
		release_firmware(adev->dm.fw_dmcu);
		adev->dm.fw_dmcu = NULL;
		return r;
	}

	hdr = (const struct dmcu_firmware_header_v1_0 *)adev->dm.fw_dmcu->data;
	adev->firmware.ucode[AMDGPU_UCODE_ID_DMCU_ERAM].ucode_id = AMDGPU_UCODE_ID_DMCU_ERAM;
	adev->firmware.ucode[AMDGPU_UCODE_ID_DMCU_ERAM].fw = adev->dm.fw_dmcu;
	adev->firmware.fw_size +=
		ALIGN(le32_to_cpu(hdr->header.ucode_size_bytes) - le32_to_cpu(hdr->intv_size_bytes), PAGE_SIZE);

	adev->firmware.ucode[AMDGPU_UCODE_ID_DMCU_INTV].ucode_id = AMDGPU_UCODE_ID_DMCU_INTV;
	adev->firmware.ucode[AMDGPU_UCODE_ID_DMCU_INTV].fw = adev->dm.fw_dmcu;
	adev->firmware.fw_size +=
		ALIGN(le32_to_cpu(hdr->intv_size_bytes), PAGE_SIZE);

	adev->dm.dmcu_fw_version = le32_to_cpu(hdr->header.ucode_version);

	DRM_DEBUG_KMS("PSP loading DMCU firmware\n");

	return 0;
}

static uint32_t amdgpu_dm_dmub_reg_read(void *ctx, uint32_t address)
{
	struct amdgpu_device *adev = ctx;

	return dm_read_reg(adev->dm.dc->ctx, address);
}

static void amdgpu_dm_dmub_reg_write(void *ctx, uint32_t address,
				     uint32_t value)
{
	struct amdgpu_device *adev = ctx;

	return dm_write_reg(adev->dm.dc->ctx, address, value);
}

static int dm_dmub_sw_init(struct amdgpu_device *adev)
{
	struct dmub_srv_create_params create_params;
	struct dmub_srv_region_params region_params;
	struct dmub_srv_region_info region_info;
	struct dmub_srv_fb_params fb_params;
	struct dmub_srv_fb_info *fb_info;
	struct dmub_srv *dmub_srv;
	const struct dmcub_firmware_header_v1_0 *hdr;
	const char *fw_name_dmub;
	enum dmub_asic dmub_asic;
	enum dmub_status status;
	int r;

	switch (adev->ip_versions[DCE_HWIP][0]) {
	case IP_VERSION(2, 1, 0):
		dmub_asic = DMUB_ASIC_DCN21;
		fw_name_dmub = FIRMWARE_RENOIR_DMUB;
		if (ASICREV_IS_GREEN_SARDINE(adev->external_rev_id))
			fw_name_dmub = FIRMWARE_GREEN_SARDINE_DMUB;
		break;
	case IP_VERSION(3, 0, 0):
		if (adev->ip_versions[GC_HWIP][0] == IP_VERSION(10, 3, 0)) {
			dmub_asic = DMUB_ASIC_DCN30;
			fw_name_dmub = FIRMWARE_SIENNA_CICHLID_DMUB;
		} else {
			dmub_asic = DMUB_ASIC_DCN30;
			fw_name_dmub = FIRMWARE_NAVY_FLOUNDER_DMUB;
		}
		break;
	case IP_VERSION(3, 0, 1):
		dmub_asic = DMUB_ASIC_DCN301;
		fw_name_dmub = FIRMWARE_VANGOGH_DMUB;
		break;
	case IP_VERSION(3, 0, 2):
		dmub_asic = DMUB_ASIC_DCN302;
		fw_name_dmub = FIRMWARE_DIMGREY_CAVEFISH_DMUB;
		break;
	case IP_VERSION(3, 0, 3):
		dmub_asic = DMUB_ASIC_DCN303;
		fw_name_dmub = FIRMWARE_BEIGE_GOBY_DMUB;
		break;
	case IP_VERSION(3, 1, 2):
	case IP_VERSION(3, 1, 3):
		dmub_asic = (adev->external_rev_id == YELLOW_CARP_B0) ? DMUB_ASIC_DCN31B : DMUB_ASIC_DCN31;
		fw_name_dmub = FIRMWARE_YELLOW_CARP_DMUB;
		break;
	case IP_VERSION(3, 1, 4):
		dmub_asic = DMUB_ASIC_DCN314;
		fw_name_dmub = FIRMWARE_DCN_314_DMUB;
		break;
	case IP_VERSION(3, 1, 5):
		dmub_asic = DMUB_ASIC_DCN315;
		fw_name_dmub = FIRMWARE_DCN_315_DMUB;
		break;
	case IP_VERSION(3, 1, 6):
		dmub_asic = DMUB_ASIC_DCN316;
		fw_name_dmub = FIRMWARE_DCN316_DMUB;
		break;
	case IP_VERSION(3, 2, 0):
		dmub_asic = DMUB_ASIC_DCN32;
		fw_name_dmub = FIRMWARE_DCN_V3_2_0_DMCUB;
		break;
	case IP_VERSION(3, 2, 1):
		dmub_asic = DMUB_ASIC_DCN321;
		fw_name_dmub = FIRMWARE_DCN_V3_2_1_DMCUB;
		break;
	default:
		/* ASIC doesn't support DMUB. */
		return 0;
	}

	r = request_firmware_direct(&adev->dm.dmub_fw, fw_name_dmub, adev->dev);
	if (r) {
		DRM_ERROR("DMUB firmware loading failed: %d\n", r);
		return 0;
	}

	r = amdgpu_ucode_validate(adev->dm.dmub_fw);
	if (r) {
		DRM_ERROR("Couldn't validate DMUB firmware: %d\n", r);
		return 0;
	}

	hdr = (const struct dmcub_firmware_header_v1_0 *)adev->dm.dmub_fw->data;
	adev->dm.dmcub_fw_version = le32_to_cpu(hdr->header.ucode_version);

	if (adev->firmware.load_type == AMDGPU_FW_LOAD_PSP) {
		adev->firmware.ucode[AMDGPU_UCODE_ID_DMCUB].ucode_id =
			AMDGPU_UCODE_ID_DMCUB;
		adev->firmware.ucode[AMDGPU_UCODE_ID_DMCUB].fw =
			adev->dm.dmub_fw;
		adev->firmware.fw_size +=
			ALIGN(le32_to_cpu(hdr->inst_const_bytes), PAGE_SIZE);

		DRM_INFO("Loading DMUB firmware via PSP: version=0x%08X\n",
			 adev->dm.dmcub_fw_version);
	}


	adev->dm.dmub_srv = kzalloc(sizeof(*adev->dm.dmub_srv), GFP_KERNEL);
	dmub_srv = adev->dm.dmub_srv;

	if (!dmub_srv) {
		DRM_ERROR("Failed to allocate DMUB service!\n");
		return -ENOMEM;
	}

	memset(&create_params, 0, sizeof(create_params));
	create_params.user_ctx = adev;
	create_params.funcs.reg_read = amdgpu_dm_dmub_reg_read;
	create_params.funcs.reg_write = amdgpu_dm_dmub_reg_write;
	create_params.asic = dmub_asic;

	/* Create the DMUB service. */
	status = dmub_srv_create(dmub_srv, &create_params);
	if (status != DMUB_STATUS_OK) {
		DRM_ERROR("Error creating DMUB service: %d\n", status);
		return -EINVAL;
	}

	/* Calculate the size of all the regions for the DMUB service. */
	memset(&region_params, 0, sizeof(region_params));

	region_params.inst_const_size = le32_to_cpu(hdr->inst_const_bytes) -
					PSP_HEADER_BYTES - PSP_FOOTER_BYTES;
	region_params.bss_data_size = le32_to_cpu(hdr->bss_data_bytes);
	region_params.vbios_size = adev->bios_size;
	region_params.fw_bss_data = region_params.bss_data_size ?
		adev->dm.dmub_fw->data +
		le32_to_cpu(hdr->header.ucode_array_offset_bytes) +
		le32_to_cpu(hdr->inst_const_bytes) : NULL;
	region_params.fw_inst_const =
		adev->dm.dmub_fw->data +
		le32_to_cpu(hdr->header.ucode_array_offset_bytes) +
		PSP_HEADER_BYTES;

	status = dmub_srv_calc_region_info(dmub_srv, &region_params,
					   &region_info);

	if (status != DMUB_STATUS_OK) {
		DRM_ERROR("Error calculating DMUB region info: %d\n", status);
		return -EINVAL;
	}

	/*
	 * Allocate a framebuffer based on the total size of all the regions.
	 * TODO: Move this into GART.
	 */
	r = amdgpu_bo_create_kernel(adev, region_info.fb_size, PAGE_SIZE,
				    AMDGPU_GEM_DOMAIN_VRAM, &adev->dm.dmub_bo,
				    &adev->dm.dmub_bo_gpu_addr,
				    &adev->dm.dmub_bo_cpu_addr);
	if (r)
		return r;

	/* Rebase the regions on the framebuffer address. */
	memset(&fb_params, 0, sizeof(fb_params));
	fb_params.cpu_addr = adev->dm.dmub_bo_cpu_addr;
	fb_params.gpu_addr = adev->dm.dmub_bo_gpu_addr;
	fb_params.region_info = &region_info;

	adev->dm.dmub_fb_info =
		kzalloc(sizeof(*adev->dm.dmub_fb_info), GFP_KERNEL);
	fb_info = adev->dm.dmub_fb_info;

	if (!fb_info) {
		DRM_ERROR(
			"Failed to allocate framebuffer info for DMUB service!\n");
		return -ENOMEM;
	}

	status = dmub_srv_calc_fb_info(dmub_srv, &fb_params, fb_info);
	if (status != DMUB_STATUS_OK) {
		DRM_ERROR("Error calculating DMUB FB info: %d\n", status);
		return -EINVAL;
	}

	return 0;
}

static int dm_sw_init(void *handle)
{
	struct amdgpu_device *adev = (struct amdgpu_device *)handle;
	int r;

	r = dm_dmub_sw_init(adev);
	if (r)
		return r;

	return load_dmcu_fw(adev);
}

static int dm_sw_fini(void *handle)
{
	struct amdgpu_device *adev = (struct amdgpu_device *)handle;

	kfree(adev->dm.dmub_fb_info);
	adev->dm.dmub_fb_info = NULL;

	if (adev->dm.dmub_srv) {
		dmub_srv_destroy(adev->dm.dmub_srv);
		adev->dm.dmub_srv = NULL;
	}

	release_firmware(adev->dm.dmub_fw);
	adev->dm.dmub_fw = NULL;

	release_firmware(adev->dm.fw_dmcu);
	adev->dm.fw_dmcu = NULL;

	return 0;
}

static int detect_mst_link_for_all_connectors(struct drm_device *dev)
{
	struct amdgpu_dm_connector *aconnector;
	struct drm_connector *connector;
	struct drm_connector_list_iter iter;
	int ret = 0;

	drm_connector_list_iter_begin(dev, &iter);
	drm_for_each_connector_iter(connector, &iter) {
		aconnector = to_amdgpu_dm_connector(connector);
		if (aconnector->dc_link->type == dc_connection_mst_branch &&
		    aconnector->mst_mgr.aux) {
			DRM_DEBUG_DRIVER("DM_MST: starting TM on aconnector: %p [id: %d]\n",
					 aconnector,
					 aconnector->base.base.id);

			ret = drm_dp_mst_topology_mgr_set_mst(&aconnector->mst_mgr, true);
			if (ret < 0) {
				DRM_ERROR("DM_MST: Failed to start MST\n");
				aconnector->dc_link->type =
					dc_connection_single;
				break;
			}
		}
	}
	drm_connector_list_iter_end(&iter);

	return ret;
}

static int dm_late_init(void *handle)
{
	struct amdgpu_device *adev = (struct amdgpu_device *)handle;

	struct dmcu_iram_parameters params;
	unsigned int linear_lut[16];
	int i;
	struct dmcu *dmcu = NULL;

	dmcu = adev->dm.dc->res_pool->dmcu;

	for (i = 0; i < 16; i++)
		linear_lut[i] = 0xFFFF * i / 15;

	params.set = 0;
	params.backlight_ramping_override = false;
	params.backlight_ramping_start = 0xCCCC;
	params.backlight_ramping_reduction = 0xCCCCCCCC;
	params.backlight_lut_array_size = 16;
	params.backlight_lut_array = linear_lut;

	/* Min backlight level after ABM reduction,  Don't allow below 1%
	 * 0xFFFF x 0.01 = 0x28F
	 */
	params.min_abm_backlight = 0x28F;
	/* In the case where abm is implemented on dmcub,
	* dmcu object will be null.
	* ABM 2.4 and up are implemented on dmcub.
	*/
	if (dmcu) {
		if (!dmcu_load_iram(dmcu, params))
			return -EINVAL;
	} else if (adev->dm.dc->ctx->dmub_srv) {
		struct dc_link *edp_links[MAX_NUM_EDP];
		int edp_num;

		get_edp_links(adev->dm.dc, edp_links, &edp_num);
		for (i = 0; i < edp_num; i++) {
			if (!dmub_init_abm_config(adev->dm.dc->res_pool, params, i))
				return -EINVAL;
		}
	}

	return detect_mst_link_for_all_connectors(adev_to_drm(adev));
}

static void s3_handle_mst(struct drm_device *dev, bool suspend)
{
	struct amdgpu_dm_connector *aconnector;
	struct drm_connector *connector;
	struct drm_connector_list_iter iter;
	struct drm_dp_mst_topology_mgr *mgr;
	int ret;
	bool need_hotplug = false;

	drm_connector_list_iter_begin(dev, &iter);
	drm_for_each_connector_iter(connector, &iter) {
		aconnector = to_amdgpu_dm_connector(connector);
		if (aconnector->dc_link->type != dc_connection_mst_branch ||
		    aconnector->mst_port)
			continue;

		mgr = &aconnector->mst_mgr;

		if (suspend) {
			drm_dp_mst_topology_mgr_suspend(mgr);
		} else {
			ret = drm_dp_mst_topology_mgr_resume(mgr, true);
			if (ret < 0) {
				dm_helpers_dp_mst_stop_top_mgr(aconnector->dc_link->ctx,
					aconnector->dc_link);
				need_hotplug = true;
			}
		}
	}
	drm_connector_list_iter_end(&iter);

	if (need_hotplug)
		drm_kms_helper_hotplug_event(dev);
}

static int amdgpu_dm_smu_write_watermarks_table(struct amdgpu_device *adev)
{
	int ret = 0;

	/* This interface is for dGPU Navi1x.Linux dc-pplib interface depends
	 * on window driver dc implementation.
	 * For Navi1x, clock settings of dcn watermarks are fixed. the settings
	 * should be passed to smu during boot up and resume from s3.
	 * boot up: dc calculate dcn watermark clock settings within dc_create,
	 * dcn20_resource_construct
	 * then call pplib functions below to pass the settings to smu:
	 * smu_set_watermarks_for_clock_ranges
	 * smu_set_watermarks_table
	 * navi10_set_watermarks_table
	 * smu_write_watermarks_table
	 *
	 * For Renoir, clock settings of dcn watermark are also fixed values.
	 * dc has implemented different flow for window driver:
	 * dc_hardware_init / dc_set_power_state
	 * dcn10_init_hw
	 * notify_wm_ranges
	 * set_wm_ranges
	 * -- Linux
	 * smu_set_watermarks_for_clock_ranges
	 * renoir_set_watermarks_table
	 * smu_write_watermarks_table
	 *
	 * For Linux,
	 * dc_hardware_init -> amdgpu_dm_init
	 * dc_set_power_state --> dm_resume
	 *
	 * therefore, this function apply to navi10/12/14 but not Renoir
	 * *
	 */
	switch (adev->ip_versions[DCE_HWIP][0]) {
	case IP_VERSION(2, 0, 2):
	case IP_VERSION(2, 0, 0):
		break;
	default:
		return 0;
	}

	ret = amdgpu_dpm_write_watermarks_table(adev);
	if (ret) {
		DRM_ERROR("Failed to update WMTABLE!\n");
		return ret;
	}

	return 0;
}

/**
 * dm_hw_init() - Initialize DC device
 * @handle: The base driver device containing the amdgpu_dm device.
 *
 * Initialize the &struct amdgpu_display_manager device. This involves calling
 * the initializers of each DM component, then populating the struct with them.
 *
 * Although the function implies hardware initialization, both hardware and
 * software are initialized here. Splitting them out to their relevant init
 * hooks is a future TODO item.
 *
 * Some notable things that are initialized here:
 *
 * - Display Core, both software and hardware
 * - DC modules that we need (freesync and color management)
 * - DRM software states
 * - Interrupt sources and handlers
 * - Vblank support
 * - Debug FS entries, if enabled
 */
static int dm_hw_init(void *handle)
{
	struct amdgpu_device *adev = (struct amdgpu_device *)handle;
	/* Create DAL display manager */
	amdgpu_dm_init(adev);
	amdgpu_dm_hpd_init(adev);

	return 0;
}

/**
 * dm_hw_fini() - Teardown DC device
 * @handle: The base driver device containing the amdgpu_dm device.
 *
 * Teardown components within &struct amdgpu_display_manager that require
 * cleanup. This involves cleaning up the DRM device, DC, and any modules that
 * were loaded. Also flush IRQ workqueues and disable them.
 */
static int dm_hw_fini(void *handle)
{
	struct amdgpu_device *adev = (struct amdgpu_device *)handle;

	amdgpu_dm_hpd_fini(adev);

	amdgpu_dm_irq_fini(adev);
	amdgpu_dm_fini(adev);
	return 0;
}


static void dm_gpureset_toggle_interrupts(struct amdgpu_device *adev,
				 struct dc_state *state, bool enable)
{
	enum dc_irq_source irq_source;
	struct amdgpu_crtc *acrtc;
	int rc = -EBUSY;
	int i = 0;

	for (i = 0; i < state->stream_count; i++) {
		acrtc = get_crtc_by_otg_inst(
				adev, state->stream_status[i].primary_otg_inst);

		if (acrtc && state->stream_status[i].plane_count != 0) {
			irq_source = IRQ_TYPE_PFLIP + acrtc->otg_inst;
			rc = dc_interrupt_set(adev->dm.dc, irq_source, enable) ? 0 : -EBUSY;
			DRM_DEBUG_VBL("crtc %d - vupdate irq %sabling: r=%d\n",
				      acrtc->crtc_id, enable ? "en" : "dis", rc);
			if (rc)
				DRM_WARN("Failed to %s pflip interrupts\n",
					 enable ? "enable" : "disable");

			if (enable) {
				rc = dm_enable_vblank(&acrtc->base);
				if (rc)
					DRM_WARN("Failed to enable vblank interrupts\n");
			} else {
				dm_disable_vblank(&acrtc->base);
			}

		}
	}

}

static enum dc_status amdgpu_dm_commit_zero_streams(struct dc *dc)
{
	struct dc_state *context = NULL;
	enum dc_status res = DC_ERROR_UNEXPECTED;
	int i;
	struct dc_stream_state *del_streams[MAX_PIPES];
	int del_streams_count = 0;

	memset(del_streams, 0, sizeof(del_streams));

	context = dc_create_state(dc);
	if (context == NULL)
		goto context_alloc_fail;

	dc_resource_state_copy_construct_current(dc, context);

	/* First remove from context all streams */
	for (i = 0; i < context->stream_count; i++) {
		struct dc_stream_state *stream = context->streams[i];

		del_streams[del_streams_count++] = stream;
	}

	/* Remove all planes for removed streams and then remove the streams */
	for (i = 0; i < del_streams_count; i++) {
		if (!dc_rem_all_planes_for_stream(dc, del_streams[i], context)) {
			res = DC_FAIL_DETACH_SURFACES;
			goto fail;
		}

		res = dc_remove_stream_from_ctx(dc, context, del_streams[i]);
		if (res != DC_OK)
			goto fail;
	}

	res = dc_commit_state(dc, context);

fail:
	dc_release_state(context);

context_alloc_fail:
	return res;
}

static void hpd_rx_irq_work_suspend(struct amdgpu_display_manager *dm)
{
	int i;

	if (dm->hpd_rx_offload_wq) {
		for (i = 0; i < dm->dc->caps.max_links; i++)
			flush_workqueue(dm->hpd_rx_offload_wq[i].wq);
	}
}

static int dm_suspend(void *handle)
{
	struct amdgpu_device *adev = handle;
	struct amdgpu_display_manager *dm = &adev->dm;
	int ret = 0;

	if (amdgpu_in_reset(adev)) {
		mutex_lock(&dm->dc_lock);

		dc_allow_idle_optimizations(adev->dm.dc, false);

		dm->cached_dc_state = dc_copy_state(dm->dc->current_state);

		dm_gpureset_toggle_interrupts(adev, dm->cached_dc_state, false);

		amdgpu_dm_commit_zero_streams(dm->dc);

		amdgpu_dm_irq_suspend(adev);

		hpd_rx_irq_work_suspend(dm);

		return ret;
	}

	WARN_ON(adev->dm.cached_state);
	adev->dm.cached_state = drm_atomic_helper_suspend(adev_to_drm(adev));

	s3_handle_mst(adev_to_drm(adev), true);

	amdgpu_dm_irq_suspend(adev);

	hpd_rx_irq_work_suspend(dm);

	dc_set_power_state(dm->dc, DC_ACPI_CM_POWER_STATE_D3);

	return 0;
}

struct amdgpu_dm_connector *
amdgpu_dm_find_first_crtc_matching_connector(struct drm_atomic_state *state,
					     struct drm_crtc *crtc)
{
	uint32_t i;
	struct drm_connector_state *new_con_state;
	struct drm_connector *connector;
	struct drm_crtc *crtc_from_state;

	for_each_new_connector_in_state(state, connector, new_con_state, i) {
		crtc_from_state = new_con_state->crtc;

		if (crtc_from_state == crtc)
			return to_amdgpu_dm_connector(connector);
	}

	return NULL;
}

static void emulated_link_detect(struct dc_link *link)
{
	struct dc_sink_init_data sink_init_data = { 0 };
	struct display_sink_capability sink_caps = { 0 };
	enum dc_edid_status edid_status;
	struct dc_context *dc_ctx = link->ctx;
	struct dc_sink *sink = NULL;
	struct dc_sink *prev_sink = NULL;

	link->type = dc_connection_none;
	prev_sink = link->local_sink;

	if (prev_sink)
		dc_sink_release(prev_sink);

	switch (link->connector_signal) {
	case SIGNAL_TYPE_HDMI_TYPE_A: {
		sink_caps.transaction_type = DDC_TRANSACTION_TYPE_I2C;
		sink_caps.signal = SIGNAL_TYPE_HDMI_TYPE_A;
		break;
	}

	case SIGNAL_TYPE_DVI_SINGLE_LINK: {
		sink_caps.transaction_type = DDC_TRANSACTION_TYPE_I2C;
		sink_caps.signal = SIGNAL_TYPE_DVI_SINGLE_LINK;
		break;
	}

	case SIGNAL_TYPE_DVI_DUAL_LINK: {
		sink_caps.transaction_type = DDC_TRANSACTION_TYPE_I2C;
		sink_caps.signal = SIGNAL_TYPE_DVI_DUAL_LINK;
		break;
	}

	case SIGNAL_TYPE_LVDS: {
		sink_caps.transaction_type = DDC_TRANSACTION_TYPE_I2C;
		sink_caps.signal = SIGNAL_TYPE_LVDS;
		break;
	}

	case SIGNAL_TYPE_EDP: {
		sink_caps.transaction_type =
			DDC_TRANSACTION_TYPE_I2C_OVER_AUX;
		sink_caps.signal = SIGNAL_TYPE_EDP;
		break;
	}

	case SIGNAL_TYPE_DISPLAY_PORT: {
		sink_caps.transaction_type =
			DDC_TRANSACTION_TYPE_I2C_OVER_AUX;
		sink_caps.signal = SIGNAL_TYPE_VIRTUAL;
		break;
	}

	default:
		DC_ERROR("Invalid connector type! signal:%d\n",
			link->connector_signal);
		return;
	}

	sink_init_data.link = link;
	sink_init_data.sink_signal = sink_caps.signal;

	sink = dc_sink_create(&sink_init_data);
	if (!sink) {
		DC_ERROR("Failed to create sink!\n");
		return;
	}

	/* dc_sink_create returns a new reference */
	link->local_sink = sink;

	edid_status = dm_helpers_read_local_edid(
			link->ctx,
			link,
			sink);

	if (edid_status != EDID_OK)
		DC_ERROR("Failed to read EDID");

}

static void dm_gpureset_commit_state(struct dc_state *dc_state,
				     struct amdgpu_display_manager *dm)
{
	struct {
		struct dc_surface_update surface_updates[MAX_SURFACES];
		struct dc_plane_info plane_infos[MAX_SURFACES];
		struct dc_scaling_info scaling_infos[MAX_SURFACES];
		struct dc_flip_addrs flip_addrs[MAX_SURFACES];
		struct dc_stream_update stream_update;
	} * bundle;
	int k, m;

	bundle = kzalloc(sizeof(*bundle), GFP_KERNEL);

	if (!bundle) {
		dm_error("Failed to allocate update bundle\n");
		goto cleanup;
	}

	for (k = 0; k < dc_state->stream_count; k++) {
		bundle->stream_update.stream = dc_state->streams[k];

		for (m = 0; m < dc_state->stream_status->plane_count; m++) {
			bundle->surface_updates[m].surface =
				dc_state->stream_status->plane_states[m];
			bundle->surface_updates[m].surface->force_full_update =
				true;
		}
		dc_commit_updates_for_stream(
			dm->dc, bundle->surface_updates,
			dc_state->stream_status->plane_count,
			dc_state->streams[k], &bundle->stream_update, dc_state);
	}

cleanup:
	kfree(bundle);

	return;
}

static int dm_resume(void *handle)
{
	struct amdgpu_device *adev = handle;
	struct drm_device *ddev = adev_to_drm(adev);
	struct amdgpu_display_manager *dm = &adev->dm;
	struct amdgpu_dm_connector *aconnector;
	struct drm_connector *connector;
	struct drm_connector_list_iter iter;
	struct drm_crtc *crtc;
	struct drm_crtc_state *new_crtc_state;
	struct dm_crtc_state *dm_new_crtc_state;
	struct drm_plane *plane;
	struct drm_plane_state *new_plane_state;
	struct dm_plane_state *dm_new_plane_state;
	struct dm_atomic_state *dm_state = to_dm_atomic_state(dm->atomic_obj.state);
	enum dc_connection_type new_connection_type = dc_connection_none;
	struct dc_state *dc_state;
	int i, r, j;

	if (amdgpu_in_reset(adev)) {
		dc_state = dm->cached_dc_state;

		/*
		 * The dc->current_state is backed up into dm->cached_dc_state
		 * before we commit 0 streams.
		 *
		 * DC will clear link encoder assignments on the real state
		 * but the changes won't propagate over to the copy we made
		 * before the 0 streams commit.
		 *
		 * DC expects that link encoder assignments are *not* valid
		 * when committing a state, so as a workaround we can copy
		 * off of the current state.
		 *
		 * We lose the previous assignments, but we had already
		 * commit 0 streams anyway.
		 */
		link_enc_cfg_copy(adev->dm.dc->current_state, dc_state);

		r = dm_dmub_hw_init(adev);
		if (r)
			DRM_ERROR("DMUB interface failed to initialize: status=%d\n", r);

		dc_set_power_state(dm->dc, DC_ACPI_CM_POWER_STATE_D0);
		dc_resume(dm->dc);

		amdgpu_dm_irq_resume_early(adev);

		for (i = 0; i < dc_state->stream_count; i++) {
			dc_state->streams[i]->mode_changed = true;
			for (j = 0; j < dc_state->stream_status[i].plane_count; j++) {
				dc_state->stream_status[i].plane_states[j]->update_flags.raw
					= 0xffffffff;
			}
		}

		if (dc_is_dmub_outbox_supported(adev->dm.dc)) {
			amdgpu_dm_outbox_init(adev);
			dc_enable_dmub_outbox(adev->dm.dc);
		}

		WARN_ON(!dc_commit_state(dm->dc, dc_state));

		dm_gpureset_commit_state(dm->cached_dc_state, dm);

		dm_gpureset_toggle_interrupts(adev, dm->cached_dc_state, true);

		dc_release_state(dm->cached_dc_state);
		dm->cached_dc_state = NULL;

		amdgpu_dm_irq_resume_late(adev);

		mutex_unlock(&dm->dc_lock);

		return 0;
	}
	/* Recreate dc_state - DC invalidates it when setting power state to S3. */
	dc_release_state(dm_state->context);
	dm_state->context = dc_create_state(dm->dc);
	/* TODO: Remove dc_state->dccg, use dc->dccg directly. */
	dc_resource_state_construct(dm->dc, dm_state->context);

	/* Before powering on DC we need to re-initialize DMUB. */
	dm_dmub_hw_resume(adev);

	/* Re-enable outbox interrupts for DPIA. */
	if (dc_is_dmub_outbox_supported(adev->dm.dc)) {
		amdgpu_dm_outbox_init(adev);
		dc_enable_dmub_outbox(adev->dm.dc);
	}

	/* power on hardware */
	dc_set_power_state(dm->dc, DC_ACPI_CM_POWER_STATE_D0);

	/* program HPD filter */
	dc_resume(dm->dc);

	/*
	 * early enable HPD Rx IRQ, should be done before set mode as short
	 * pulse interrupts are used for MST
	 */
	amdgpu_dm_irq_resume_early(adev);

	/* On resume we need to rewrite the MSTM control bits to enable MST*/
	s3_handle_mst(ddev, false);

	/* Do detection*/
	drm_connector_list_iter_begin(ddev, &iter);
	drm_for_each_connector_iter(connector, &iter) {
		aconnector = to_amdgpu_dm_connector(connector);

		/*
		 * this is the case when traversing through already created
		 * MST connectors, should be skipped
		 */
		if (aconnector->dc_link &&
		    aconnector->dc_link->type == dc_connection_mst_branch)
			continue;

		mutex_lock(&aconnector->hpd_lock);
		if (!dc_link_detect_sink(aconnector->dc_link, &new_connection_type))
			DRM_ERROR("KMS: Failed to detect connector\n");

		if (aconnector->base.force && new_connection_type == dc_connection_none) {
			emulated_link_detect(aconnector->dc_link);
		} else {
			mutex_lock(&dm->dc_lock);
			dc_link_detect(aconnector->dc_link, DETECT_REASON_HPD);
			mutex_unlock(&dm->dc_lock);
		}

		if (aconnector->fake_enable && aconnector->dc_link->local_sink)
			aconnector->fake_enable = false;

		if (aconnector->dc_sink)
			dc_sink_release(aconnector->dc_sink);
		aconnector->dc_sink = NULL;
		amdgpu_dm_update_connector_after_detect(aconnector);
		mutex_unlock(&aconnector->hpd_lock);
	}
	drm_connector_list_iter_end(&iter);

	/* Force mode set in atomic commit */
	for_each_new_crtc_in_state(dm->cached_state, crtc, new_crtc_state, i)
		new_crtc_state->active_changed = true;

	/*
	 * atomic_check is expected to create the dc states. We need to release
	 * them here, since they were duplicated as part of the suspend
	 * procedure.
	 */
	for_each_new_crtc_in_state(dm->cached_state, crtc, new_crtc_state, i) {
		dm_new_crtc_state = to_dm_crtc_state(new_crtc_state);
		if (dm_new_crtc_state->stream) {
			WARN_ON(kref_read(&dm_new_crtc_state->stream->refcount) > 1);
			dc_stream_release(dm_new_crtc_state->stream);
			dm_new_crtc_state->stream = NULL;
		}
	}

	for_each_new_plane_in_state(dm->cached_state, plane, new_plane_state, i) {
		dm_new_plane_state = to_dm_plane_state(new_plane_state);
		if (dm_new_plane_state->dc_state) {
			WARN_ON(kref_read(&dm_new_plane_state->dc_state->refcount) > 1);
			dc_plane_state_release(dm_new_plane_state->dc_state);
			dm_new_plane_state->dc_state = NULL;
		}
	}

	drm_atomic_helper_resume(ddev, dm->cached_state);

	dm->cached_state = NULL;

	amdgpu_dm_irq_resume_late(adev);

	amdgpu_dm_smu_write_watermarks_table(adev);

	return 0;
}

/**
 * DOC: DM Lifecycle
 *
 * DM (and consequently DC) is registered in the amdgpu base driver as a IP
 * block. When CONFIG_DRM_AMD_DC is enabled, the DM device IP block is added to
 * the base driver's device list to be initialized and torn down accordingly.
 *
 * The functions to do so are provided as hooks in &struct amd_ip_funcs.
 */

static const struct amd_ip_funcs amdgpu_dm_funcs = {
	.name = "dm",
	.early_init = dm_early_init,
	.late_init = dm_late_init,
	.sw_init = dm_sw_init,
	.sw_fini = dm_sw_fini,
	.early_fini = amdgpu_dm_early_fini,
	.hw_init = dm_hw_init,
	.hw_fini = dm_hw_fini,
	.suspend = dm_suspend,
	.resume = dm_resume,
	.is_idle = dm_is_idle,
	.wait_for_idle = dm_wait_for_idle,
	.check_soft_reset = dm_check_soft_reset,
	.soft_reset = dm_soft_reset,
	.set_clockgating_state = dm_set_clockgating_state,
	.set_powergating_state = dm_set_powergating_state,
};

const struct amdgpu_ip_block_version dm_ip_block =
{
	.type = AMD_IP_BLOCK_TYPE_DCE,
	.major = 1,
	.minor = 0,
	.rev = 0,
	.funcs = &amdgpu_dm_funcs,
};


/**
 * DOC: atomic
 *
 * *WIP*
 */

static const struct drm_mode_config_funcs amdgpu_dm_mode_funcs = {
	.fb_create = amdgpu_display_user_framebuffer_create,
	.get_format_info = amd_get_format_info,
	.output_poll_changed = drm_fb_helper_output_poll_changed,
	.atomic_check = amdgpu_dm_atomic_check,
	.atomic_commit = drm_atomic_helper_commit,
};

static struct drm_mode_config_helper_funcs amdgpu_dm_mode_config_helperfuncs = {
	.atomic_commit_tail = amdgpu_dm_atomic_commit_tail,
	.atomic_commit_setup = drm_dp_mst_atomic_setup_commit,
};

static void update_connector_ext_caps(struct amdgpu_dm_connector *aconnector)
{
<<<<<<< HEAD
	u32 max_avg, min_cll, max, min, q, r;
=======
>>>>>>> 7365df19
	struct amdgpu_dm_backlight_caps *caps;
	struct amdgpu_display_manager *dm;
	struct drm_connector *conn_base;
	struct amdgpu_device *adev;
	struct dc_link *link = NULL;
	struct drm_luminance_range_info *luminance_range;
	int i;

	if (!aconnector || !aconnector->dc_link)
		return;

	link = aconnector->dc_link;
	if (link->connector_signal != SIGNAL_TYPE_EDP)
		return;

	conn_base = &aconnector->base;
	adev = drm_to_adev(conn_base->dev);
	dm = &adev->dm;
	for (i = 0; i < dm->num_of_edps; i++) {
		if (link == dm->backlight_link[i])
			break;
	}
	if (i >= dm->num_of_edps)
		return;
	caps = &dm->backlight_caps[i];
	caps->ext_caps = &aconnector->dc_link->dpcd_sink_ext_caps;
	caps->aux_support = false;
<<<<<<< HEAD
	max_avg = conn_base->hdr_sink_metadata.hdmi_type1.max_fall;
	min_cll = conn_base->hdr_sink_metadata.hdmi_type1.min_cll;
=======
>>>>>>> 7365df19

	if (caps->ext_caps->bits.oled == 1 /*||
	    caps->ext_caps->bits.sdr_aux_backlight_control == 1 ||
	    caps->ext_caps->bits.hdr_aux_backlight_control == 1*/)
		caps->aux_support = true;

	if (amdgpu_backlight == 0)
		caps->aux_support = false;
	else if (amdgpu_backlight == 1)
		caps->aux_support = true;

<<<<<<< HEAD
	/* From the specification (CTA-861-G), for calculating the maximum
	 * luminance we need to use:
	 *	Luminance = 50*2**(CV/32)
	 * Where CV is a one-byte value.
	 * For calculating this expression we may need float point precision;
	 * to avoid this complexity level, we take advantage that CV is divided
	 * by a constant. From the Euclids division algorithm, we know that CV
	 * can be written as: CV = 32*q + r. Next, we replace CV in the
	 * Luminance expression and get 50*(2**q)*(2**(r/32)), hence we just
	 * need to pre-compute the value of r/32. For pre-computing the values
	 * We just used the following Ruby line:
	 *	(0...32).each {|cv| puts (50*2**(cv/32.0)).round}
	 * The results of the above expressions can be verified at
	 * pre_computed_values.
	 */
	q = max_avg >> 5;
	r = max_avg % 32;
	max = (1 << q) * pre_computed_values[r];

	// min luminance: maxLum * (CV/255)^2 / 100
	q = DIV_ROUND_CLOSEST(min_cll, 255);
	min = max * DIV_ROUND_CLOSEST((q * q), 100);

	caps->aux_max_input_signal = max;
	caps->aux_min_input_signal = min;
=======
	luminance_range = &conn_base->display_info.luminance_range;
	caps->aux_min_input_signal = luminance_range->min_luminance;
	caps->aux_max_input_signal = luminance_range->max_luminance;
>>>>>>> 7365df19
}

void amdgpu_dm_update_connector_after_detect(
		struct amdgpu_dm_connector *aconnector)
{
	struct drm_connector *connector = &aconnector->base;
	struct drm_device *dev = connector->dev;
	struct dc_sink *sink;

	/* MST handled by drm_mst framework */
	if (aconnector->mst_mgr.mst_state == true)
		return;

	sink = aconnector->dc_link->local_sink;
	if (sink)
		dc_sink_retain(sink);

	/*
	 * Edid mgmt connector gets first update only in mode_valid hook and then
	 * the connector sink is set to either fake or physical sink depends on link status.
	 * Skip if already done during boot.
	 */
	if (aconnector->base.force != DRM_FORCE_UNSPECIFIED
			&& aconnector->dc_em_sink) {

		/*
		 * For S3 resume with headless use eml_sink to fake stream
		 * because on resume connector->sink is set to NULL
		 */
		mutex_lock(&dev->mode_config.mutex);

		if (sink) {
			if (aconnector->dc_sink) {
				amdgpu_dm_update_freesync_caps(connector, NULL);
				/*
				 * retain and release below are used to
				 * bump up refcount for sink because the link doesn't point
				 * to it anymore after disconnect, so on next crtc to connector
				 * reshuffle by UMD we will get into unwanted dc_sink release
				 */
				dc_sink_release(aconnector->dc_sink);
			}
			aconnector->dc_sink = sink;
			dc_sink_retain(aconnector->dc_sink);
			amdgpu_dm_update_freesync_caps(connector,
					aconnector->edid);
		} else {
			amdgpu_dm_update_freesync_caps(connector, NULL);
			if (!aconnector->dc_sink) {
				aconnector->dc_sink = aconnector->dc_em_sink;
				dc_sink_retain(aconnector->dc_sink);
			}
		}

		mutex_unlock(&dev->mode_config.mutex);

		if (sink)
			dc_sink_release(sink);
		return;
	}

	/*
	 * TODO: temporary guard to look for proper fix
	 * if this sink is MST sink, we should not do anything
	 */
	if (sink && sink->sink_signal == SIGNAL_TYPE_DISPLAY_PORT_MST) {
		dc_sink_release(sink);
		return;
	}

	if (aconnector->dc_sink == sink) {
		/*
		 * We got a DP short pulse (Link Loss, DP CTS, etc...).
		 * Do nothing!!
		 */
		DRM_DEBUG_DRIVER("DCHPD: connector_id=%d: dc_sink didn't change.\n",
				aconnector->connector_id);
		if (sink)
			dc_sink_release(sink);
		return;
	}

	DRM_DEBUG_DRIVER("DCHPD: connector_id=%d: Old sink=%p New sink=%p\n",
		aconnector->connector_id, aconnector->dc_sink, sink);

	mutex_lock(&dev->mode_config.mutex);

	/*
	 * 1. Update status of the drm connector
	 * 2. Send an event and let userspace tell us what to do
	 */
	if (sink) {
		/*
		 * TODO: check if we still need the S3 mode update workaround.
		 * If yes, put it here.
		 */
		if (aconnector->dc_sink) {
			amdgpu_dm_update_freesync_caps(connector, NULL);
			dc_sink_release(aconnector->dc_sink);
		}

		aconnector->dc_sink = sink;
		dc_sink_retain(aconnector->dc_sink);
		if (sink->dc_edid.length == 0) {
			aconnector->edid = NULL;
			if (aconnector->dc_link->aux_mode) {
				drm_dp_cec_unset_edid(
					&aconnector->dm_dp_aux.aux);
			}
		} else {
			aconnector->edid =
				(struct edid *)sink->dc_edid.raw_edid;

			if (aconnector->dc_link->aux_mode)
				drm_dp_cec_set_edid(&aconnector->dm_dp_aux.aux,
						    aconnector->edid);
		}

		drm_connector_update_edid_property(connector, aconnector->edid);
		amdgpu_dm_update_freesync_caps(connector, aconnector->edid);
		update_connector_ext_caps(aconnector);
	} else {
		drm_dp_cec_unset_edid(&aconnector->dm_dp_aux.aux);
		amdgpu_dm_update_freesync_caps(connector, NULL);
		drm_connector_update_edid_property(connector, NULL);
		aconnector->num_modes = 0;
		dc_sink_release(aconnector->dc_sink);
		aconnector->dc_sink = NULL;
		aconnector->edid = NULL;
#ifdef CONFIG_DRM_AMD_DC_HDCP
		/* Set CP to DESIRED if it was ENABLED, so we can re-enable it again on hotplug */
		if (connector->state->content_protection == DRM_MODE_CONTENT_PROTECTION_ENABLED)
			connector->state->content_protection = DRM_MODE_CONTENT_PROTECTION_DESIRED;
#endif
	}

	mutex_unlock(&dev->mode_config.mutex);

	update_subconnector_property(aconnector);

	if (sink)
		dc_sink_release(sink);
}

static void handle_hpd_irq_helper(struct amdgpu_dm_connector *aconnector)
{
	struct drm_connector *connector = &aconnector->base;
	struct drm_device *dev = connector->dev;
	enum dc_connection_type new_connection_type = dc_connection_none;
	struct amdgpu_device *adev = drm_to_adev(dev);
#ifdef CONFIG_DRM_AMD_DC_HDCP
	struct dm_connector_state *dm_con_state = to_dm_connector_state(connector->state);
#endif
	bool ret = false;

	if (adev->dm.disable_hpd_irq)
		return;

	/*
	 * In case of failure or MST no need to update connector status or notify the OS
	 * since (for MST case) MST does this in its own context.
	 */
	mutex_lock(&aconnector->hpd_lock);

#ifdef CONFIG_DRM_AMD_DC_HDCP
	if (adev->dm.hdcp_workqueue) {
		hdcp_reset_display(adev->dm.hdcp_workqueue, aconnector->dc_link->link_index);
		dm_con_state->update_hdcp = true;
	}
#endif
	if (aconnector->fake_enable)
		aconnector->fake_enable = false;

	if (!dc_link_detect_sink(aconnector->dc_link, &new_connection_type))
		DRM_ERROR("KMS: Failed to detect connector\n");

	if (aconnector->base.force && new_connection_type == dc_connection_none) {
		emulated_link_detect(aconnector->dc_link);

		drm_modeset_lock_all(dev);
		dm_restore_drm_connector_state(dev, connector);
		drm_modeset_unlock_all(dev);

		if (aconnector->base.force == DRM_FORCE_UNSPECIFIED)
			drm_kms_helper_connector_hotplug_event(connector);
	} else {
		mutex_lock(&adev->dm.dc_lock);
		ret = dc_link_detect(aconnector->dc_link, DETECT_REASON_HPD);
		mutex_unlock(&adev->dm.dc_lock);
		if (ret) {
			amdgpu_dm_update_connector_after_detect(aconnector);

			drm_modeset_lock_all(dev);
			dm_restore_drm_connector_state(dev, connector);
			drm_modeset_unlock_all(dev);

			if (aconnector->base.force == DRM_FORCE_UNSPECIFIED)
				drm_kms_helper_connector_hotplug_event(connector);
		}
	}
	mutex_unlock(&aconnector->hpd_lock);

}

static void handle_hpd_irq(void *param)
{
	struct amdgpu_dm_connector *aconnector = (struct amdgpu_dm_connector *)param;

	handle_hpd_irq_helper(aconnector);

}

static void dm_handle_mst_sideband_msg(struct amdgpu_dm_connector *aconnector)
{
	uint8_t esi[DP_PSR_ERROR_STATUS - DP_SINK_COUNT_ESI] = { 0 };
	uint8_t dret;
	bool new_irq_handled = false;
	int dpcd_addr;
	int dpcd_bytes_to_read;

	const int max_process_count = 30;
	int process_count = 0;

	const struct dc_link_status *link_status = dc_link_get_status(aconnector->dc_link);

	if (link_status->dpcd_caps->dpcd_rev.raw < 0x12) {
		dpcd_bytes_to_read = DP_LANE0_1_STATUS - DP_SINK_COUNT;
		/* DPCD 0x200 - 0x201 for downstream IRQ */
		dpcd_addr = DP_SINK_COUNT;
	} else {
		dpcd_bytes_to_read = DP_PSR_ERROR_STATUS - DP_SINK_COUNT_ESI;
		/* DPCD 0x2002 - 0x2005 for downstream IRQ */
		dpcd_addr = DP_SINK_COUNT_ESI;
	}

	dret = drm_dp_dpcd_read(
		&aconnector->dm_dp_aux.aux,
		dpcd_addr,
		esi,
		dpcd_bytes_to_read);

	while (dret == dpcd_bytes_to_read &&
		process_count < max_process_count) {
		uint8_t retry;
		dret = 0;

		process_count++;

		DRM_DEBUG_DRIVER("ESI %02x %02x %02x\n", esi[0], esi[1], esi[2]);
		/* handle HPD short pulse irq */
		if (aconnector->mst_mgr.mst_state)
			drm_dp_mst_hpd_irq(
				&aconnector->mst_mgr,
				esi,
				&new_irq_handled);

		if (new_irq_handled) {
			/* ACK at DPCD to notify down stream */
			const int ack_dpcd_bytes_to_write =
				dpcd_bytes_to_read - 1;

			for (retry = 0; retry < 3; retry++) {
				uint8_t wret;

				wret = drm_dp_dpcd_write(
					&aconnector->dm_dp_aux.aux,
					dpcd_addr + 1,
					&esi[1],
					ack_dpcd_bytes_to_write);
				if (wret == ack_dpcd_bytes_to_write)
					break;
			}

			/* check if there is new irq to be handled */
			dret = drm_dp_dpcd_read(
				&aconnector->dm_dp_aux.aux,
				dpcd_addr,
				esi,
				dpcd_bytes_to_read);

			new_irq_handled = false;
		} else {
			break;
		}
	}

	if (process_count == max_process_count)
		DRM_DEBUG_DRIVER("Loop exceeded max iterations\n");
}

static void schedule_hpd_rx_offload_work(struct hpd_rx_irq_offload_work_queue *offload_wq,
							union hpd_irq_data hpd_irq_data)
{
	struct hpd_rx_irq_offload_work *offload_work =
				kzalloc(sizeof(*offload_work), GFP_KERNEL);

	if (!offload_work) {
		DRM_ERROR("Failed to allocate hpd_rx_irq_offload_work.\n");
		return;
	}

	INIT_WORK(&offload_work->work, dm_handle_hpd_rx_offload_work);
	offload_work->data = hpd_irq_data;
	offload_work->offload_wq = offload_wq;

	queue_work(offload_wq->wq, &offload_work->work);
	DRM_DEBUG_KMS("queue work to handle hpd_rx offload work");
}

static void handle_hpd_rx_irq(void *param)
{
	struct amdgpu_dm_connector *aconnector = (struct amdgpu_dm_connector *)param;
	struct drm_connector *connector = &aconnector->base;
	struct drm_device *dev = connector->dev;
	struct dc_link *dc_link = aconnector->dc_link;
	bool is_mst_root_connector = aconnector->mst_mgr.mst_state;
	bool result = false;
	enum dc_connection_type new_connection_type = dc_connection_none;
	struct amdgpu_device *adev = drm_to_adev(dev);
	union hpd_irq_data hpd_irq_data;
	bool link_loss = false;
	bool has_left_work = false;
	int idx = aconnector->base.index;
	struct hpd_rx_irq_offload_work_queue *offload_wq = &adev->dm.hpd_rx_offload_wq[idx];

	memset(&hpd_irq_data, 0, sizeof(hpd_irq_data));

	if (adev->dm.disable_hpd_irq)
		return;

	/*
	 * TODO:Temporary add mutex to protect hpd interrupt not have a gpio
	 * conflict, after implement i2c helper, this mutex should be
	 * retired.
	 */
	mutex_lock(&aconnector->hpd_lock);

	result = dc_link_handle_hpd_rx_irq(dc_link, &hpd_irq_data,
						&link_loss, true, &has_left_work);

	if (!has_left_work)
		goto out;

	if (hpd_irq_data.bytes.device_service_irq.bits.AUTOMATED_TEST) {
		schedule_hpd_rx_offload_work(offload_wq, hpd_irq_data);
		goto out;
	}

	if (dc_link_dp_allow_hpd_rx_irq(dc_link)) {
		if (hpd_irq_data.bytes.device_service_irq.bits.UP_REQ_MSG_RDY ||
			hpd_irq_data.bytes.device_service_irq.bits.DOWN_REP_MSG_RDY) {
			dm_handle_mst_sideband_msg(aconnector);
			goto out;
		}

		if (link_loss) {
			bool skip = false;

			spin_lock(&offload_wq->offload_lock);
			skip = offload_wq->is_handling_link_loss;

			if (!skip)
				offload_wq->is_handling_link_loss = true;

			spin_unlock(&offload_wq->offload_lock);

			if (!skip)
				schedule_hpd_rx_offload_work(offload_wq, hpd_irq_data);

			goto out;
		}
	}

out:
	if (result && !is_mst_root_connector) {
		/* Downstream Port status changed. */
		if (!dc_link_detect_sink(dc_link, &new_connection_type))
			DRM_ERROR("KMS: Failed to detect connector\n");

		if (aconnector->base.force && new_connection_type == dc_connection_none) {
			emulated_link_detect(dc_link);

			if (aconnector->fake_enable)
				aconnector->fake_enable = false;

			amdgpu_dm_update_connector_after_detect(aconnector);


			drm_modeset_lock_all(dev);
			dm_restore_drm_connector_state(dev, connector);
			drm_modeset_unlock_all(dev);

			drm_kms_helper_connector_hotplug_event(connector);
		} else {
			bool ret = false;

			mutex_lock(&adev->dm.dc_lock);
			ret = dc_link_detect(dc_link, DETECT_REASON_HPDRX);
			mutex_unlock(&adev->dm.dc_lock);

			if (ret) {
				if (aconnector->fake_enable)
					aconnector->fake_enable = false;

				amdgpu_dm_update_connector_after_detect(aconnector);

				drm_modeset_lock_all(dev);
				dm_restore_drm_connector_state(dev, connector);
				drm_modeset_unlock_all(dev);

				drm_kms_helper_connector_hotplug_event(connector);
			}
		}
	}
#ifdef CONFIG_DRM_AMD_DC_HDCP
	if (hpd_irq_data.bytes.device_service_irq.bits.CP_IRQ) {
		if (adev->dm.hdcp_workqueue)
			hdcp_handle_cpirq(adev->dm.hdcp_workqueue,  aconnector->base.index);
	}
#endif

	if (dc_link->type != dc_connection_mst_branch)
		drm_dp_cec_irq(&aconnector->dm_dp_aux.aux);

	mutex_unlock(&aconnector->hpd_lock);
}

static void register_hpd_handlers(struct amdgpu_device *adev)
{
	struct drm_device *dev = adev_to_drm(adev);
	struct drm_connector *connector;
	struct amdgpu_dm_connector *aconnector;
	const struct dc_link *dc_link;
	struct dc_interrupt_params int_params = {0};

	int_params.requested_polarity = INTERRUPT_POLARITY_DEFAULT;
	int_params.current_polarity = INTERRUPT_POLARITY_DEFAULT;

	list_for_each_entry(connector,
			&dev->mode_config.connector_list, head)	{

		aconnector = to_amdgpu_dm_connector(connector);
		dc_link = aconnector->dc_link;

		if (DC_IRQ_SOURCE_INVALID != dc_link->irq_source_hpd) {
			int_params.int_context = INTERRUPT_LOW_IRQ_CONTEXT;
			int_params.irq_source = dc_link->irq_source_hpd;

			amdgpu_dm_irq_register_interrupt(adev, &int_params,
					handle_hpd_irq,
					(void *) aconnector);
		}

		if (DC_IRQ_SOURCE_INVALID != dc_link->irq_source_hpd_rx) {

			/* Also register for DP short pulse (hpd_rx). */
			int_params.int_context = INTERRUPT_LOW_IRQ_CONTEXT;
			int_params.irq_source =	dc_link->irq_source_hpd_rx;

			amdgpu_dm_irq_register_interrupt(adev, &int_params,
					handle_hpd_rx_irq,
					(void *) aconnector);

			if (adev->dm.hpd_rx_offload_wq)
				adev->dm.hpd_rx_offload_wq[connector->index].aconnector =
					aconnector;
		}
	}
}

#if defined(CONFIG_DRM_AMD_DC_SI)
/* Register IRQ sources and initialize IRQ callbacks */
static int dce60_register_irq_handlers(struct amdgpu_device *adev)
{
	struct dc *dc = adev->dm.dc;
	struct common_irq_params *c_irq_params;
	struct dc_interrupt_params int_params = {0};
	int r;
	int i;
	unsigned client_id = AMDGPU_IRQ_CLIENTID_LEGACY;

	int_params.requested_polarity = INTERRUPT_POLARITY_DEFAULT;
	int_params.current_polarity = INTERRUPT_POLARITY_DEFAULT;

	/*
	 * Actions of amdgpu_irq_add_id():
	 * 1. Register a set() function with base driver.
	 *    Base driver will call set() function to enable/disable an
	 *    interrupt in DC hardware.
	 * 2. Register amdgpu_dm_irq_handler().
	 *    Base driver will call amdgpu_dm_irq_handler() for ALL interrupts
	 *    coming from DC hardware.
	 *    amdgpu_dm_irq_handler() will re-direct the interrupt to DC
	 *    for acknowledging and handling. */

	/* Use VBLANK interrupt */
	for (i = 0; i < adev->mode_info.num_crtc; i++) {
		r = amdgpu_irq_add_id(adev, client_id, i+1 , &adev->crtc_irq);
		if (r) {
			DRM_ERROR("Failed to add crtc irq id!\n");
			return r;
		}

		int_params.int_context = INTERRUPT_HIGH_IRQ_CONTEXT;
		int_params.irq_source =
			dc_interrupt_to_irq_source(dc, i+1 , 0);

		c_irq_params = &adev->dm.vblank_params[int_params.irq_source - DC_IRQ_SOURCE_VBLANK1];

		c_irq_params->adev = adev;
		c_irq_params->irq_src = int_params.irq_source;

		amdgpu_dm_irq_register_interrupt(adev, &int_params,
				dm_crtc_high_irq, c_irq_params);
	}

	/* Use GRPH_PFLIP interrupt */
	for (i = VISLANDS30_IV_SRCID_D1_GRPH_PFLIP;
			i <= VISLANDS30_IV_SRCID_D6_GRPH_PFLIP; i += 2) {
		r = amdgpu_irq_add_id(adev, client_id, i, &adev->pageflip_irq);
		if (r) {
			DRM_ERROR("Failed to add page flip irq id!\n");
			return r;
		}

		int_params.int_context = INTERRUPT_HIGH_IRQ_CONTEXT;
		int_params.irq_source =
			dc_interrupt_to_irq_source(dc, i, 0);

		c_irq_params = &adev->dm.pflip_params[int_params.irq_source - DC_IRQ_SOURCE_PFLIP_FIRST];

		c_irq_params->adev = adev;
		c_irq_params->irq_src = int_params.irq_source;

		amdgpu_dm_irq_register_interrupt(adev, &int_params,
				dm_pflip_high_irq, c_irq_params);

	}

	/* HPD */
	r = amdgpu_irq_add_id(adev, client_id,
			VISLANDS30_IV_SRCID_HOTPLUG_DETECT_A, &adev->hpd_irq);
	if (r) {
		DRM_ERROR("Failed to add hpd irq id!\n");
		return r;
	}

	register_hpd_handlers(adev);

	return 0;
}
#endif

/* Register IRQ sources and initialize IRQ callbacks */
static int dce110_register_irq_handlers(struct amdgpu_device *adev)
{
	struct dc *dc = adev->dm.dc;
	struct common_irq_params *c_irq_params;
	struct dc_interrupt_params int_params = {0};
	int r;
	int i;
	unsigned client_id = AMDGPU_IRQ_CLIENTID_LEGACY;

	if (adev->family >= AMDGPU_FAMILY_AI)
		client_id = SOC15_IH_CLIENTID_DCE;

	int_params.requested_polarity = INTERRUPT_POLARITY_DEFAULT;
	int_params.current_polarity = INTERRUPT_POLARITY_DEFAULT;

	/*
	 * Actions of amdgpu_irq_add_id():
	 * 1. Register a set() function with base driver.
	 *    Base driver will call set() function to enable/disable an
	 *    interrupt in DC hardware.
	 * 2. Register amdgpu_dm_irq_handler().
	 *    Base driver will call amdgpu_dm_irq_handler() for ALL interrupts
	 *    coming from DC hardware.
	 *    amdgpu_dm_irq_handler() will re-direct the interrupt to DC
	 *    for acknowledging and handling. */

	/* Use VBLANK interrupt */
	for (i = VISLANDS30_IV_SRCID_D1_VERTICAL_INTERRUPT0; i <= VISLANDS30_IV_SRCID_D6_VERTICAL_INTERRUPT0; i++) {
		r = amdgpu_irq_add_id(adev, client_id, i, &adev->crtc_irq);
		if (r) {
			DRM_ERROR("Failed to add crtc irq id!\n");
			return r;
		}

		int_params.int_context = INTERRUPT_HIGH_IRQ_CONTEXT;
		int_params.irq_source =
			dc_interrupt_to_irq_source(dc, i, 0);

		c_irq_params = &adev->dm.vblank_params[int_params.irq_source - DC_IRQ_SOURCE_VBLANK1];

		c_irq_params->adev = adev;
		c_irq_params->irq_src = int_params.irq_source;

		amdgpu_dm_irq_register_interrupt(adev, &int_params,
				dm_crtc_high_irq, c_irq_params);
	}

	/* Use VUPDATE interrupt */
	for (i = VISLANDS30_IV_SRCID_D1_V_UPDATE_INT; i <= VISLANDS30_IV_SRCID_D6_V_UPDATE_INT; i += 2) {
		r = amdgpu_irq_add_id(adev, client_id, i, &adev->vupdate_irq);
		if (r) {
			DRM_ERROR("Failed to add vupdate irq id!\n");
			return r;
		}

		int_params.int_context = INTERRUPT_HIGH_IRQ_CONTEXT;
		int_params.irq_source =
			dc_interrupt_to_irq_source(dc, i, 0);

		c_irq_params = &adev->dm.vupdate_params[int_params.irq_source - DC_IRQ_SOURCE_VUPDATE1];

		c_irq_params->adev = adev;
		c_irq_params->irq_src = int_params.irq_source;

		amdgpu_dm_irq_register_interrupt(adev, &int_params,
				dm_vupdate_high_irq, c_irq_params);
	}

	/* Use GRPH_PFLIP interrupt */
	for (i = VISLANDS30_IV_SRCID_D1_GRPH_PFLIP;
			i <= VISLANDS30_IV_SRCID_D6_GRPH_PFLIP; i += 2) {
		r = amdgpu_irq_add_id(adev, client_id, i, &adev->pageflip_irq);
		if (r) {
			DRM_ERROR("Failed to add page flip irq id!\n");
			return r;
		}

		int_params.int_context = INTERRUPT_HIGH_IRQ_CONTEXT;
		int_params.irq_source =
			dc_interrupt_to_irq_source(dc, i, 0);

		c_irq_params = &adev->dm.pflip_params[int_params.irq_source - DC_IRQ_SOURCE_PFLIP_FIRST];

		c_irq_params->adev = adev;
		c_irq_params->irq_src = int_params.irq_source;

		amdgpu_dm_irq_register_interrupt(adev, &int_params,
				dm_pflip_high_irq, c_irq_params);

	}

	/* HPD */
	r = amdgpu_irq_add_id(adev, client_id,
			VISLANDS30_IV_SRCID_HOTPLUG_DETECT_A, &adev->hpd_irq);
	if (r) {
		DRM_ERROR("Failed to add hpd irq id!\n");
		return r;
	}

	register_hpd_handlers(adev);

	return 0;
}

/* Register IRQ sources and initialize IRQ callbacks */
static int dcn10_register_irq_handlers(struct amdgpu_device *adev)
{
	struct dc *dc = adev->dm.dc;
	struct common_irq_params *c_irq_params;
	struct dc_interrupt_params int_params = {0};
	int r;
	int i;
#if defined(CONFIG_DRM_AMD_SECURE_DISPLAY)
	static const unsigned int vrtl_int_srcid[] = {
		DCN_1_0__SRCID__OTG1_VERTICAL_INTERRUPT0_CONTROL,
		DCN_1_0__SRCID__OTG2_VERTICAL_INTERRUPT0_CONTROL,
		DCN_1_0__SRCID__OTG3_VERTICAL_INTERRUPT0_CONTROL,
		DCN_1_0__SRCID__OTG4_VERTICAL_INTERRUPT0_CONTROL,
		DCN_1_0__SRCID__OTG5_VERTICAL_INTERRUPT0_CONTROL,
		DCN_1_0__SRCID__OTG6_VERTICAL_INTERRUPT0_CONTROL
	};
#endif

	int_params.requested_polarity = INTERRUPT_POLARITY_DEFAULT;
	int_params.current_polarity = INTERRUPT_POLARITY_DEFAULT;

	/*
	 * Actions of amdgpu_irq_add_id():
	 * 1. Register a set() function with base driver.
	 *    Base driver will call set() function to enable/disable an
	 *    interrupt in DC hardware.
	 * 2. Register amdgpu_dm_irq_handler().
	 *    Base driver will call amdgpu_dm_irq_handler() for ALL interrupts
	 *    coming from DC hardware.
	 *    amdgpu_dm_irq_handler() will re-direct the interrupt to DC
	 *    for acknowledging and handling.
	 */

	/* Use VSTARTUP interrupt */
	for (i = DCN_1_0__SRCID__DC_D1_OTG_VSTARTUP;
			i <= DCN_1_0__SRCID__DC_D1_OTG_VSTARTUP + adev->mode_info.num_crtc - 1;
			i++) {
		r = amdgpu_irq_add_id(adev, SOC15_IH_CLIENTID_DCE, i, &adev->crtc_irq);

		if (r) {
			DRM_ERROR("Failed to add crtc irq id!\n");
			return r;
		}

		int_params.int_context = INTERRUPT_HIGH_IRQ_CONTEXT;
		int_params.irq_source =
			dc_interrupt_to_irq_source(dc, i, 0);

		c_irq_params = &adev->dm.vblank_params[int_params.irq_source - DC_IRQ_SOURCE_VBLANK1];

		c_irq_params->adev = adev;
		c_irq_params->irq_src = int_params.irq_source;

		amdgpu_dm_irq_register_interrupt(
			adev, &int_params, dm_crtc_high_irq, c_irq_params);
	}

	/* Use otg vertical line interrupt */
#if defined(CONFIG_DRM_AMD_SECURE_DISPLAY)
	for (i = 0; i <= adev->mode_info.num_crtc - 1; i++) {
		r = amdgpu_irq_add_id(adev, SOC15_IH_CLIENTID_DCE,
				vrtl_int_srcid[i], &adev->vline0_irq);

		if (r) {
			DRM_ERROR("Failed to add vline0 irq id!\n");
			return r;
		}

		int_params.int_context = INTERRUPT_HIGH_IRQ_CONTEXT;
		int_params.irq_source =
			dc_interrupt_to_irq_source(dc, vrtl_int_srcid[i], 0);

		if (int_params.irq_source == DC_IRQ_SOURCE_INVALID) {
			DRM_ERROR("Failed to register vline0 irq %d!\n", vrtl_int_srcid[i]);
			break;
		}

		c_irq_params = &adev->dm.vline0_params[int_params.irq_source
					- DC_IRQ_SOURCE_DC1_VLINE0];

		c_irq_params->adev = adev;
		c_irq_params->irq_src = int_params.irq_source;

		amdgpu_dm_irq_register_interrupt(adev, &int_params,
				dm_dcn_vertical_interrupt0_high_irq, c_irq_params);
	}
#endif

	/* Use VUPDATE_NO_LOCK interrupt on DCN, which seems to correspond to
	 * the regular VUPDATE interrupt on DCE. We want DC_IRQ_SOURCE_VUPDATEx
	 * to trigger at end of each vblank, regardless of state of the lock,
	 * matching DCE behaviour.
	 */
	for (i = DCN_1_0__SRCID__OTG0_IHC_V_UPDATE_NO_LOCK_INTERRUPT;
	     i <= DCN_1_0__SRCID__OTG0_IHC_V_UPDATE_NO_LOCK_INTERRUPT + adev->mode_info.num_crtc - 1;
	     i++) {
		r = amdgpu_irq_add_id(adev, SOC15_IH_CLIENTID_DCE, i, &adev->vupdate_irq);

		if (r) {
			DRM_ERROR("Failed to add vupdate irq id!\n");
			return r;
		}

		int_params.int_context = INTERRUPT_HIGH_IRQ_CONTEXT;
		int_params.irq_source =
			dc_interrupt_to_irq_source(dc, i, 0);

		c_irq_params = &adev->dm.vupdate_params[int_params.irq_source - DC_IRQ_SOURCE_VUPDATE1];

		c_irq_params->adev = adev;
		c_irq_params->irq_src = int_params.irq_source;

		amdgpu_dm_irq_register_interrupt(adev, &int_params,
				dm_vupdate_high_irq, c_irq_params);
	}

	/* Use GRPH_PFLIP interrupt */
	for (i = DCN_1_0__SRCID__HUBP0_FLIP_INTERRUPT;
			i <= DCN_1_0__SRCID__HUBP0_FLIP_INTERRUPT + dc->caps.max_otg_num - 1;
			i++) {
		r = amdgpu_irq_add_id(adev, SOC15_IH_CLIENTID_DCE, i, &adev->pageflip_irq);
		if (r) {
			DRM_ERROR("Failed to add page flip irq id!\n");
			return r;
		}

		int_params.int_context = INTERRUPT_HIGH_IRQ_CONTEXT;
		int_params.irq_source =
			dc_interrupt_to_irq_source(dc, i, 0);

		c_irq_params = &adev->dm.pflip_params[int_params.irq_source - DC_IRQ_SOURCE_PFLIP_FIRST];

		c_irq_params->adev = adev;
		c_irq_params->irq_src = int_params.irq_source;

		amdgpu_dm_irq_register_interrupt(adev, &int_params,
				dm_pflip_high_irq, c_irq_params);

	}

	/* HPD */
	r = amdgpu_irq_add_id(adev, SOC15_IH_CLIENTID_DCE, DCN_1_0__SRCID__DC_HPD1_INT,
			&adev->hpd_irq);
	if (r) {
		DRM_ERROR("Failed to add hpd irq id!\n");
		return r;
	}

	register_hpd_handlers(adev);

	return 0;
}
/* Register Outbox IRQ sources and initialize IRQ callbacks */
static int register_outbox_irq_handlers(struct amdgpu_device *adev)
{
	struct dc *dc = adev->dm.dc;
	struct common_irq_params *c_irq_params;
	struct dc_interrupt_params int_params = {0};
	int r, i;

	int_params.requested_polarity = INTERRUPT_POLARITY_DEFAULT;
	int_params.current_polarity = INTERRUPT_POLARITY_DEFAULT;

	r = amdgpu_irq_add_id(adev, SOC15_IH_CLIENTID_DCE, DCN_1_0__SRCID__DMCUB_OUTBOX_LOW_PRIORITY_READY_INT,
			&adev->dmub_outbox_irq);
	if (r) {
		DRM_ERROR("Failed to add outbox irq id!\n");
		return r;
	}

	if (dc->ctx->dmub_srv) {
		i = DCN_1_0__SRCID__DMCUB_OUTBOX_LOW_PRIORITY_READY_INT;
		int_params.int_context = INTERRUPT_LOW_IRQ_CONTEXT;
		int_params.irq_source =
		dc_interrupt_to_irq_source(dc, i, 0);

		c_irq_params = &adev->dm.dmub_outbox_params[0];

		c_irq_params->adev = adev;
		c_irq_params->irq_src = int_params.irq_source;

		amdgpu_dm_irq_register_interrupt(adev, &int_params,
				dm_dmub_outbox1_low_irq, c_irq_params);
	}

	return 0;
}

/*
 * Acquires the lock for the atomic state object and returns
 * the new atomic state.
 *
 * This should only be called during atomic check.
 */
int dm_atomic_get_state(struct drm_atomic_state *state,
			struct dm_atomic_state **dm_state)
{
	struct drm_device *dev = state->dev;
	struct amdgpu_device *adev = drm_to_adev(dev);
	struct amdgpu_display_manager *dm = &adev->dm;
	struct drm_private_state *priv_state;

	if (*dm_state)
		return 0;

	priv_state = drm_atomic_get_private_obj_state(state, &dm->atomic_obj);
	if (IS_ERR(priv_state))
		return PTR_ERR(priv_state);

	*dm_state = to_dm_atomic_state(priv_state);

	return 0;
}

static struct dm_atomic_state *
dm_atomic_get_new_state(struct drm_atomic_state *state)
{
	struct drm_device *dev = state->dev;
	struct amdgpu_device *adev = drm_to_adev(dev);
	struct amdgpu_display_manager *dm = &adev->dm;
	struct drm_private_obj *obj;
	struct drm_private_state *new_obj_state;
	int i;

	for_each_new_private_obj_in_state(state, obj, new_obj_state, i) {
		if (obj->funcs == dm->atomic_obj.funcs)
			return to_dm_atomic_state(new_obj_state);
	}

	return NULL;
}

static struct drm_private_state *
dm_atomic_duplicate_state(struct drm_private_obj *obj)
{
	struct dm_atomic_state *old_state, *new_state;

	new_state = kzalloc(sizeof(*new_state), GFP_KERNEL);
	if (!new_state)
		return NULL;

	__drm_atomic_helper_private_obj_duplicate_state(obj, &new_state->base);

	old_state = to_dm_atomic_state(obj->state);

	if (old_state && old_state->context)
		new_state->context = dc_copy_state(old_state->context);

	if (!new_state->context) {
		kfree(new_state);
		return NULL;
	}

	return &new_state->base;
}

static void dm_atomic_destroy_state(struct drm_private_obj *obj,
				    struct drm_private_state *state)
{
	struct dm_atomic_state *dm_state = to_dm_atomic_state(state);

	if (dm_state && dm_state->context)
		dc_release_state(dm_state->context);

	kfree(dm_state);
}

static struct drm_private_state_funcs dm_atomic_state_funcs = {
	.atomic_duplicate_state = dm_atomic_duplicate_state,
	.atomic_destroy_state = dm_atomic_destroy_state,
};

static int amdgpu_dm_mode_config_init(struct amdgpu_device *adev)
{
	struct dm_atomic_state *state;
	int r;

	adev->mode_info.mode_config_initialized = true;

	adev_to_drm(adev)->mode_config.funcs = (void *)&amdgpu_dm_mode_funcs;
	adev_to_drm(adev)->mode_config.helper_private = &amdgpu_dm_mode_config_helperfuncs;

	adev_to_drm(adev)->mode_config.max_width = 16384;
	adev_to_drm(adev)->mode_config.max_height = 16384;

	adev_to_drm(adev)->mode_config.preferred_depth = 24;
<<<<<<< HEAD
	/* disable prefer shadow for now due to hibernation issues */
	adev_to_drm(adev)->mode_config.prefer_shadow = 0;
=======
	if (adev->asic_type == CHIP_HAWAII)
		/* disable prefer shadow for now due to hibernation issues */
		adev_to_drm(adev)->mode_config.prefer_shadow = 0;
	else
		adev_to_drm(adev)->mode_config.prefer_shadow = 1;
>>>>>>> 7365df19
	/* indicates support for immediate flip */
	adev_to_drm(adev)->mode_config.async_page_flip = true;

	adev_to_drm(adev)->mode_config.fb_base = adev->gmc.aper_base;

	state = kzalloc(sizeof(*state), GFP_KERNEL);
	if (!state)
		return -ENOMEM;

	state->context = dc_create_state(adev->dm.dc);
	if (!state->context) {
		kfree(state);
		return -ENOMEM;
	}

	dc_resource_state_copy_construct_current(adev->dm.dc, state->context);

	drm_atomic_private_obj_init(adev_to_drm(adev),
				    &adev->dm.atomic_obj,
				    &state->base,
				    &dm_atomic_state_funcs);

	r = amdgpu_display_modeset_create_props(adev);
	if (r) {
		dc_release_state(state->context);
		kfree(state);
		return r;
	}

	r = amdgpu_dm_audio_init(adev);
	if (r) {
		dc_release_state(state->context);
		kfree(state);
		return r;
	}

	return 0;
}

#define AMDGPU_DM_DEFAULT_MIN_BACKLIGHT 12
#define AMDGPU_DM_DEFAULT_MAX_BACKLIGHT 255
#define AUX_BL_DEFAULT_TRANSITION_TIME_MS 50

static void amdgpu_dm_update_backlight_caps(struct amdgpu_display_manager *dm,
					    int bl_idx)
{
#if defined(CONFIG_ACPI)
	struct amdgpu_dm_backlight_caps caps;

	memset(&caps, 0, sizeof(caps));

	if (dm->backlight_caps[bl_idx].caps_valid)
		return;

	amdgpu_acpi_get_backlight_caps(&caps);
	if (caps.caps_valid) {
		dm->backlight_caps[bl_idx].caps_valid = true;
		if (caps.aux_support)
			return;
		dm->backlight_caps[bl_idx].min_input_signal = caps.min_input_signal;
		dm->backlight_caps[bl_idx].max_input_signal = caps.max_input_signal;
	} else {
		dm->backlight_caps[bl_idx].min_input_signal =
				AMDGPU_DM_DEFAULT_MIN_BACKLIGHT;
		dm->backlight_caps[bl_idx].max_input_signal =
				AMDGPU_DM_DEFAULT_MAX_BACKLIGHT;
	}
#else
	if (dm->backlight_caps[bl_idx].aux_support)
		return;

	dm->backlight_caps[bl_idx].min_input_signal = AMDGPU_DM_DEFAULT_MIN_BACKLIGHT;
	dm->backlight_caps[bl_idx].max_input_signal = AMDGPU_DM_DEFAULT_MAX_BACKLIGHT;
#endif
}

static int get_brightness_range(const struct amdgpu_dm_backlight_caps *caps,
				unsigned *min, unsigned *max)
{
	if (!caps)
		return 0;

	if (caps->aux_support) {
		// Firmware limits are in nits, DC API wants millinits.
		*max = 1000 * caps->aux_max_input_signal;
		*min = 1000 * caps->aux_min_input_signal;
	} else {
		// Firmware limits are 8-bit, PWM control is 16-bit.
		*max = 0x101 * caps->max_input_signal;
		*min = 0x101 * caps->min_input_signal;
	}
	return 1;
}

static u32 convert_brightness_from_user(const struct amdgpu_dm_backlight_caps *caps,
					uint32_t brightness)
{
	unsigned min, max;

	if (!get_brightness_range(caps, &min, &max))
		return brightness;

	// Rescale 0..255 to min..max
	return min + DIV_ROUND_CLOSEST((max - min) * brightness,
				       AMDGPU_MAX_BL_LEVEL);
}

static u32 convert_brightness_to_user(const struct amdgpu_dm_backlight_caps *caps,
				      uint32_t brightness)
{
	unsigned min, max;

	if (!get_brightness_range(caps, &min, &max))
		return brightness;

	if (brightness < min)
		return 0;
	// Rescale min..max to 0..255
	return DIV_ROUND_CLOSEST(AMDGPU_MAX_BL_LEVEL * (brightness - min),
				 max - min);
}

static void amdgpu_dm_backlight_set_level(struct amdgpu_display_manager *dm,
					 int bl_idx,
					 u32 user_brightness)
{
	struct amdgpu_dm_backlight_caps caps;
	struct dc_link *link;
	u32 brightness;
	bool rc;

	amdgpu_dm_update_backlight_caps(dm, bl_idx);
	caps = dm->backlight_caps[bl_idx];

	dm->brightness[bl_idx] = user_brightness;
	/* update scratch register */
	if (bl_idx == 0)
		amdgpu_atombios_scratch_regs_set_backlight_level(dm->adev, dm->brightness[bl_idx]);
	brightness = convert_brightness_from_user(&caps, dm->brightness[bl_idx]);
	link = (struct dc_link *)dm->backlight_link[bl_idx];

	/* Change brightness based on AUX property */
	if (caps.aux_support) {
		rc = dc_link_set_backlight_level_nits(link, true, brightness,
						      AUX_BL_DEFAULT_TRANSITION_TIME_MS);
		if (!rc)
			DRM_DEBUG("DM: Failed to update backlight via AUX on eDP[%d]\n", bl_idx);
	} else {
		rc = dc_link_set_backlight_level(link, brightness, 0);
		if (!rc)
			DRM_DEBUG("DM: Failed to update backlight on eDP[%d]\n", bl_idx);
	}

	if (rc)
		dm->actual_brightness[bl_idx] = user_brightness;
}

static int amdgpu_dm_backlight_update_status(struct backlight_device *bd)
{
	struct amdgpu_display_manager *dm = bl_get_data(bd);
	int i;

	for (i = 0; i < dm->num_of_edps; i++) {
		if (bd == dm->backlight_dev[i])
			break;
	}
	if (i >= AMDGPU_DM_MAX_NUM_EDP)
		i = 0;
	amdgpu_dm_backlight_set_level(dm, i, bd->props.brightness);

	return 0;
}

static u32 amdgpu_dm_backlight_get_level(struct amdgpu_display_manager *dm,
					 int bl_idx)
{
	struct amdgpu_dm_backlight_caps caps;
	struct dc_link *link = (struct dc_link *)dm->backlight_link[bl_idx];

	amdgpu_dm_update_backlight_caps(dm, bl_idx);
	caps = dm->backlight_caps[bl_idx];

	if (caps.aux_support) {
		u32 avg, peak;
		bool rc;

		rc = dc_link_get_backlight_level_nits(link, &avg, &peak);
		if (!rc)
			return dm->brightness[bl_idx];
		return convert_brightness_to_user(&caps, avg);
	} else {
		int ret = dc_link_get_backlight_level(link);

		if (ret == DC_ERROR_UNEXPECTED)
			return dm->brightness[bl_idx];
		return convert_brightness_to_user(&caps, ret);
	}
}

static int amdgpu_dm_backlight_get_brightness(struct backlight_device *bd)
{
	struct amdgpu_display_manager *dm = bl_get_data(bd);
	int i;

	for (i = 0; i < dm->num_of_edps; i++) {
		if (bd == dm->backlight_dev[i])
			break;
	}
	if (i >= AMDGPU_DM_MAX_NUM_EDP)
		i = 0;
	return amdgpu_dm_backlight_get_level(dm, i);
}

static const struct backlight_ops amdgpu_dm_backlight_ops = {
	.options = BL_CORE_SUSPENDRESUME,
	.get_brightness = amdgpu_dm_backlight_get_brightness,
	.update_status	= amdgpu_dm_backlight_update_status,
};

static void
amdgpu_dm_register_backlight_device(struct amdgpu_display_manager *dm)
{
	char bl_name[16];
	struct backlight_properties props = { 0 };

	amdgpu_dm_update_backlight_caps(dm, dm->num_of_edps);
	dm->brightness[dm->num_of_edps] = AMDGPU_MAX_BL_LEVEL;

	if (!acpi_video_backlight_use_native()) {
		drm_info(adev_to_drm(dm->adev), "Skipping amdgpu DM backlight registration\n");
		/* Try registering an ACPI video backlight device instead. */
		acpi_video_register_backlight();
		return;
	}

	props.max_brightness = AMDGPU_MAX_BL_LEVEL;
	props.brightness = AMDGPU_MAX_BL_LEVEL;
	props.type = BACKLIGHT_RAW;

	snprintf(bl_name, sizeof(bl_name), "amdgpu_bl%d",
		 adev_to_drm(dm->adev)->primary->index + dm->num_of_edps);

	dm->backlight_dev[dm->num_of_edps] = backlight_device_register(bl_name,
								       adev_to_drm(dm->adev)->dev,
								       dm,
								       &amdgpu_dm_backlight_ops,
								       &props);

	if (IS_ERR(dm->backlight_dev[dm->num_of_edps]))
		DRM_ERROR("DM: Backlight registration failed!\n");
	else
		DRM_DEBUG_DRIVER("DM: Registered Backlight device: %s\n", bl_name);
}

static int initialize_plane(struct amdgpu_display_manager *dm,
			    struct amdgpu_mode_info *mode_info, int plane_id,
			    enum drm_plane_type plane_type,
			    const struct dc_plane_cap *plane_cap)
{
	struct drm_plane *plane;
	unsigned long possible_crtcs;
	int ret = 0;

	plane = kzalloc(sizeof(struct drm_plane), GFP_KERNEL);
	if (!plane) {
		DRM_ERROR("KMS: Failed to allocate plane\n");
		return -ENOMEM;
	}
	plane->type = plane_type;

	/*
	 * HACK: IGT tests expect that the primary plane for a CRTC
	 * can only have one possible CRTC. Only expose support for
	 * any CRTC if they're not going to be used as a primary plane
	 * for a CRTC - like overlay or underlay planes.
	 */
	possible_crtcs = 1 << plane_id;
	if (plane_id >= dm->dc->caps.max_streams)
		possible_crtcs = 0xff;

	ret = amdgpu_dm_plane_init(dm, plane, possible_crtcs, plane_cap);

	if (ret) {
		DRM_ERROR("KMS: Failed to initialize plane\n");
		kfree(plane);
		return ret;
	}

	if (mode_info)
		mode_info->planes[plane_id] = plane;

	return ret;
}


static void register_backlight_device(struct amdgpu_display_manager *dm,
				      struct dc_link *link)
{
	if ((link->connector_signal & (SIGNAL_TYPE_EDP | SIGNAL_TYPE_LVDS)) &&
	    link->type != dc_connection_none) {
		/*
		 * Event if registration failed, we should continue with
		 * DM initialization because not having a backlight control
		 * is better then a black screen.
		 */
		if (!dm->backlight_dev[dm->num_of_edps])
			amdgpu_dm_register_backlight_device(dm);

		if (dm->backlight_dev[dm->num_of_edps]) {
			dm->backlight_link[dm->num_of_edps] = link;
			dm->num_of_edps++;
		}
	}
}

static void amdgpu_set_panel_orientation(struct drm_connector *connector);

/*
 * In this architecture, the association
 * connector -> encoder -> crtc
 * id not really requried. The crtc and connector will hold the
 * display_index as an abstraction to use with DAL component
 *
 * Returns 0 on success
 */
static int amdgpu_dm_initialize_drm_device(struct amdgpu_device *adev)
{
	struct amdgpu_display_manager *dm = &adev->dm;
	int32_t i;
	struct amdgpu_dm_connector *aconnector = NULL;
	struct amdgpu_encoder *aencoder = NULL;
	struct amdgpu_mode_info *mode_info = &adev->mode_info;
	uint32_t link_cnt;
	int32_t primary_planes;
	enum dc_connection_type new_connection_type = dc_connection_none;
	const struct dc_plane_cap *plane;
	bool psr_feature_enabled = false;

	dm->display_indexes_num = dm->dc->caps.max_streams;
	/* Update the actual used number of crtc */
	adev->mode_info.num_crtc = adev->dm.display_indexes_num;

	link_cnt = dm->dc->caps.max_links;
	if (amdgpu_dm_mode_config_init(dm->adev)) {
		DRM_ERROR("DM: Failed to initialize mode config\n");
		return -EINVAL;
	}

	/* There is one primary plane per CRTC */
	primary_planes = dm->dc->caps.max_streams;
	ASSERT(primary_planes <= AMDGPU_MAX_PLANES);

	/*
	 * Initialize primary planes, implicit planes for legacy IOCTLS.
	 * Order is reversed to match iteration order in atomic check.
	 */
	for (i = (primary_planes - 1); i >= 0; i--) {
		plane = &dm->dc->caps.planes[i];

		if (initialize_plane(dm, mode_info, i,
				     DRM_PLANE_TYPE_PRIMARY, plane)) {
			DRM_ERROR("KMS: Failed to initialize primary plane\n");
			goto fail;
		}
	}

	/*
	 * Initialize overlay planes, index starting after primary planes.
	 * These planes have a higher DRM index than the primary planes since
	 * they should be considered as having a higher z-order.
	 * Order is reversed to match iteration order in atomic check.
	 *
	 * Only support DCN for now, and only expose one so we don't encourage
	 * userspace to use up all the pipes.
	 */
	for (i = 0; i < dm->dc->caps.max_planes; ++i) {
		struct dc_plane_cap *plane = &dm->dc->caps.planes[i];

		/* Do not create overlay if MPO disabled */
		if (amdgpu_dc_debug_mask & DC_DISABLE_MPO)
			break;

		if (plane->type != DC_PLANE_TYPE_DCN_UNIVERSAL)
			continue;

		if (!plane->blends_with_above || !plane->blends_with_below)
			continue;

		if (!plane->pixel_format_support.argb8888)
			continue;

		if (initialize_plane(dm, NULL, primary_planes + i,
				     DRM_PLANE_TYPE_OVERLAY, plane)) {
			DRM_ERROR("KMS: Failed to initialize overlay plane\n");
			goto fail;
		}

		/* Only create one overlay plane. */
		break;
	}

	for (i = 0; i < dm->dc->caps.max_streams; i++)
		if (amdgpu_dm_crtc_init(dm, mode_info->planes[i], i)) {
			DRM_ERROR("KMS: Failed to initialize crtc\n");
			goto fail;
		}

	/* Use Outbox interrupt */
	switch (adev->ip_versions[DCE_HWIP][0]) {
	case IP_VERSION(3, 0, 0):
	case IP_VERSION(3, 1, 2):
	case IP_VERSION(3, 1, 3):
	case IP_VERSION(3, 1, 4):
	case IP_VERSION(3, 1, 5):
	case IP_VERSION(3, 1, 6):
	case IP_VERSION(3, 2, 0):
	case IP_VERSION(3, 2, 1):
	case IP_VERSION(2, 1, 0):
		if (register_outbox_irq_handlers(dm->adev)) {
			DRM_ERROR("DM: Failed to initialize IRQ\n");
			goto fail;
		}
		break;
	default:
		DRM_DEBUG_KMS("Unsupported DCN IP version for outbox: 0x%X\n",
			      adev->ip_versions[DCE_HWIP][0]);
	}

	/* Determine whether to enable PSR support by default. */
	if (!(amdgpu_dc_debug_mask & DC_DISABLE_PSR)) {
		switch (adev->ip_versions[DCE_HWIP][0]) {
		case IP_VERSION(3, 1, 2):
		case IP_VERSION(3, 1, 3):
		case IP_VERSION(3, 1, 4):
		case IP_VERSION(3, 1, 5):
		case IP_VERSION(3, 1, 6):
		case IP_VERSION(3, 2, 0):
		case IP_VERSION(3, 2, 1):
			psr_feature_enabled = true;
			break;
		default:
			psr_feature_enabled = amdgpu_dc_feature_mask & DC_PSR_MASK;
			break;
		}
	}

	/* loops over all connectors on the board */
	for (i = 0; i < link_cnt; i++) {
		struct dc_link *link = NULL;

		if (i > AMDGPU_DM_MAX_DISPLAY_INDEX) {
			DRM_ERROR(
				"KMS: Cannot support more than %d display indexes\n",
					AMDGPU_DM_MAX_DISPLAY_INDEX);
			continue;
		}

		aconnector = kzalloc(sizeof(*aconnector), GFP_KERNEL);
		if (!aconnector)
			goto fail;

		aencoder = kzalloc(sizeof(*aencoder), GFP_KERNEL);
		if (!aencoder)
			goto fail;

		if (amdgpu_dm_encoder_init(dm->ddev, aencoder, i)) {
			DRM_ERROR("KMS: Failed to initialize encoder\n");
			goto fail;
		}

		if (amdgpu_dm_connector_init(dm, aconnector, i, aencoder)) {
			DRM_ERROR("KMS: Failed to initialize connector\n");
			goto fail;
		}

		link = dc_get_link_at_index(dm->dc, i);

		if (!dc_link_detect_sink(link, &new_connection_type))
			DRM_ERROR("KMS: Failed to detect connector\n");

		if (aconnector->base.force && new_connection_type == dc_connection_none) {
			emulated_link_detect(link);
			amdgpu_dm_update_connector_after_detect(aconnector);
		} else {
			bool ret = false;

			mutex_lock(&dm->dc_lock);
			ret = dc_link_detect(link, DETECT_REASON_BOOT);
			mutex_unlock(&dm->dc_lock);

			if (ret) {
				amdgpu_dm_update_connector_after_detect(aconnector);
				register_backlight_device(dm, link);
<<<<<<< HEAD

				if (dm->num_of_edps)
					update_connector_ext_caps(aconnector);

				if (psr_feature_enabled)
					amdgpu_dm_set_psr_caps(link);

=======

				if (dm->num_of_edps)
					update_connector_ext_caps(aconnector);

				if (psr_feature_enabled)
					amdgpu_dm_set_psr_caps(link);

>>>>>>> 7365df19
				/* TODO: Fix vblank control helpers to delay PSR entry to allow this when
				 * PSR is also supported.
				 */
				if (link->psr_settings.psr_feature_enabled)
					adev_to_drm(adev)->vblank_disable_immediate = false;
			}
		}
<<<<<<< HEAD
=======
		amdgpu_set_panel_orientation(&aconnector->base);
>>>>>>> 7365df19
	}

	/* Software is initialized. Now we can register interrupt handlers. */
	switch (adev->asic_type) {
#if defined(CONFIG_DRM_AMD_DC_SI)
	case CHIP_TAHITI:
	case CHIP_PITCAIRN:
	case CHIP_VERDE:
	case CHIP_OLAND:
		if (dce60_register_irq_handlers(dm->adev)) {
			DRM_ERROR("DM: Failed to initialize IRQ\n");
			goto fail;
		}
		break;
#endif
	case CHIP_BONAIRE:
	case CHIP_HAWAII:
	case CHIP_KAVERI:
	case CHIP_KABINI:
	case CHIP_MULLINS:
	case CHIP_TONGA:
	case CHIP_FIJI:
	case CHIP_CARRIZO:
	case CHIP_STONEY:
	case CHIP_POLARIS11:
	case CHIP_POLARIS10:
	case CHIP_POLARIS12:
	case CHIP_VEGAM:
	case CHIP_VEGA10:
	case CHIP_VEGA12:
	case CHIP_VEGA20:
		if (dce110_register_irq_handlers(dm->adev)) {
			DRM_ERROR("DM: Failed to initialize IRQ\n");
			goto fail;
		}
		break;
	default:
		switch (adev->ip_versions[DCE_HWIP][0]) {
		case IP_VERSION(1, 0, 0):
		case IP_VERSION(1, 0, 1):
		case IP_VERSION(2, 0, 2):
		case IP_VERSION(2, 0, 3):
		case IP_VERSION(2, 0, 0):
		case IP_VERSION(2, 1, 0):
		case IP_VERSION(3, 0, 0):
		case IP_VERSION(3, 0, 2):
		case IP_VERSION(3, 0, 3):
		case IP_VERSION(3, 0, 1):
		case IP_VERSION(3, 1, 2):
		case IP_VERSION(3, 1, 3):
		case IP_VERSION(3, 1, 4):
		case IP_VERSION(3, 1, 5):
		case IP_VERSION(3, 1, 6):
		case IP_VERSION(3, 2, 0):
		case IP_VERSION(3, 2, 1):
			if (dcn10_register_irq_handlers(dm->adev)) {
				DRM_ERROR("DM: Failed to initialize IRQ\n");
				goto fail;
			}
			break;
		default:
			DRM_ERROR("Unsupported DCE IP versions: 0x%X\n",
					adev->ip_versions[DCE_HWIP][0]);
			goto fail;
		}
		break;
	}

	return 0;
fail:
	kfree(aencoder);
	kfree(aconnector);

	return -EINVAL;
}

static void amdgpu_dm_destroy_drm_device(struct amdgpu_display_manager *dm)
{
	drm_atomic_private_obj_fini(&dm->atomic_obj);
	return;
}

/******************************************************************************
 * amdgpu_display_funcs functions
 *****************************************************************************/

/*
 * dm_bandwidth_update - program display watermarks
 *
 * @adev: amdgpu_device pointer
 *
 * Calculate and program the display watermarks and line buffer allocation.
 */
static void dm_bandwidth_update(struct amdgpu_device *adev)
{
	/* TODO: implement later */
}

static const struct amdgpu_display_funcs dm_display_funcs = {
	.bandwidth_update = dm_bandwidth_update, /* called unconditionally */
	.vblank_get_counter = dm_vblank_get_counter,/* called unconditionally */
	.backlight_set_level = NULL, /* never called for DC */
	.backlight_get_level = NULL, /* never called for DC */
	.hpd_sense = NULL,/* called unconditionally */
	.hpd_set_polarity = NULL, /* called unconditionally */
	.hpd_get_gpio_reg = NULL, /* VBIOS parsing. DAL does it. */
	.page_flip_get_scanoutpos =
		dm_crtc_get_scanoutpos,/* called unconditionally */
	.add_encoder = NULL, /* VBIOS parsing. DAL does it. */
	.add_connector = NULL, /* VBIOS parsing. DAL does it. */
};

#if defined(CONFIG_DEBUG_KERNEL_DC)

static ssize_t s3_debug_store(struct device *device,
			      struct device_attribute *attr,
			      const char *buf,
			      size_t count)
{
	int ret;
	int s3_state;
	struct drm_device *drm_dev = dev_get_drvdata(device);
	struct amdgpu_device *adev = drm_to_adev(drm_dev);

	ret = kstrtoint(buf, 0, &s3_state);

	if (ret == 0) {
		if (s3_state) {
			dm_resume(adev);
			drm_kms_helper_hotplug_event(adev_to_drm(adev));
		} else
			dm_suspend(adev);
	}

	return ret == 0 ? count : 0;
}

DEVICE_ATTR_WO(s3_debug);

#endif

static int dm_early_init(void *handle)
{
	struct amdgpu_device *adev = (struct amdgpu_device *)handle;

	switch (adev->asic_type) {
#if defined(CONFIG_DRM_AMD_DC_SI)
	case CHIP_TAHITI:
	case CHIP_PITCAIRN:
	case CHIP_VERDE:
		adev->mode_info.num_crtc = 6;
		adev->mode_info.num_hpd = 6;
		adev->mode_info.num_dig = 6;
		break;
	case CHIP_OLAND:
		adev->mode_info.num_crtc = 2;
		adev->mode_info.num_hpd = 2;
		adev->mode_info.num_dig = 2;
		break;
#endif
	case CHIP_BONAIRE:
	case CHIP_HAWAII:
		adev->mode_info.num_crtc = 6;
		adev->mode_info.num_hpd = 6;
		adev->mode_info.num_dig = 6;
		break;
	case CHIP_KAVERI:
		adev->mode_info.num_crtc = 4;
		adev->mode_info.num_hpd = 6;
		adev->mode_info.num_dig = 7;
		break;
	case CHIP_KABINI:
	case CHIP_MULLINS:
		adev->mode_info.num_crtc = 2;
		adev->mode_info.num_hpd = 6;
		adev->mode_info.num_dig = 6;
		break;
	case CHIP_FIJI:
	case CHIP_TONGA:
		adev->mode_info.num_crtc = 6;
		adev->mode_info.num_hpd = 6;
		adev->mode_info.num_dig = 7;
		break;
	case CHIP_CARRIZO:
		adev->mode_info.num_crtc = 3;
		adev->mode_info.num_hpd = 6;
		adev->mode_info.num_dig = 9;
		break;
	case CHIP_STONEY:
		adev->mode_info.num_crtc = 2;
		adev->mode_info.num_hpd = 6;
		adev->mode_info.num_dig = 9;
		break;
	case CHIP_POLARIS11:
	case CHIP_POLARIS12:
		adev->mode_info.num_crtc = 5;
		adev->mode_info.num_hpd = 5;
		adev->mode_info.num_dig = 5;
		break;
	case CHIP_POLARIS10:
	case CHIP_VEGAM:
		adev->mode_info.num_crtc = 6;
		adev->mode_info.num_hpd = 6;
		adev->mode_info.num_dig = 6;
		break;
	case CHIP_VEGA10:
	case CHIP_VEGA12:
	case CHIP_VEGA20:
		adev->mode_info.num_crtc = 6;
		adev->mode_info.num_hpd = 6;
		adev->mode_info.num_dig = 6;
		break;
	default:

		switch (adev->ip_versions[DCE_HWIP][0]) {
		case IP_VERSION(2, 0, 2):
		case IP_VERSION(3, 0, 0):
			adev->mode_info.num_crtc = 6;
			adev->mode_info.num_hpd = 6;
			adev->mode_info.num_dig = 6;
			break;
		case IP_VERSION(2, 0, 0):
		case IP_VERSION(3, 0, 2):
			adev->mode_info.num_crtc = 5;
			adev->mode_info.num_hpd = 5;
			adev->mode_info.num_dig = 5;
			break;
		case IP_VERSION(2, 0, 3):
		case IP_VERSION(3, 0, 3):
			adev->mode_info.num_crtc = 2;
			adev->mode_info.num_hpd = 2;
			adev->mode_info.num_dig = 2;
			break;
		case IP_VERSION(1, 0, 0):
		case IP_VERSION(1, 0, 1):
		case IP_VERSION(3, 0, 1):
		case IP_VERSION(2, 1, 0):
		case IP_VERSION(3, 1, 2):
		case IP_VERSION(3, 1, 3):
		case IP_VERSION(3, 1, 4):
		case IP_VERSION(3, 1, 5):
		case IP_VERSION(3, 1, 6):
		case IP_VERSION(3, 2, 0):
		case IP_VERSION(3, 2, 1):
			adev->mode_info.num_crtc = 4;
			adev->mode_info.num_hpd = 4;
			adev->mode_info.num_dig = 4;
			break;
		default:
			DRM_ERROR("Unsupported DCE IP versions: 0x%x\n",
					adev->ip_versions[DCE_HWIP][0]);
			return -EINVAL;
		}
		break;
	}

	amdgpu_dm_set_irq_funcs(adev);

	if (adev->mode_info.funcs == NULL)
		adev->mode_info.funcs = &dm_display_funcs;

	/*
	 * Note: Do NOT change adev->audio_endpt_rreg and
	 * adev->audio_endpt_wreg because they are initialised in
	 * amdgpu_device_init()
	 */
#if defined(CONFIG_DEBUG_KERNEL_DC)
	device_create_file(
		adev_to_drm(adev)->dev,
		&dev_attr_s3_debug);
#endif

	return 0;
}

static bool modereset_required(struct drm_crtc_state *crtc_state)
{
	return !crtc_state->active && drm_atomic_crtc_needs_modeset(crtc_state);
}

static void amdgpu_dm_encoder_destroy(struct drm_encoder *encoder)
{
	drm_encoder_cleanup(encoder);
	kfree(encoder);
}

static const struct drm_encoder_funcs amdgpu_dm_encoder_funcs = {
	.destroy = amdgpu_dm_encoder_destroy,
};

static int
fill_plane_color_attributes(const struct drm_plane_state *plane_state,
			    const enum surface_pixel_format format,
			    enum dc_color_space *color_space)
<<<<<<< HEAD
{
	bool full_range;

	*color_space = COLOR_SPACE_SRGB;

	/* DRM color properties only affect non-RGB formats. */
	if (format < SURFACE_PIXEL_FORMAT_VIDEO_BEGIN)
		return 0;

	full_range = (plane_state->color_range == DRM_COLOR_YCBCR_FULL_RANGE);

	switch (plane_state->color_encoding) {
	case DRM_COLOR_YCBCR_BT601:
		if (full_range)
			*color_space = COLOR_SPACE_YCBCR601;
		else
			*color_space = COLOR_SPACE_YCBCR601_LIMITED;
		break;

	case DRM_COLOR_YCBCR_BT709:
		if (full_range)
			*color_space = COLOR_SPACE_YCBCR709;
		else
			*color_space = COLOR_SPACE_YCBCR709_LIMITED;
		break;

	case DRM_COLOR_YCBCR_BT2020:
		if (full_range)
			*color_space = COLOR_SPACE_2020_YCBCR;
		else
			return -EINVAL;
		break;

	default:
		return -EINVAL;
	}

	return 0;
}

static int
fill_dc_plane_info_and_addr(struct amdgpu_device *adev,
			    const struct drm_plane_state *plane_state,
			    const uint64_t tiling_flags,
			    struct dc_plane_info *plane_info,
			    struct dc_plane_address *address,
			    bool tmz_surface,
			    bool force_disable_dcc)
{
	const struct drm_framebuffer *fb = plane_state->fb;
	const struct amdgpu_framebuffer *afb =
		to_amdgpu_framebuffer(plane_state->fb);
	int ret;

	memset(plane_info, 0, sizeof(*plane_info));

=======
{
	bool full_range;

	*color_space = COLOR_SPACE_SRGB;

	/* DRM color properties only affect non-RGB formats. */
	if (format < SURFACE_PIXEL_FORMAT_VIDEO_BEGIN)
		return 0;

	full_range = (plane_state->color_range == DRM_COLOR_YCBCR_FULL_RANGE);

	switch (plane_state->color_encoding) {
	case DRM_COLOR_YCBCR_BT601:
		if (full_range)
			*color_space = COLOR_SPACE_YCBCR601;
		else
			*color_space = COLOR_SPACE_YCBCR601_LIMITED;
		break;

	case DRM_COLOR_YCBCR_BT709:
		if (full_range)
			*color_space = COLOR_SPACE_YCBCR709;
		else
			*color_space = COLOR_SPACE_YCBCR709_LIMITED;
		break;

	case DRM_COLOR_YCBCR_BT2020:
		if (full_range)
			*color_space = COLOR_SPACE_2020_YCBCR;
		else
			return -EINVAL;
		break;

	default:
		return -EINVAL;
	}

	return 0;
}

static int
fill_dc_plane_info_and_addr(struct amdgpu_device *adev,
			    const struct drm_plane_state *plane_state,
			    const uint64_t tiling_flags,
			    struct dc_plane_info *plane_info,
			    struct dc_plane_address *address,
			    bool tmz_surface,
			    bool force_disable_dcc)
{
	const struct drm_framebuffer *fb = plane_state->fb;
	const struct amdgpu_framebuffer *afb =
		to_amdgpu_framebuffer(plane_state->fb);
	int ret;

	memset(plane_info, 0, sizeof(*plane_info));

>>>>>>> 7365df19
	switch (fb->format->format) {
	case DRM_FORMAT_C8:
		plane_info->format =
			SURFACE_PIXEL_FORMAT_GRPH_PALETA_256_COLORS;
		break;
	case DRM_FORMAT_RGB565:
		plane_info->format = SURFACE_PIXEL_FORMAT_GRPH_RGB565;
		break;
	case DRM_FORMAT_XRGB8888:
	case DRM_FORMAT_ARGB8888:
		plane_info->format = SURFACE_PIXEL_FORMAT_GRPH_ARGB8888;
		break;
	case DRM_FORMAT_XRGB2101010:
	case DRM_FORMAT_ARGB2101010:
		plane_info->format = SURFACE_PIXEL_FORMAT_GRPH_ARGB2101010;
		break;
	case DRM_FORMAT_XBGR2101010:
	case DRM_FORMAT_ABGR2101010:
		plane_info->format = SURFACE_PIXEL_FORMAT_GRPH_ABGR2101010;
		break;
	case DRM_FORMAT_XBGR8888:
	case DRM_FORMAT_ABGR8888:
		plane_info->format = SURFACE_PIXEL_FORMAT_GRPH_ABGR8888;
		break;
	case DRM_FORMAT_NV21:
		plane_info->format = SURFACE_PIXEL_FORMAT_VIDEO_420_YCbCr;
		break;
	case DRM_FORMAT_NV12:
		plane_info->format = SURFACE_PIXEL_FORMAT_VIDEO_420_YCrCb;
		break;
	case DRM_FORMAT_P010:
		plane_info->format = SURFACE_PIXEL_FORMAT_VIDEO_420_10bpc_YCrCb;
		break;
	case DRM_FORMAT_XRGB16161616F:
	case DRM_FORMAT_ARGB16161616F:
		plane_info->format = SURFACE_PIXEL_FORMAT_GRPH_ARGB16161616F;
		break;
	case DRM_FORMAT_XBGR16161616F:
	case DRM_FORMAT_ABGR16161616F:
		plane_info->format = SURFACE_PIXEL_FORMAT_GRPH_ABGR16161616F;
		break;
	case DRM_FORMAT_XRGB16161616:
	case DRM_FORMAT_ARGB16161616:
		plane_info->format = SURFACE_PIXEL_FORMAT_GRPH_ARGB16161616;
		break;
	case DRM_FORMAT_XBGR16161616:
	case DRM_FORMAT_ABGR16161616:
		plane_info->format = SURFACE_PIXEL_FORMAT_GRPH_ABGR16161616;
		break;
	default:
		DRM_ERROR(
			"Unsupported screen format %p4cc\n",
			&fb->format->format);
		return -EINVAL;
	}

	switch (plane_state->rotation & DRM_MODE_ROTATE_MASK) {
	case DRM_MODE_ROTATE_0:
		plane_info->rotation = ROTATION_ANGLE_0;
		break;
	case DRM_MODE_ROTATE_90:
		plane_info->rotation = ROTATION_ANGLE_90;
		break;
	case DRM_MODE_ROTATE_180:
		plane_info->rotation = ROTATION_ANGLE_180;
		break;
	case DRM_MODE_ROTATE_270:
		plane_info->rotation = ROTATION_ANGLE_270;
		break;
	default:
		plane_info->rotation = ROTATION_ANGLE_0;
		break;
	}


	plane_info->visible = true;
	plane_info->stereo_format = PLANE_STEREO_FORMAT_NONE;

<<<<<<< HEAD
	plane_info->layer_index = 0;
=======
	plane_info->layer_index = plane_state->normalized_zpos;
>>>>>>> 7365df19

	ret = fill_plane_color_attributes(plane_state, plane_info->format,
					  &plane_info->color_space);
	if (ret)
		return ret;

	ret = fill_plane_buffer_attributes(adev, afb, plane_info->format,
					   plane_info->rotation, tiling_flags,
					   &plane_info->tiling_info,
					   &plane_info->plane_size,
					   &plane_info->dcc, address,
					   tmz_surface, force_disable_dcc);
	if (ret)
		return ret;

	fill_blending_from_plane_state(
		plane_state, &plane_info->per_pixel_alpha, &plane_info->pre_multiplied_alpha,
		&plane_info->global_alpha, &plane_info->global_alpha_value);

	return 0;
}

static int fill_dc_plane_attributes(struct amdgpu_device *adev,
				    struct dc_plane_state *dc_plane_state,
				    struct drm_plane_state *plane_state,
				    struct drm_crtc_state *crtc_state)
{
	struct dm_crtc_state *dm_crtc_state = to_dm_crtc_state(crtc_state);
	struct amdgpu_framebuffer *afb = (struct amdgpu_framebuffer *)plane_state->fb;
	struct dc_scaling_info scaling_info;
	struct dc_plane_info plane_info;
	int ret;
	bool force_disable_dcc = false;

	ret = fill_dc_scaling_info(adev, plane_state, &scaling_info);
	if (ret)
		return ret;

	dc_plane_state->src_rect = scaling_info.src_rect;
	dc_plane_state->dst_rect = scaling_info.dst_rect;
	dc_plane_state->clip_rect = scaling_info.clip_rect;
	dc_plane_state->scaling_quality = scaling_info.scaling_quality;

	force_disable_dcc = adev->asic_type == CHIP_RAVEN && adev->in_suspend;
	ret = fill_dc_plane_info_and_addr(adev, plane_state,
					  afb->tiling_flags,
					  &plane_info,
					  &dc_plane_state->address,
					  afb->tmz_surface,
					  force_disable_dcc);
	if (ret)
		return ret;

	dc_plane_state->format = plane_info.format;
	dc_plane_state->color_space = plane_info.color_space;
	dc_plane_state->format = plane_info.format;
	dc_plane_state->plane_size = plane_info.plane_size;
	dc_plane_state->rotation = plane_info.rotation;
	dc_plane_state->horizontal_mirror = plane_info.horizontal_mirror;
	dc_plane_state->stereo_format = plane_info.stereo_format;
	dc_plane_state->tiling_info = plane_info.tiling_info;
	dc_plane_state->visible = plane_info.visible;
	dc_plane_state->per_pixel_alpha = plane_info.per_pixel_alpha;
	dc_plane_state->pre_multiplied_alpha = plane_info.pre_multiplied_alpha;
	dc_plane_state->global_alpha = plane_info.global_alpha;
	dc_plane_state->global_alpha_value = plane_info.global_alpha_value;
	dc_plane_state->dcc = plane_info.dcc;
<<<<<<< HEAD
	dc_plane_state->layer_index = plane_info.layer_index; // Always returns 0
=======
	dc_plane_state->layer_index = plane_info.layer_index;
>>>>>>> 7365df19
	dc_plane_state->flip_int_enabled = true;

	/*
	 * Always set input transfer function, since plane state is refreshed
	 * every time.
	 */
	ret = amdgpu_dm_update_plane_color_mgmt(dm_crtc_state, dc_plane_state);
	if (ret)
		return ret;

	return 0;
}

/**
 * fill_dc_dirty_rects() - Fill DC dirty regions for PSR selective updates
 *
 * @plane: DRM plane containing dirty regions that need to be flushed to the eDP
 *         remote fb
 * @old_plane_state: Old state of @plane
 * @new_plane_state: New state of @plane
 * @crtc_state: New state of CRTC connected to the @plane
 * @flip_addrs: DC flip tracking struct, which also tracts dirty rects
 *
 * For PSR SU, DC informs the DMUB uController of dirty rectangle regions
 * (referred to as "damage clips" in DRM nomenclature) that require updating on
 * the eDP remote buffer. The responsibility of specifying the dirty regions is
 * amdgpu_dm's.
 *
 * A damage-aware DRM client should fill the FB_DAMAGE_CLIPS property on the
 * plane with regions that require flushing to the eDP remote buffer. In
 * addition, certain use cases - such as cursor and multi-plane overlay (MPO) -
 * implicitly provide damage clips without any client support via the plane
 * bounds.
 *
 * Today, amdgpu_dm only supports the MPO and cursor usecase.
 *
 * TODO: Also enable for FB_DAMAGE_CLIPS
 */
static void fill_dc_dirty_rects(struct drm_plane *plane,
				struct drm_plane_state *old_plane_state,
				struct drm_plane_state *new_plane_state,
				struct drm_crtc_state *crtc_state,
				struct dc_flip_addrs *flip_addrs)
{
	struct dm_crtc_state *dm_crtc_state = to_dm_crtc_state(crtc_state);
	struct rect *dirty_rects = flip_addrs->dirty_rects;
	uint32_t num_clips;
	bool bb_changed;
	bool fb_changed;
	uint32_t i = 0;

	flip_addrs->dirty_rect_count = 0;

	/*
	 * Cursor plane has it's own dirty rect update interface. See
	 * dcn10_dmub_update_cursor_data and dmub_cmd_update_cursor_info_data
	 */
	if (plane->type == DRM_PLANE_TYPE_CURSOR)
		return;

	/*
	 * Today, we only consider MPO use-case for PSR SU. If MPO not
	 * requested, and there is a plane update, do FFU.
	 */
	if (!dm_crtc_state->mpo_requested) {
		dirty_rects[0].x = 0;
		dirty_rects[0].y = 0;
		dirty_rects[0].width = dm_crtc_state->base.mode.crtc_hdisplay;
		dirty_rects[0].height = dm_crtc_state->base.mode.crtc_vdisplay;
		flip_addrs->dirty_rect_count = 1;
		DRM_DEBUG_DRIVER("[PLANE:%d] PSR FFU dirty rect size (%d, %d)\n",
				 new_plane_state->plane->base.id,
				 dm_crtc_state->base.mode.crtc_hdisplay,
				 dm_crtc_state->base.mode.crtc_vdisplay);
		return;
	}

	/*
	 * MPO is requested. Add entire plane bounding box to dirty rects if
	 * flipped to or damaged.
	 *
	 * If plane is moved or resized, also add old bounding box to dirty
	 * rects.
	 */
	num_clips = drm_plane_get_damage_clips_count(new_plane_state);
	fb_changed = old_plane_state->fb->base.id !=
		     new_plane_state->fb->base.id;
	bb_changed = (old_plane_state->crtc_x != new_plane_state->crtc_x ||
		      old_plane_state->crtc_y != new_plane_state->crtc_y ||
		      old_plane_state->crtc_w != new_plane_state->crtc_w ||
		      old_plane_state->crtc_h != new_plane_state->crtc_h);

	DRM_DEBUG_DRIVER("[PLANE:%d] PSR bb_changed:%d fb_changed:%d num_clips:%d\n",
			 new_plane_state->plane->base.id,
			 bb_changed, fb_changed, num_clips);

	if (num_clips || fb_changed || bb_changed) {
		dirty_rects[i].x = new_plane_state->crtc_x;
		dirty_rects[i].y = new_plane_state->crtc_y;
		dirty_rects[i].width = new_plane_state->crtc_w;
		dirty_rects[i].height = new_plane_state->crtc_h;
		DRM_DEBUG_DRIVER("[PLANE:%d] PSR SU dirty rect at (%d, %d) size (%d, %d)\n",
				 new_plane_state->plane->base.id,
				 dirty_rects[i].x, dirty_rects[i].y,
				 dirty_rects[i].width, dirty_rects[i].height);
		i += 1;
	}

	/* Add old plane bounding-box if plane is moved or resized */
	if (bb_changed) {
		dirty_rects[i].x = old_plane_state->crtc_x;
		dirty_rects[i].y = old_plane_state->crtc_y;
		dirty_rects[i].width = old_plane_state->crtc_w;
		dirty_rects[i].height = old_plane_state->crtc_h;
		DRM_DEBUG_DRIVER("[PLANE:%d] PSR SU dirty rect at (%d, %d) size (%d, %d)\n",
				old_plane_state->plane->base.id,
				dirty_rects[i].x, dirty_rects[i].y,
				dirty_rects[i].width, dirty_rects[i].height);
		i += 1;
	}

	flip_addrs->dirty_rect_count = i;
}

static void update_stream_scaling_settings(const struct drm_display_mode *mode,
					   const struct dm_connector_state *dm_state,
					   struct dc_stream_state *stream)
{
	enum amdgpu_rmx_type rmx_type;

	struct rect src = { 0 }; /* viewport in composition space*/
	struct rect dst = { 0 }; /* stream addressable area */

	/* no mode. nothing to be done */
	if (!mode)
		return;

	/* Full screen scaling by default */
	src.width = mode->hdisplay;
	src.height = mode->vdisplay;
	dst.width = stream->timing.h_addressable;
	dst.height = stream->timing.v_addressable;

	if (dm_state) {
		rmx_type = dm_state->scaling;
		if (rmx_type == RMX_ASPECT || rmx_type == RMX_OFF) {
			if (src.width * dst.height <
					src.height * dst.width) {
				/* height needs less upscaling/more downscaling */
				dst.width = src.width *
						dst.height / src.height;
			} else {
				/* width needs less upscaling/more downscaling */
				dst.height = src.height *
						dst.width / src.width;
			}
		} else if (rmx_type == RMX_CENTER) {
			dst = src;
		}

		dst.x = (stream->timing.h_addressable - dst.width) / 2;
		dst.y = (stream->timing.v_addressable - dst.height) / 2;

		if (dm_state->underscan_enable) {
			dst.x += dm_state->underscan_hborder / 2;
			dst.y += dm_state->underscan_vborder / 2;
			dst.width -= dm_state->underscan_hborder;
			dst.height -= dm_state->underscan_vborder;
		}
	}

	stream->src = src;
	stream->dst = dst;

	DRM_DEBUG_KMS("Destination Rectangle x:%d  y:%d  width:%d  height:%d\n",
		      dst.x, dst.y, dst.width, dst.height);

}

static enum dc_color_depth
convert_color_depth_from_display_info(const struct drm_connector *connector,
				      bool is_y420, int requested_bpc)
{
	uint8_t bpc;

	if (is_y420) {
		bpc = 8;

		/* Cap display bpc based on HDMI 2.0 HF-VSDB */
		if (connector->display_info.hdmi.y420_dc_modes & DRM_EDID_YCBCR420_DC_48)
			bpc = 16;
		else if (connector->display_info.hdmi.y420_dc_modes & DRM_EDID_YCBCR420_DC_36)
			bpc = 12;
		else if (connector->display_info.hdmi.y420_dc_modes & DRM_EDID_YCBCR420_DC_30)
			bpc = 10;
	} else {
		bpc = (uint8_t)connector->display_info.bpc;
		/* Assume 8 bpc by default if no bpc is specified. */
		bpc = bpc ? bpc : 8;
	}

	if (requested_bpc > 0) {
		/*
		 * Cap display bpc based on the user requested value.
		 *
		 * The value for state->max_bpc may not correctly updated
		 * depending on when the connector gets added to the state
		 * or if this was called outside of atomic check, so it
		 * can't be used directly.
		 */
		bpc = min_t(u8, bpc, requested_bpc);

		/* Round down to the nearest even number. */
		bpc = bpc - (bpc & 1);
	}

	switch (bpc) {
	case 0:
		/*
		 * Temporary Work around, DRM doesn't parse color depth for
		 * EDID revision before 1.4
		 * TODO: Fix edid parsing
		 */
		return COLOR_DEPTH_888;
	case 6:
		return COLOR_DEPTH_666;
	case 8:
		return COLOR_DEPTH_888;
	case 10:
		return COLOR_DEPTH_101010;
	case 12:
		return COLOR_DEPTH_121212;
	case 14:
		return COLOR_DEPTH_141414;
	case 16:
		return COLOR_DEPTH_161616;
	default:
		return COLOR_DEPTH_UNDEFINED;
	}
}

static enum dc_aspect_ratio
get_aspect_ratio(const struct drm_display_mode *mode_in)
{
	/* 1-1 mapping, since both enums follow the HDMI spec. */
	return (enum dc_aspect_ratio) mode_in->picture_aspect_ratio;
}

static enum dc_color_space
get_output_color_space(const struct dc_crtc_timing *dc_crtc_timing)
{
	enum dc_color_space color_space = COLOR_SPACE_SRGB;

	switch (dc_crtc_timing->pixel_encoding)	{
	case PIXEL_ENCODING_YCBCR422:
	case PIXEL_ENCODING_YCBCR444:
	case PIXEL_ENCODING_YCBCR420:
	{
		/*
		 * 27030khz is the separation point between HDTV and SDTV
		 * according to HDMI spec, we use YCbCr709 and YCbCr601
		 * respectively
		 */
		if (dc_crtc_timing->pix_clk_100hz > 270300) {
			if (dc_crtc_timing->flags.Y_ONLY)
				color_space =
					COLOR_SPACE_YCBCR709_LIMITED;
			else
				color_space = COLOR_SPACE_YCBCR709;
		} else {
			if (dc_crtc_timing->flags.Y_ONLY)
				color_space =
					COLOR_SPACE_YCBCR601_LIMITED;
			else
				color_space = COLOR_SPACE_YCBCR601;
		}

	}
	break;
	case PIXEL_ENCODING_RGB:
		color_space = COLOR_SPACE_SRGB;
		break;

	default:
		WARN_ON(1);
		break;
	}

	return color_space;
}

static bool adjust_colour_depth_from_display_info(
	struct dc_crtc_timing *timing_out,
	const struct drm_display_info *info)
{
	enum dc_color_depth depth = timing_out->display_color_depth;
	int normalized_clk;
	do {
		normalized_clk = timing_out->pix_clk_100hz / 10;
		/* YCbCr 4:2:0 requires additional adjustment of 1/2 */
		if (timing_out->pixel_encoding == PIXEL_ENCODING_YCBCR420)
			normalized_clk /= 2;
		/* Adjusting pix clock following on HDMI spec based on colour depth */
		switch (depth) {
		case COLOR_DEPTH_888:
			break;
		case COLOR_DEPTH_101010:
			normalized_clk = (normalized_clk * 30) / 24;
			break;
		case COLOR_DEPTH_121212:
			normalized_clk = (normalized_clk * 36) / 24;
			break;
		case COLOR_DEPTH_161616:
			normalized_clk = (normalized_clk * 48) / 24;
			break;
		default:
			/* The above depths are the only ones valid for HDMI. */
			return false;
		}
		if (normalized_clk <= info->max_tmds_clock) {
			timing_out->display_color_depth = depth;
			return true;
		}
	} while (--depth > COLOR_DEPTH_666);
	return false;
}

static void fill_stream_properties_from_drm_display_mode(
	struct dc_stream_state *stream,
	const struct drm_display_mode *mode_in,
	const struct drm_connector *connector,
	const struct drm_connector_state *connector_state,
	const struct dc_stream_state *old_stream,
	int requested_bpc)
{
	struct dc_crtc_timing *timing_out = &stream->timing;
	const struct drm_display_info *info = &connector->display_info;
	struct amdgpu_dm_connector *aconnector = to_amdgpu_dm_connector(connector);
	struct hdmi_vendor_infoframe hv_frame;
	struct hdmi_avi_infoframe avi_frame;

	memset(&hv_frame, 0, sizeof(hv_frame));
	memset(&avi_frame, 0, sizeof(avi_frame));

	timing_out->h_border_left = 0;
	timing_out->h_border_right = 0;
	timing_out->v_border_top = 0;
	timing_out->v_border_bottom = 0;
	/* TODO: un-hardcode */
	if (drm_mode_is_420_only(info, mode_in)
			&& stream->signal == SIGNAL_TYPE_HDMI_TYPE_A)
		timing_out->pixel_encoding = PIXEL_ENCODING_YCBCR420;
	else if (drm_mode_is_420_also(info, mode_in)
			&& aconnector->force_yuv420_output)
		timing_out->pixel_encoding = PIXEL_ENCODING_YCBCR420;
	else if ((connector->display_info.color_formats & DRM_COLOR_FORMAT_YCBCR444)
			&& stream->signal == SIGNAL_TYPE_HDMI_TYPE_A)
		timing_out->pixel_encoding = PIXEL_ENCODING_YCBCR444;
	else
		timing_out->pixel_encoding = PIXEL_ENCODING_RGB;

	timing_out->timing_3d_format = TIMING_3D_FORMAT_NONE;
	timing_out->display_color_depth = convert_color_depth_from_display_info(
		connector,
		(timing_out->pixel_encoding == PIXEL_ENCODING_YCBCR420),
		requested_bpc);
	timing_out->scan_type = SCANNING_TYPE_NODATA;
	timing_out->hdmi_vic = 0;

	if (old_stream) {
		timing_out->vic = old_stream->timing.vic;
		timing_out->flags.HSYNC_POSITIVE_POLARITY = old_stream->timing.flags.HSYNC_POSITIVE_POLARITY;
		timing_out->flags.VSYNC_POSITIVE_POLARITY = old_stream->timing.flags.VSYNC_POSITIVE_POLARITY;
	} else {
		timing_out->vic = drm_match_cea_mode(mode_in);
		if (mode_in->flags & DRM_MODE_FLAG_PHSYNC)
			timing_out->flags.HSYNC_POSITIVE_POLARITY = 1;
		if (mode_in->flags & DRM_MODE_FLAG_PVSYNC)
			timing_out->flags.VSYNC_POSITIVE_POLARITY = 1;
	}

	if (stream->signal == SIGNAL_TYPE_HDMI_TYPE_A) {
		drm_hdmi_avi_infoframe_from_display_mode(&avi_frame, (struct drm_connector *)connector, mode_in);
		timing_out->vic = avi_frame.video_code;
		drm_hdmi_vendor_infoframe_from_display_mode(&hv_frame, (struct drm_connector *)connector, mode_in);
		timing_out->hdmi_vic = hv_frame.vic;
	}

	if (is_freesync_video_mode(mode_in, aconnector)) {
		timing_out->h_addressable = mode_in->hdisplay;
		timing_out->h_total = mode_in->htotal;
		timing_out->h_sync_width = mode_in->hsync_end - mode_in->hsync_start;
		timing_out->h_front_porch = mode_in->hsync_start - mode_in->hdisplay;
		timing_out->v_total = mode_in->vtotal;
		timing_out->v_addressable = mode_in->vdisplay;
		timing_out->v_front_porch = mode_in->vsync_start - mode_in->vdisplay;
		timing_out->v_sync_width = mode_in->vsync_end - mode_in->vsync_start;
		timing_out->pix_clk_100hz = mode_in->clock * 10;
	} else {
		timing_out->h_addressable = mode_in->crtc_hdisplay;
		timing_out->h_total = mode_in->crtc_htotal;
		timing_out->h_sync_width = mode_in->crtc_hsync_end - mode_in->crtc_hsync_start;
		timing_out->h_front_porch = mode_in->crtc_hsync_start - mode_in->crtc_hdisplay;
		timing_out->v_total = mode_in->crtc_vtotal;
		timing_out->v_addressable = mode_in->crtc_vdisplay;
		timing_out->v_front_porch = mode_in->crtc_vsync_start - mode_in->crtc_vdisplay;
		timing_out->v_sync_width = mode_in->crtc_vsync_end - mode_in->crtc_vsync_start;
		timing_out->pix_clk_100hz = mode_in->crtc_clock * 10;
	}

	timing_out->aspect_ratio = get_aspect_ratio(mode_in);

	stream->output_color_space = get_output_color_space(timing_out);

	stream->out_transfer_func->type = TF_TYPE_PREDEFINED;
	stream->out_transfer_func->tf = TRANSFER_FUNCTION_SRGB;
	if (stream->signal == SIGNAL_TYPE_HDMI_TYPE_A) {
		if (!adjust_colour_depth_from_display_info(timing_out, info) &&
		    drm_mode_is_420_also(info, mode_in) &&
		    timing_out->pixel_encoding != PIXEL_ENCODING_YCBCR420) {
			timing_out->pixel_encoding = PIXEL_ENCODING_YCBCR420;
			adjust_colour_depth_from_display_info(timing_out, info);
		}
	}
}

static void fill_audio_info(struct audio_info *audio_info,
			    const struct drm_connector *drm_connector,
			    const struct dc_sink *dc_sink)
<<<<<<< HEAD
{
	int i = 0;
	int cea_revision = 0;
	const struct dc_edid_caps *edid_caps = &dc_sink->edid_caps;

	audio_info->manufacture_id = edid_caps->manufacturer_id;
	audio_info->product_id = edid_caps->product_id;

	cea_revision = drm_connector->display_info.cea_rev;

	strscpy(audio_info->display_name,
		edid_caps->display_name,
		AUDIO_INFO_DISPLAY_NAME_SIZE_IN_CHARS);

	if (cea_revision >= 3) {
		audio_info->mode_count = edid_caps->audio_mode_count;

		for (i = 0; i < audio_info->mode_count; ++i) {
			audio_info->modes[i].format_code =
					(enum audio_format_code)
					(edid_caps->audio_modes[i].format_code);
			audio_info->modes[i].channel_count =
					edid_caps->audio_modes[i].channel_count;
			audio_info->modes[i].sample_rates.all =
					edid_caps->audio_modes[i].sample_rate;
			audio_info->modes[i].sample_size =
					edid_caps->audio_modes[i].sample_size;
		}
	}

	audio_info->flags.all = edid_caps->speaker_flags;

	/* TODO: We only check for the progressive mode, check for interlace mode too */
	if (drm_connector->latency_present[0]) {
		audio_info->video_latency = drm_connector->video_latency[0];
		audio_info->audio_latency = drm_connector->audio_latency[0];
	}

	/* TODO: For DP, video and audio latency should be calculated from DPCD caps */

}

static void
copy_crtc_timing_for_drm_display_mode(const struct drm_display_mode *src_mode,
				      struct drm_display_mode *dst_mode)
{
	dst_mode->crtc_hdisplay = src_mode->crtc_hdisplay;
	dst_mode->crtc_vdisplay = src_mode->crtc_vdisplay;
	dst_mode->crtc_clock = src_mode->crtc_clock;
	dst_mode->crtc_hblank_start = src_mode->crtc_hblank_start;
	dst_mode->crtc_hblank_end = src_mode->crtc_hblank_end;
	dst_mode->crtc_hsync_start =  src_mode->crtc_hsync_start;
	dst_mode->crtc_hsync_end = src_mode->crtc_hsync_end;
	dst_mode->crtc_htotal = src_mode->crtc_htotal;
	dst_mode->crtc_hskew = src_mode->crtc_hskew;
	dst_mode->crtc_vblank_start = src_mode->crtc_vblank_start;
	dst_mode->crtc_vblank_end = src_mode->crtc_vblank_end;
	dst_mode->crtc_vsync_start = src_mode->crtc_vsync_start;
	dst_mode->crtc_vsync_end = src_mode->crtc_vsync_end;
	dst_mode->crtc_vtotal = src_mode->crtc_vtotal;
}

static void
decide_crtc_timing_for_drm_display_mode(struct drm_display_mode *drm_mode,
					const struct drm_display_mode *native_mode,
					bool scale_enabled)
{
	if (scale_enabled) {
		copy_crtc_timing_for_drm_display_mode(native_mode, drm_mode);
	} else if (native_mode->clock == drm_mode->clock &&
			native_mode->htotal == drm_mode->htotal &&
			native_mode->vtotal == drm_mode->vtotal) {
		copy_crtc_timing_for_drm_display_mode(native_mode, drm_mode);
	} else {
		/* no scaling nor amdgpu inserted, no need to patch */
	}
}

static struct dc_sink *
create_fake_sink(struct amdgpu_dm_connector *aconnector)
{
	struct dc_sink_init_data sink_init_data = { 0 };
	struct dc_sink *sink = NULL;
	sink_init_data.link = aconnector->dc_link;
	sink_init_data.sink_signal = aconnector->dc_link->connector_signal;

	sink = dc_sink_create(&sink_init_data);
	if (!sink) {
		DRM_ERROR("Failed to create sink!\n");
		return NULL;
	}
	sink->sink_signal = SIGNAL_TYPE_VIRTUAL;

	return sink;
}

static void set_multisync_trigger_params(
		struct dc_stream_state *stream)
{
	struct dc_stream_state *master = NULL;

	if (stream->triggered_crtc_reset.enabled) {
		master = stream->triggered_crtc_reset.event_source;
		stream->triggered_crtc_reset.event =
			master->timing.flags.VSYNC_POSITIVE_POLARITY ?
			CRTC_EVENT_VSYNC_RISING : CRTC_EVENT_VSYNC_FALLING;
		stream->triggered_crtc_reset.delay = TRIGGER_DELAY_NEXT_PIXEL;
	}
}

static void set_master_stream(struct dc_stream_state *stream_set[],
			      int stream_count)
{
	int j, highest_rfr = 0, master_stream = 0;

	for (j = 0;  j < stream_count; j++) {
		if (stream_set[j] && stream_set[j]->triggered_crtc_reset.enabled) {
			int refresh_rate = 0;

			refresh_rate = (stream_set[j]->timing.pix_clk_100hz*100)/
				(stream_set[j]->timing.h_total*stream_set[j]->timing.v_total);
			if (refresh_rate > highest_rfr) {
				highest_rfr = refresh_rate;
				master_stream = j;
			}
		}
	}
	for (j = 0;  j < stream_count; j++) {
		if (stream_set[j])
			stream_set[j]->triggered_crtc_reset.event_source = stream_set[master_stream];
	}
}

static void dm_enable_per_frame_crtc_master_sync(struct dc_state *context)
{
	int i = 0;
	struct dc_stream_state *stream;

	if (context->stream_count < 2)
		return;
	for (i = 0; i < context->stream_count ; i++) {
		if (!context->streams[i])
			continue;
		/*
		 * TODO: add a function to read AMD VSDB bits and set
		 * crtc_sync_master.multi_sync_enabled flag
		 * For now it's set to false
		 */
	}

	set_master_stream(context->streams, context->stream_count);

	for (i = 0; i < context->stream_count ; i++) {
		stream = context->streams[i];

		if (!stream)
			continue;

		set_multisync_trigger_params(stream);
	}
}

/**
 * DOC: FreeSync Video
 *
 * When a userspace application wants to play a video, the content follows a
 * standard format definition that usually specifies the FPS for that format.
 * The below list illustrates some video format and the expected FPS,
 * respectively:
 *
 * - TV/NTSC (23.976 FPS)
 * - Cinema (24 FPS)
 * - TV/PAL (25 FPS)
 * - TV/NTSC (29.97 FPS)
 * - TV/NTSC (30 FPS)
 * - Cinema HFR (48 FPS)
 * - TV/PAL (50 FPS)
 * - Commonly used (60 FPS)
 * - Multiples of 24 (48,72,96 FPS)
 *
 * The list of standards video format is not huge and can be added to the
 * connector modeset list beforehand. With that, userspace can leverage
 * FreeSync to extends the front porch in order to attain the target refresh
 * rate. Such a switch will happen seamlessly, without screen blanking or
 * reprogramming of the output in any other way. If the userspace requests a
 * modesetting change compatible with FreeSync modes that only differ in the
 * refresh rate, DC will skip the full update and avoid blink during the
 * transition. For example, the video player can change the modesetting from
 * 60Hz to 30Hz for playing TV/NTSC content when it goes full screen without
 * causing any display blink. This same concept can be applied to a mode
 * setting change.
 */
static struct drm_display_mode *
get_highest_refresh_rate_mode(struct amdgpu_dm_connector *aconnector,
		bool use_probed_modes)
{
	struct drm_display_mode *m, *m_pref = NULL;
	u16 current_refresh, highest_refresh;
	struct list_head *list_head = use_probed_modes ?
		&aconnector->base.probed_modes :
		&aconnector->base.modes;

	if (aconnector->freesync_vid_base.clock != 0)
		return &aconnector->freesync_vid_base;

	/* Find the preferred mode */
	list_for_each_entry (m, list_head, head) {
		if (m->type & DRM_MODE_TYPE_PREFERRED) {
			m_pref = m;
			break;
		}
	}

	if (!m_pref) {
		/* Probably an EDID with no preferred mode. Fallback to first entry */
		m_pref = list_first_entry_or_null(
				&aconnector->base.modes, struct drm_display_mode, head);
		if (!m_pref) {
			DRM_DEBUG_DRIVER("No preferred mode found in EDID\n");
			return NULL;
		}
	}

	highest_refresh = drm_mode_vrefresh(m_pref);

	/*
	 * Find the mode with highest refresh rate with same resolution.
	 * For some monitors, preferred mode is not the mode with highest
	 * supported refresh rate.
	 */
	list_for_each_entry (m, list_head, head) {
		current_refresh  = drm_mode_vrefresh(m);

		if (m->hdisplay == m_pref->hdisplay &&
		    m->vdisplay == m_pref->vdisplay &&
		    highest_refresh < current_refresh) {
			highest_refresh = current_refresh;
			m_pref = m;
		}
	}

	drm_mode_copy(&aconnector->freesync_vid_base, m_pref);
	return m_pref;
}

static bool is_freesync_video_mode(const struct drm_display_mode *mode,
		struct amdgpu_dm_connector *aconnector)
{
	struct drm_display_mode *high_mode;
	int timing_diff;

	high_mode = get_highest_refresh_rate_mode(aconnector, false);
	if (!high_mode || !mode)
		return false;

	timing_diff = high_mode->vtotal - mode->vtotal;

	if (high_mode->clock == 0 || high_mode->clock != mode->clock ||
	    high_mode->hdisplay != mode->hdisplay ||
	    high_mode->vdisplay != mode->vdisplay ||
	    high_mode->hsync_start != mode->hsync_start ||
	    high_mode->hsync_end != mode->hsync_end ||
	    high_mode->htotal != mode->htotal ||
	    high_mode->hskew != mode->hskew ||
	    high_mode->vscan != mode->vscan ||
	    high_mode->vsync_start - mode->vsync_start != timing_diff ||
	    high_mode->vsync_end - mode->vsync_end != timing_diff)
		return false;
	else
		return true;
}

#if defined(CONFIG_DRM_AMD_DC_DCN)
static void update_dsc_caps(struct amdgpu_dm_connector *aconnector,
			    struct dc_sink *sink, struct dc_stream_state *stream,
			    struct dsc_dec_dpcd_caps *dsc_caps)
{
	stream->timing.flags.DSC = 0;
	dsc_caps->is_dsc_supported = false;

	if (aconnector->dc_link && (sink->sink_signal == SIGNAL_TYPE_DISPLAY_PORT ||
	    sink->sink_signal == SIGNAL_TYPE_EDP)) {
		if (sink->link->dpcd_caps.dongle_type == DISPLAY_DONGLE_NONE ||
			sink->link->dpcd_caps.dongle_type == DISPLAY_DONGLE_DP_HDMI_CONVERTER)
			dc_dsc_parse_dsc_dpcd(aconnector->dc_link->ctx->dc,
				aconnector->dc_link->dpcd_caps.dsc_caps.dsc_basic_caps.raw,
				aconnector->dc_link->dpcd_caps.dsc_caps.dsc_branch_decoder_caps.raw,
				dsc_caps);
	}
}


static void apply_dsc_policy_for_edp(struct amdgpu_dm_connector *aconnector,
				    struct dc_sink *sink, struct dc_stream_state *stream,
				    struct dsc_dec_dpcd_caps *dsc_caps,
				    uint32_t max_dsc_target_bpp_limit_override)
{
	const struct dc_link_settings *verified_link_cap = NULL;
	uint32_t link_bw_in_kbps;
	uint32_t edp_min_bpp_x16, edp_max_bpp_x16;
	struct dc *dc = sink->ctx->dc;
	struct dc_dsc_bw_range bw_range = {0};
	struct dc_dsc_config dsc_cfg = {0};

	verified_link_cap = dc_link_get_link_cap(stream->link);
	link_bw_in_kbps = dc_link_bandwidth_kbps(stream->link, verified_link_cap);
	edp_min_bpp_x16 = 8 * 16;
	edp_max_bpp_x16 = 8 * 16;

	if (edp_max_bpp_x16 > dsc_caps->edp_max_bits_per_pixel)
		edp_max_bpp_x16 = dsc_caps->edp_max_bits_per_pixel;

	if (edp_max_bpp_x16 < edp_min_bpp_x16)
		edp_min_bpp_x16 = edp_max_bpp_x16;

	if (dc_dsc_compute_bandwidth_range(dc->res_pool->dscs[0],
				dc->debug.dsc_min_slice_height_override,
				edp_min_bpp_x16, edp_max_bpp_x16,
				dsc_caps,
				&stream->timing,
				&bw_range)) {

		if (bw_range.max_kbps < link_bw_in_kbps) {
			if (dc_dsc_compute_config(dc->res_pool->dscs[0],
					dsc_caps,
					dc->debug.dsc_min_slice_height_override,
					max_dsc_target_bpp_limit_override,
					0,
					&stream->timing,
					&dsc_cfg)) {
				stream->timing.dsc_cfg = dsc_cfg;
				stream->timing.flags.DSC = 1;
				stream->timing.dsc_cfg.bits_per_pixel = edp_max_bpp_x16;
			}
			return;
		}
	}

	if (dc_dsc_compute_config(dc->res_pool->dscs[0],
				dsc_caps,
				dc->debug.dsc_min_slice_height_override,
				max_dsc_target_bpp_limit_override,
				link_bw_in_kbps,
				&stream->timing,
				&dsc_cfg)) {
		stream->timing.dsc_cfg = dsc_cfg;
		stream->timing.flags.DSC = 1;
	}
}


static void apply_dsc_policy_for_stream(struct amdgpu_dm_connector *aconnector,
					struct dc_sink *sink, struct dc_stream_state *stream,
					struct dsc_dec_dpcd_caps *dsc_caps)
{
	struct drm_connector *drm_connector = &aconnector->base;
	uint32_t link_bandwidth_kbps;
	uint32_t max_dsc_target_bpp_limit_override = 0;
	struct dc *dc = sink->ctx->dc;
	uint32_t max_supported_bw_in_kbps, timing_bw_in_kbps;
	uint32_t dsc_max_supported_bw_in_kbps;

	link_bandwidth_kbps = dc_link_bandwidth_kbps(aconnector->dc_link,
							dc_link_get_link_cap(aconnector->dc_link));
	if (stream->link && stream->link->local_sink)
		max_dsc_target_bpp_limit_override =
			stream->link->local_sink->edid_caps.panel_patch.max_dsc_target_bpp_limit;

	/* Set DSC policy according to dsc_clock_en */
	dc_dsc_policy_set_enable_dsc_when_not_needed(
		aconnector->dsc_settings.dsc_force_enable == DSC_CLK_FORCE_ENABLE);

	if (aconnector->dc_link && sink->sink_signal == SIGNAL_TYPE_EDP && !dc->debug.disable_dsc_edp &&
	    dc->caps.edp_dsc_support && aconnector->dsc_settings.dsc_force_enable != DSC_CLK_FORCE_DISABLE) {

		apply_dsc_policy_for_edp(aconnector, sink, stream, dsc_caps, max_dsc_target_bpp_limit_override);

	} else if (aconnector->dc_link && sink->sink_signal == SIGNAL_TYPE_DISPLAY_PORT) {
		if (sink->link->dpcd_caps.dongle_type == DISPLAY_DONGLE_NONE) {
			if (dc_dsc_compute_config(aconnector->dc_link->ctx->dc->res_pool->dscs[0],
						dsc_caps,
						aconnector->dc_link->ctx->dc->debug.dsc_min_slice_height_override,
						max_dsc_target_bpp_limit_override,
						link_bandwidth_kbps,
						&stream->timing,
						&stream->timing.dsc_cfg)) {
				stream->timing.flags.DSC = 1;
				DRM_DEBUG_DRIVER("%s: [%s] DSC is selected from SST RX\n", __func__, drm_connector->name);
			}
		} else if (sink->link->dpcd_caps.dongle_type == DISPLAY_DONGLE_DP_HDMI_CONVERTER) {
			timing_bw_in_kbps = dc_bandwidth_in_kbps_from_timing(&stream->timing);
			max_supported_bw_in_kbps = link_bandwidth_kbps;
			dsc_max_supported_bw_in_kbps = link_bandwidth_kbps;

			if (timing_bw_in_kbps > max_supported_bw_in_kbps &&
					max_supported_bw_in_kbps > 0 &&
					dsc_max_supported_bw_in_kbps > 0)
				if (dc_dsc_compute_config(aconnector->dc_link->ctx->dc->res_pool->dscs[0],
						dsc_caps,
						aconnector->dc_link->ctx->dc->debug.dsc_min_slice_height_override,
						max_dsc_target_bpp_limit_override,
						dsc_max_supported_bw_in_kbps,
						&stream->timing,
						&stream->timing.dsc_cfg)) {
					stream->timing.flags.DSC = 1;
					DRM_DEBUG_DRIVER("%s: [%s] DSC is selected from DP-HDMI PCON\n",
									 __func__, drm_connector->name);
				}
		}
	}

	/* Overwrite the stream flag if DSC is enabled through debugfs */
	if (aconnector->dsc_settings.dsc_force_enable == DSC_CLK_FORCE_ENABLE)
		stream->timing.flags.DSC = 1;

	if (stream->timing.flags.DSC && aconnector->dsc_settings.dsc_num_slices_h)
		stream->timing.dsc_cfg.num_slices_h = aconnector->dsc_settings.dsc_num_slices_h;

	if (stream->timing.flags.DSC && aconnector->dsc_settings.dsc_num_slices_v)
		stream->timing.dsc_cfg.num_slices_v = aconnector->dsc_settings.dsc_num_slices_v;

	if (stream->timing.flags.DSC && aconnector->dsc_settings.dsc_bits_per_pixel)
		stream->timing.dsc_cfg.bits_per_pixel = aconnector->dsc_settings.dsc_bits_per_pixel;
}
#endif /* CONFIG_DRM_AMD_DC_DCN */

static struct dc_stream_state *
create_stream_for_sink(struct amdgpu_dm_connector *aconnector,
		       const struct drm_display_mode *drm_mode,
		       const struct dm_connector_state *dm_state,
		       const struct dc_stream_state *old_stream,
		       int requested_bpc)
{
	struct drm_display_mode *preferred_mode = NULL;
	struct drm_connector *drm_connector;
	const struct drm_connector_state *con_state =
		dm_state ? &dm_state->base : NULL;
	struct dc_stream_state *stream = NULL;
	struct drm_display_mode mode = *drm_mode;
	struct drm_display_mode saved_mode;
	struct drm_display_mode *freesync_mode = NULL;
	bool native_mode_found = false;
	bool recalculate_timing = false;
	bool scale = dm_state ? (dm_state->scaling != RMX_OFF) : false;
	int mode_refresh;
	int preferred_refresh = 0;
#if defined(CONFIG_DRM_AMD_DC_DCN)
	struct dsc_dec_dpcd_caps dsc_caps;
#endif

	struct dc_sink *sink = NULL;

	memset(&saved_mode, 0, sizeof(saved_mode));

	if (aconnector == NULL) {
		DRM_ERROR("aconnector is NULL!\n");
		return stream;
	}

	drm_connector = &aconnector->base;

	if (!aconnector->dc_sink) {
		sink = create_fake_sink(aconnector);
		if (!sink)
			return stream;
	} else {
		sink = aconnector->dc_sink;
		dc_sink_retain(sink);
	}

	stream = dc_create_stream_for_sink(sink);

	if (stream == NULL) {
		DRM_ERROR("Failed to create stream for sink!\n");
		goto finish;
	}

	stream->dm_stream_context = aconnector;

	stream->timing.flags.LTE_340MCSC_SCRAMBLE =
		drm_connector->display_info.hdmi.scdc.scrambling.low_rates;

	list_for_each_entry(preferred_mode, &aconnector->base.modes, head) {
		/* Search for preferred mode */
		if (preferred_mode->type & DRM_MODE_TYPE_PREFERRED) {
			native_mode_found = true;
			break;
		}
	}
	if (!native_mode_found)
		preferred_mode = list_first_entry_or_null(
				&aconnector->base.modes,
				struct drm_display_mode,
				head);

	mode_refresh = drm_mode_vrefresh(&mode);

	if (preferred_mode == NULL) {
		/*
		 * This may not be an error, the use case is when we have no
		 * usermode calls to reset and set mode upon hotplug. In this
		 * case, we call set mode ourselves to restore the previous mode
		 * and the modelist may not be filled in in time.
		 */
		DRM_DEBUG_DRIVER("No preferred mode found\n");
	} else {
		recalculate_timing = is_freesync_video_mode(&mode, aconnector);
		if (recalculate_timing) {
			freesync_mode = get_highest_refresh_rate_mode(aconnector, false);
			drm_mode_copy(&saved_mode, &mode);
			drm_mode_copy(&mode, freesync_mode);
		} else {
			decide_crtc_timing_for_drm_display_mode(
					&mode, preferred_mode, scale);

			preferred_refresh = drm_mode_vrefresh(preferred_mode);
		}
	}

	if (recalculate_timing)
		drm_mode_set_crtcinfo(&saved_mode, 0);
	else if (!dm_state)
		drm_mode_set_crtcinfo(&mode, 0);

	/*
	* If scaling is enabled and refresh rate didn't change
	* we copy the vic and polarities of the old timings
	*/
	if (!scale || mode_refresh != preferred_refresh)
		fill_stream_properties_from_drm_display_mode(
			stream, &mode, &aconnector->base, con_state, NULL,
			requested_bpc);
	else
		fill_stream_properties_from_drm_display_mode(
			stream, &mode, &aconnector->base, con_state, old_stream,
			requested_bpc);

#if defined(CONFIG_DRM_AMD_DC_DCN)
	/* SST DSC determination policy */
	update_dsc_caps(aconnector, sink, stream, &dsc_caps);
	if (aconnector->dsc_settings.dsc_force_enable != DSC_CLK_FORCE_DISABLE && dsc_caps.is_dsc_supported)
		apply_dsc_policy_for_stream(aconnector, sink, stream, &dsc_caps);
#endif

	update_stream_scaling_settings(&mode, dm_state, stream);

	fill_audio_info(
		&stream->audio_info,
		drm_connector,
		sink);

	update_stream_signal(stream, sink);

	if (stream->signal == SIGNAL_TYPE_HDMI_TYPE_A)
		mod_build_hf_vsif_infopacket(stream, &stream->vsp_infopacket);

	if (stream->link->psr_settings.psr_feature_enabled) {
		//
		// should decide stream support vsc sdp colorimetry capability
		// before building vsc info packet
		//
		stream->use_vsc_sdp_for_colorimetry = false;
		if (aconnector->dc_sink->sink_signal == SIGNAL_TYPE_DISPLAY_PORT_MST) {
			stream->use_vsc_sdp_for_colorimetry =
				aconnector->dc_sink->is_vsc_sdp_colorimetry_supported;
		} else {
			if (stream->link->dpcd_caps.dprx_feature.bits.VSC_SDP_COLORIMETRY_SUPPORTED)
				stream->use_vsc_sdp_for_colorimetry = true;
		}
		mod_build_vsc_infopacket(stream, &stream->vsc_infopacket, stream->output_color_space);
		aconnector->psr_skip_count = AMDGPU_DM_PSR_ENTRY_DELAY;

	}
finish:
	dc_sink_release(sink);

	return stream;
}

static enum drm_connector_status
amdgpu_dm_connector_detect(struct drm_connector *connector, bool force)
{
	bool connected;
	struct amdgpu_dm_connector *aconnector = to_amdgpu_dm_connector(connector);

	/*
	 * Notes:
	 * 1. This interface is NOT called in context of HPD irq.
	 * 2. This interface *is called* in context of user-mode ioctl. Which
	 * makes it a bad place for *any* MST-related activity.
	 */

	if (aconnector->base.force == DRM_FORCE_UNSPECIFIED &&
	    !aconnector->fake_enable)
		connected = (aconnector->dc_sink != NULL);
	else
		connected = (aconnector->base.force == DRM_FORCE_ON ||
				aconnector->base.force == DRM_FORCE_ON_DIGITAL);

	update_subconnector_property(aconnector);

	return (connected ? connector_status_connected :
			connector_status_disconnected);
}

int amdgpu_dm_connector_atomic_set_property(struct drm_connector *connector,
					    struct drm_connector_state *connector_state,
					    struct drm_property *property,
					    uint64_t val)
=======
{
	int i = 0;
	int cea_revision = 0;
	const struct dc_edid_caps *edid_caps = &dc_sink->edid_caps;

	audio_info->manufacture_id = edid_caps->manufacturer_id;
	audio_info->product_id = edid_caps->product_id;

	cea_revision = drm_connector->display_info.cea_rev;

	strscpy(audio_info->display_name,
		edid_caps->display_name,
		AUDIO_INFO_DISPLAY_NAME_SIZE_IN_CHARS);

	if (cea_revision >= 3) {
		audio_info->mode_count = edid_caps->audio_mode_count;

		for (i = 0; i < audio_info->mode_count; ++i) {
			audio_info->modes[i].format_code =
					(enum audio_format_code)
					(edid_caps->audio_modes[i].format_code);
			audio_info->modes[i].channel_count =
					edid_caps->audio_modes[i].channel_count;
			audio_info->modes[i].sample_rates.all =
					edid_caps->audio_modes[i].sample_rate;
			audio_info->modes[i].sample_size =
					edid_caps->audio_modes[i].sample_size;
		}
	}

	audio_info->flags.all = edid_caps->speaker_flags;

	/* TODO: We only check for the progressive mode, check for interlace mode too */
	if (drm_connector->latency_present[0]) {
		audio_info->video_latency = drm_connector->video_latency[0];
		audio_info->audio_latency = drm_connector->audio_latency[0];
	}

	/* TODO: For DP, video and audio latency should be calculated from DPCD caps */

}

static void
copy_crtc_timing_for_drm_display_mode(const struct drm_display_mode *src_mode,
				      struct drm_display_mode *dst_mode)
{
	dst_mode->crtc_hdisplay = src_mode->crtc_hdisplay;
	dst_mode->crtc_vdisplay = src_mode->crtc_vdisplay;
	dst_mode->crtc_clock = src_mode->crtc_clock;
	dst_mode->crtc_hblank_start = src_mode->crtc_hblank_start;
	dst_mode->crtc_hblank_end = src_mode->crtc_hblank_end;
	dst_mode->crtc_hsync_start =  src_mode->crtc_hsync_start;
	dst_mode->crtc_hsync_end = src_mode->crtc_hsync_end;
	dst_mode->crtc_htotal = src_mode->crtc_htotal;
	dst_mode->crtc_hskew = src_mode->crtc_hskew;
	dst_mode->crtc_vblank_start = src_mode->crtc_vblank_start;
	dst_mode->crtc_vblank_end = src_mode->crtc_vblank_end;
	dst_mode->crtc_vsync_start = src_mode->crtc_vsync_start;
	dst_mode->crtc_vsync_end = src_mode->crtc_vsync_end;
	dst_mode->crtc_vtotal = src_mode->crtc_vtotal;
}

static void
decide_crtc_timing_for_drm_display_mode(struct drm_display_mode *drm_mode,
					const struct drm_display_mode *native_mode,
					bool scale_enabled)
{
	if (scale_enabled) {
		copy_crtc_timing_for_drm_display_mode(native_mode, drm_mode);
	} else if (native_mode->clock == drm_mode->clock &&
			native_mode->htotal == drm_mode->htotal &&
			native_mode->vtotal == drm_mode->vtotal) {
		copy_crtc_timing_for_drm_display_mode(native_mode, drm_mode);
	} else {
		/* no scaling nor amdgpu inserted, no need to patch */
	}
}

static struct dc_sink *
create_fake_sink(struct amdgpu_dm_connector *aconnector)
{
	struct dc_sink_init_data sink_init_data = { 0 };
	struct dc_sink *sink = NULL;
	sink_init_data.link = aconnector->dc_link;
	sink_init_data.sink_signal = aconnector->dc_link->connector_signal;

	sink = dc_sink_create(&sink_init_data);
	if (!sink) {
		DRM_ERROR("Failed to create sink!\n");
		return NULL;
	}
	sink->sink_signal = SIGNAL_TYPE_VIRTUAL;

	return sink;
}

static void set_multisync_trigger_params(
		struct dc_stream_state *stream)
{
	struct dc_stream_state *master = NULL;

	if (stream->triggered_crtc_reset.enabled) {
		master = stream->triggered_crtc_reset.event_source;
		stream->triggered_crtc_reset.event =
			master->timing.flags.VSYNC_POSITIVE_POLARITY ?
			CRTC_EVENT_VSYNC_RISING : CRTC_EVENT_VSYNC_FALLING;
		stream->triggered_crtc_reset.delay = TRIGGER_DELAY_NEXT_PIXEL;
	}
}

static void set_master_stream(struct dc_stream_state *stream_set[],
			      int stream_count)
{
	int j, highest_rfr = 0, master_stream = 0;

	for (j = 0;  j < stream_count; j++) {
		if (stream_set[j] && stream_set[j]->triggered_crtc_reset.enabled) {
			int refresh_rate = 0;

			refresh_rate = (stream_set[j]->timing.pix_clk_100hz*100)/
				(stream_set[j]->timing.h_total*stream_set[j]->timing.v_total);
			if (refresh_rate > highest_rfr) {
				highest_rfr = refresh_rate;
				master_stream = j;
			}
		}
	}
	for (j = 0;  j < stream_count; j++) {
		if (stream_set[j])
			stream_set[j]->triggered_crtc_reset.event_source = stream_set[master_stream];
	}
}

static void dm_enable_per_frame_crtc_master_sync(struct dc_state *context)
{
	int i = 0;
	struct dc_stream_state *stream;

	if (context->stream_count < 2)
		return;
	for (i = 0; i < context->stream_count ; i++) {
		if (!context->streams[i])
			continue;
		/*
		 * TODO: add a function to read AMD VSDB bits and set
		 * crtc_sync_master.multi_sync_enabled flag
		 * For now it's set to false
		 */
	}

	set_master_stream(context->streams, context->stream_count);

	for (i = 0; i < context->stream_count ; i++) {
		stream = context->streams[i];

		if (!stream)
			continue;

		set_multisync_trigger_params(stream);
	}
}

/**
 * DOC: FreeSync Video
 *
 * When a userspace application wants to play a video, the content follows a
 * standard format definition that usually specifies the FPS for that format.
 * The below list illustrates some video format and the expected FPS,
 * respectively:
 *
 * - TV/NTSC (23.976 FPS)
 * - Cinema (24 FPS)
 * - TV/PAL (25 FPS)
 * - TV/NTSC (29.97 FPS)
 * - TV/NTSC (30 FPS)
 * - Cinema HFR (48 FPS)
 * - TV/PAL (50 FPS)
 * - Commonly used (60 FPS)
 * - Multiples of 24 (48,72,96 FPS)
 *
 * The list of standards video format is not huge and can be added to the
 * connector modeset list beforehand. With that, userspace can leverage
 * FreeSync to extends the front porch in order to attain the target refresh
 * rate. Such a switch will happen seamlessly, without screen blanking or
 * reprogramming of the output in any other way. If the userspace requests a
 * modesetting change compatible with FreeSync modes that only differ in the
 * refresh rate, DC will skip the full update and avoid blink during the
 * transition. For example, the video player can change the modesetting from
 * 60Hz to 30Hz for playing TV/NTSC content when it goes full screen without
 * causing any display blink. This same concept can be applied to a mode
 * setting change.
 */
static struct drm_display_mode *
get_highest_refresh_rate_mode(struct amdgpu_dm_connector *aconnector,
		bool use_probed_modes)
>>>>>>> 7365df19
{
	struct drm_display_mode *m, *m_pref = NULL;
	u16 current_refresh, highest_refresh;
	struct list_head *list_head = use_probed_modes ?
		&aconnector->base.probed_modes :
		&aconnector->base.modes;

	if (aconnector->freesync_vid_base.clock != 0)
		return &aconnector->freesync_vid_base;

	/* Find the preferred mode */
	list_for_each_entry (m, list_head, head) {
		if (m->type & DRM_MODE_TYPE_PREFERRED) {
			m_pref = m;
			break;
		}
	}

	if (!m_pref) {
		/* Probably an EDID with no preferred mode. Fallback to first entry */
		m_pref = list_first_entry_or_null(
				&aconnector->base.modes, struct drm_display_mode, head);
		if (!m_pref) {
			DRM_DEBUG_DRIVER("No preferred mode found in EDID\n");
			return NULL;
		}
	}

	highest_refresh = drm_mode_vrefresh(m_pref);

	/*
	 * Find the mode with highest refresh rate with same resolution.
	 * For some monitors, preferred mode is not the mode with highest
	 * supported refresh rate.
	 */
	list_for_each_entry (m, list_head, head) {
		current_refresh  = drm_mode_vrefresh(m);

		if (m->hdisplay == m_pref->hdisplay &&
		    m->vdisplay == m_pref->vdisplay &&
		    highest_refresh < current_refresh) {
			highest_refresh = current_refresh;
			m_pref = m;
		}
	}

	drm_mode_copy(&aconnector->freesync_vid_base, m_pref);
	return m_pref;
}

static bool is_freesync_video_mode(const struct drm_display_mode *mode,
		struct amdgpu_dm_connector *aconnector)
{
	struct drm_display_mode *high_mode;
	int timing_diff;

	high_mode = get_highest_refresh_rate_mode(aconnector, false);
	if (!high_mode || !mode)
		return false;

	timing_diff = high_mode->vtotal - mode->vtotal;

	if (high_mode->clock == 0 || high_mode->clock != mode->clock ||
	    high_mode->hdisplay != mode->hdisplay ||
	    high_mode->vdisplay != mode->vdisplay ||
	    high_mode->hsync_start != mode->hsync_start ||
	    high_mode->hsync_end != mode->hsync_end ||
	    high_mode->htotal != mode->htotal ||
	    high_mode->hskew != mode->hskew ||
	    high_mode->vscan != mode->vscan ||
	    high_mode->vsync_start - mode->vsync_start != timing_diff ||
	    high_mode->vsync_end - mode->vsync_end != timing_diff)
		return false;
	else
		return true;
}

#if defined(CONFIG_DRM_AMD_DC_DCN)
static void update_dsc_caps(struct amdgpu_dm_connector *aconnector,
			    struct dc_sink *sink, struct dc_stream_state *stream,
			    struct dsc_dec_dpcd_caps *dsc_caps)
{
	stream->timing.flags.DSC = 0;
	dsc_caps->is_dsc_supported = false;

	if (aconnector->dc_link && (sink->sink_signal == SIGNAL_TYPE_DISPLAY_PORT ||
	    sink->sink_signal == SIGNAL_TYPE_EDP)) {
		if (sink->link->dpcd_caps.dongle_type == DISPLAY_DONGLE_NONE ||
			sink->link->dpcd_caps.dongle_type == DISPLAY_DONGLE_DP_HDMI_CONVERTER)
			dc_dsc_parse_dsc_dpcd(aconnector->dc_link->ctx->dc,
				aconnector->dc_link->dpcd_caps.dsc_caps.dsc_basic_caps.raw,
				aconnector->dc_link->dpcd_caps.dsc_caps.dsc_branch_decoder_caps.raw,
				dsc_caps);
	}
}


static void apply_dsc_policy_for_edp(struct amdgpu_dm_connector *aconnector,
				    struct dc_sink *sink, struct dc_stream_state *stream,
				    struct dsc_dec_dpcd_caps *dsc_caps,
				    uint32_t max_dsc_target_bpp_limit_override)
{
	const struct dc_link_settings *verified_link_cap = NULL;
	uint32_t link_bw_in_kbps;
	uint32_t edp_min_bpp_x16, edp_max_bpp_x16;
	struct dc *dc = sink->ctx->dc;
	struct dc_dsc_bw_range bw_range = {0};
	struct dc_dsc_config dsc_cfg = {0};

<<<<<<< HEAD
	/*
	 * Call only if mst_mgr was initialized before since it's not done
	 * for all connector types.
	 */
	if (aconnector->mst_mgr.dev)
		drm_dp_mst_topology_mgr_destroy(&aconnector->mst_mgr);
=======
	verified_link_cap = dc_link_get_link_cap(stream->link);
	link_bw_in_kbps = dc_link_bandwidth_kbps(stream->link, verified_link_cap);
	edp_min_bpp_x16 = 8 * 16;
	edp_max_bpp_x16 = 8 * 16;
>>>>>>> 7365df19

	if (edp_max_bpp_x16 > dsc_caps->edp_max_bits_per_pixel)
		edp_max_bpp_x16 = dsc_caps->edp_max_bits_per_pixel;

	if (edp_max_bpp_x16 < edp_min_bpp_x16)
		edp_min_bpp_x16 = edp_max_bpp_x16;

	if (dc_dsc_compute_bandwidth_range(dc->res_pool->dscs[0],
				dc->debug.dsc_min_slice_height_override,
				edp_min_bpp_x16, edp_max_bpp_x16,
				dsc_caps,
				&stream->timing,
				&bw_range)) {

		if (bw_range.max_kbps < link_bw_in_kbps) {
			if (dc_dsc_compute_config(dc->res_pool->dscs[0],
					dsc_caps,
					dc->debug.dsc_min_slice_height_override,
					max_dsc_target_bpp_limit_override,
					0,
					&stream->timing,
					&dsc_cfg)) {
				stream->timing.dsc_cfg = dsc_cfg;
				stream->timing.flags.DSC = 1;
				stream->timing.dsc_cfg.bits_per_pixel = edp_max_bpp_x16;
			}
			return;
		}
	}

	if (dc_dsc_compute_config(dc->res_pool->dscs[0],
				dsc_caps,
				dc->debug.dsc_min_slice_height_override,
				max_dsc_target_bpp_limit_override,
				link_bw_in_kbps,
				&stream->timing,
				&dsc_cfg)) {
		stream->timing.dsc_cfg = dsc_cfg;
		stream->timing.flags.DSC = 1;
	}
}


static void apply_dsc_policy_for_stream(struct amdgpu_dm_connector *aconnector,
					struct dc_sink *sink, struct dc_stream_state *stream,
					struct dsc_dec_dpcd_caps *dsc_caps)
{
	struct drm_connector *drm_connector = &aconnector->base;
	uint32_t link_bandwidth_kbps;
	uint32_t max_dsc_target_bpp_limit_override = 0;
	struct dc *dc = sink->ctx->dc;
	uint32_t max_supported_bw_in_kbps, timing_bw_in_kbps;
	uint32_t dsc_max_supported_bw_in_kbps;

	link_bandwidth_kbps = dc_link_bandwidth_kbps(aconnector->dc_link,
							dc_link_get_link_cap(aconnector->dc_link));
	if (stream->link && stream->link->local_sink)
		max_dsc_target_bpp_limit_override =
			stream->link->local_sink->edid_caps.panel_patch.max_dsc_target_bpp_limit;

	/* Set DSC policy according to dsc_clock_en */
	dc_dsc_policy_set_enable_dsc_when_not_needed(
		aconnector->dsc_settings.dsc_force_enable == DSC_CLK_FORCE_ENABLE);

	if (aconnector->dc_link && sink->sink_signal == SIGNAL_TYPE_EDP &&
	    !aconnector->dc_link->panel_config.dsc.disable_dsc_edp &&
	    dc->caps.edp_dsc_support && aconnector->dsc_settings.dsc_force_enable != DSC_CLK_FORCE_DISABLE) {

		apply_dsc_policy_for_edp(aconnector, sink, stream, dsc_caps, max_dsc_target_bpp_limit_override);

	} else if (aconnector->dc_link && sink->sink_signal == SIGNAL_TYPE_DISPLAY_PORT) {
		if (sink->link->dpcd_caps.dongle_type == DISPLAY_DONGLE_NONE) {
			if (dc_dsc_compute_config(aconnector->dc_link->ctx->dc->res_pool->dscs[0],
						dsc_caps,
						aconnector->dc_link->ctx->dc->debug.dsc_min_slice_height_override,
						max_dsc_target_bpp_limit_override,
						link_bandwidth_kbps,
						&stream->timing,
						&stream->timing.dsc_cfg)) {
				stream->timing.flags.DSC = 1;
				DRM_DEBUG_DRIVER("%s: [%s] DSC is selected from SST RX\n", __func__, drm_connector->name);
			}
		} else if (sink->link->dpcd_caps.dongle_type == DISPLAY_DONGLE_DP_HDMI_CONVERTER) {
			timing_bw_in_kbps = dc_bandwidth_in_kbps_from_timing(&stream->timing);
			max_supported_bw_in_kbps = link_bandwidth_kbps;
			dsc_max_supported_bw_in_kbps = link_bandwidth_kbps;

			if (timing_bw_in_kbps > max_supported_bw_in_kbps &&
					max_supported_bw_in_kbps > 0 &&
					dsc_max_supported_bw_in_kbps > 0)
				if (dc_dsc_compute_config(aconnector->dc_link->ctx->dc->res_pool->dscs[0],
						dsc_caps,
						aconnector->dc_link->ctx->dc->debug.dsc_min_slice_height_override,
						max_dsc_target_bpp_limit_override,
						dsc_max_supported_bw_in_kbps,
						&stream->timing,
						&stream->timing.dsc_cfg)) {
					stream->timing.flags.DSC = 1;
					DRM_DEBUG_DRIVER("%s: [%s] DSC is selected from DP-HDMI PCON\n",
									 __func__, drm_connector->name);
				}
		}
	}

	/* Overwrite the stream flag if DSC is enabled through debugfs */
	if (aconnector->dsc_settings.dsc_force_enable == DSC_CLK_FORCE_ENABLE)
		stream->timing.flags.DSC = 1;

	if (stream->timing.flags.DSC && aconnector->dsc_settings.dsc_num_slices_h)
		stream->timing.dsc_cfg.num_slices_h = aconnector->dsc_settings.dsc_num_slices_h;

<<<<<<< HEAD
	if (state) {
		state->scaling = RMX_OFF;
		state->underscan_enable = false;
		state->underscan_hborder = 0;
		state->underscan_vborder = 0;
		state->base.max_requested_bpc = 8;
		state->vcpi_slots = 0;
		state->pbn = 0;

		if (connector->connector_type == DRM_MODE_CONNECTOR_eDP)
			state->abm_level = amdgpu_dm_abm_level;
=======
	if (stream->timing.flags.DSC && aconnector->dsc_settings.dsc_num_slices_v)
		stream->timing.dsc_cfg.num_slices_v = aconnector->dsc_settings.dsc_num_slices_v;
>>>>>>> 7365df19

	if (stream->timing.flags.DSC && aconnector->dsc_settings.dsc_bits_per_pixel)
		stream->timing.dsc_cfg.bits_per_pixel = aconnector->dsc_settings.dsc_bits_per_pixel;
}
#endif /* CONFIG_DRM_AMD_DC_DCN */

static struct dc_stream_state *
create_stream_for_sink(struct amdgpu_dm_connector *aconnector,
		       const struct drm_display_mode *drm_mode,
		       const struct dm_connector_state *dm_state,
		       const struct dc_stream_state *old_stream,
		       int requested_bpc)
{
	struct drm_display_mode *preferred_mode = NULL;
	struct drm_connector *drm_connector;
	const struct drm_connector_state *con_state =
		dm_state ? &dm_state->base : NULL;
	struct dc_stream_state *stream = NULL;
	struct drm_display_mode mode = *drm_mode;
	struct drm_display_mode saved_mode;
	struct drm_display_mode *freesync_mode = NULL;
	bool native_mode_found = false;
	bool recalculate_timing = false;
	bool scale = dm_state ? (dm_state->scaling != RMX_OFF) : false;
	int mode_refresh;
	int preferred_refresh = 0;
#if defined(CONFIG_DRM_AMD_DC_DCN)
	struct dsc_dec_dpcd_caps dsc_caps;
#endif

	struct dc_sink *sink = NULL;

	memset(&saved_mode, 0, sizeof(saved_mode));

	if (aconnector == NULL) {
		DRM_ERROR("aconnector is NULL!\n");
		return stream;
	}

	drm_connector = &aconnector->base;

	if (!aconnector->dc_sink) {
		sink = create_fake_sink(aconnector);
		if (!sink)
			return stream;
	} else {
		sink = aconnector->dc_sink;
		dc_sink_retain(sink);
	}

	stream = dc_create_stream_for_sink(sink);

	if (stream == NULL) {
		DRM_ERROR("Failed to create stream for sink!\n");
		goto finish;
	}

	stream->dm_stream_context = aconnector;

	stream->timing.flags.LTE_340MCSC_SCRAMBLE =
		drm_connector->display_info.hdmi.scdc.scrambling.low_rates;

	list_for_each_entry(preferred_mode, &aconnector->base.modes, head) {
		/* Search for preferred mode */
		if (preferred_mode->type & DRM_MODE_TYPE_PREFERRED) {
			native_mode_found = true;
			break;
		}
	}
	if (!native_mode_found)
		preferred_mode = list_first_entry_or_null(
				&aconnector->base.modes,
				struct drm_display_mode,
				head);

	mode_refresh = drm_mode_vrefresh(&mode);

	if (preferred_mode == NULL) {
		/*
		 * This may not be an error, the use case is when we have no
		 * usermode calls to reset and set mode upon hotplug. In this
		 * case, we call set mode ourselves to restore the previous mode
		 * and the modelist may not be filled in in time.
		 */
		DRM_DEBUG_DRIVER("No preferred mode found\n");
	} else {
		recalculate_timing = is_freesync_video_mode(&mode, aconnector);
		if (recalculate_timing) {
			freesync_mode = get_highest_refresh_rate_mode(aconnector, false);
			drm_mode_copy(&saved_mode, &mode);
			drm_mode_copy(&mode, freesync_mode);
		} else {
			decide_crtc_timing_for_drm_display_mode(
					&mode, preferred_mode, scale);

			preferred_refresh = drm_mode_vrefresh(preferred_mode);
		}
	}

	if (recalculate_timing)
		drm_mode_set_crtcinfo(&saved_mode, 0);
	else if (!dm_state)
		drm_mode_set_crtcinfo(&mode, 0);

	/*
	* If scaling is enabled and refresh rate didn't change
	* we copy the vic and polarities of the old timings
	*/
	if (!scale || mode_refresh != preferred_refresh)
		fill_stream_properties_from_drm_display_mode(
			stream, &mode, &aconnector->base, con_state, NULL,
			requested_bpc);
	else
		fill_stream_properties_from_drm_display_mode(
			stream, &mode, &aconnector->base, con_state, old_stream,
			requested_bpc);

#if defined(CONFIG_DRM_AMD_DC_DCN)
	/* SST DSC determination policy */
	update_dsc_caps(aconnector, sink, stream, &dsc_caps);
	if (aconnector->dsc_settings.dsc_force_enable != DSC_CLK_FORCE_DISABLE && dsc_caps.is_dsc_supported)
		apply_dsc_policy_for_stream(aconnector, sink, stream, &dsc_caps);
#endif

	update_stream_scaling_settings(&mode, dm_state, stream);

	fill_audio_info(
		&stream->audio_info,
		drm_connector,
		sink);

<<<<<<< HEAD
		dc_result = dc_validate_stream(adev->dm.dc, stream);
		if (dc_result == DC_OK && stream->signal == SIGNAL_TYPE_DISPLAY_PORT_MST)
			dc_result = dm_dp_mst_is_port_support_mode(aconnector, stream);
=======
	update_stream_signal(stream, sink);
>>>>>>> 7365df19

	if (stream->signal == SIGNAL_TYPE_HDMI_TYPE_A)
		mod_build_hf_vsif_infopacket(stream, &stream->vsp_infopacket);

	if (stream->link->psr_settings.psr_feature_enabled) {
		//
		// should decide stream support vsc sdp colorimetry capability
		// before building vsc info packet
		//
		stream->use_vsc_sdp_for_colorimetry = false;
		if (aconnector->dc_sink->sink_signal == SIGNAL_TYPE_DISPLAY_PORT_MST) {
			stream->use_vsc_sdp_for_colorimetry =
				aconnector->dc_sink->is_vsc_sdp_colorimetry_supported;
		} else {
			if (stream->link->dpcd_caps.dprx_feature.bits.VSC_SDP_COLORIMETRY_SUPPORTED)
				stream->use_vsc_sdp_for_colorimetry = true;
		}
		mod_build_vsc_infopacket(stream, &stream->vsc_infopacket, stream->output_color_space);
		aconnector->psr_skip_count = AMDGPU_DM_PSR_ENTRY_DELAY;

	}
finish:
	dc_sink_release(sink);

	return stream;
}

static enum drm_connector_status
amdgpu_dm_connector_detect(struct drm_connector *connector, bool force)
{
	bool connected;
	struct amdgpu_dm_connector *aconnector = to_amdgpu_dm_connector(connector);

	/*
	 * Notes:
	 * 1. This interface is NOT called in context of HPD irq.
	 * 2. This interface *is called* in context of user-mode ioctl. Which
	 * makes it a bad place for *any* MST-related activity.
	 */

	if (aconnector->base.force == DRM_FORCE_UNSPECIFIED &&
	    !aconnector->fake_enable)
		connected = (aconnector->dc_sink != NULL);
	else
		connected = (aconnector->base.force == DRM_FORCE_ON ||
				aconnector->base.force == DRM_FORCE_ON_DIGITAL);

	update_subconnector_property(aconnector);

	return (connected ? connector_status_connected :
			connector_status_disconnected);
}

int amdgpu_dm_connector_atomic_set_property(struct drm_connector *connector,
					    struct drm_connector_state *connector_state,
					    struct drm_property *property,
					    uint64_t val)
{
	struct drm_device *dev = connector->dev;
	struct amdgpu_device *adev = drm_to_adev(dev);
	struct dm_connector_state *dm_old_state =
		to_dm_connector_state(connector->state);
	struct dm_connector_state *dm_new_state =
		to_dm_connector_state(connector_state);

	int ret = -EINVAL;

	if (property == dev->mode_config.scaling_mode_property) {
		enum amdgpu_rmx_type rmx_type;

		switch (val) {
		case DRM_MODE_SCALE_CENTER:
			rmx_type = RMX_CENTER;
			break;
		case DRM_MODE_SCALE_ASPECT:
			rmx_type = RMX_ASPECT;
			break;
		case DRM_MODE_SCALE_FULLSCREEN:
			rmx_type = RMX_FULL;
			break;
		case DRM_MODE_SCALE_NONE:
		default:
			rmx_type = RMX_OFF;
			break;
		}

		if (dm_old_state->scaling == rmx_type)
			return 0;

		dm_new_state->scaling = rmx_type;
		ret = 0;
	} else if (property == adev->mode_info.underscan_hborder_property) {
		dm_new_state->underscan_hborder = val;
		ret = 0;
	} else if (property == adev->mode_info.underscan_vborder_property) {
		dm_new_state->underscan_vborder = val;
		ret = 0;
	} else if (property == adev->mode_info.underscan_property) {
		dm_new_state->underscan_enable = val;
		ret = 0;
	} else if (property == adev->mode_info.abm_level_property) {
		dm_new_state->abm_level = val;
		ret = 0;
	}

	return ret;
}

int amdgpu_dm_connector_atomic_get_property(struct drm_connector *connector,
					    const struct drm_connector_state *state,
					    struct drm_property *property,
					    uint64_t *val)
{
<<<<<<< HEAD
=======
	struct drm_device *dev = connector->dev;
	struct amdgpu_device *adev = drm_to_adev(dev);
	struct dm_connector_state *dm_state =
		to_dm_connector_state(state);
	int ret = -EINVAL;

	if (property == dev->mode_config.scaling_mode_property) {
		switch (dm_state->scaling) {
		case RMX_CENTER:
			*val = DRM_MODE_SCALE_CENTER;
			break;
		case RMX_ASPECT:
			*val = DRM_MODE_SCALE_ASPECT;
			break;
		case RMX_FULL:
			*val = DRM_MODE_SCALE_FULLSCREEN;
			break;
		case RMX_OFF:
		default:
			*val = DRM_MODE_SCALE_NONE;
			break;
		}
		ret = 0;
	} else if (property == adev->mode_info.underscan_hborder_property) {
		*val = dm_state->underscan_hborder;
		ret = 0;
	} else if (property == adev->mode_info.underscan_vborder_property) {
		*val = dm_state->underscan_vborder;
		ret = 0;
	} else if (property == adev->mode_info.underscan_property) {
		*val = dm_state->underscan_enable;
		ret = 0;
	} else if (property == adev->mode_info.abm_level_property) {
		*val = dm_state->abm_level;
		ret = 0;
	}

	return ret;
}

static void amdgpu_dm_connector_unregister(struct drm_connector *connector)
{
	struct amdgpu_dm_connector *amdgpu_dm_connector = to_amdgpu_dm_connector(connector);

	drm_dp_aux_unregister(&amdgpu_dm_connector->dm_dp_aux.aux);
}

static void amdgpu_dm_connector_destroy(struct drm_connector *connector)
{
	struct amdgpu_dm_connector *aconnector = to_amdgpu_dm_connector(connector);
	const struct dc_link *link = aconnector->dc_link;
	struct amdgpu_device *adev = drm_to_adev(connector->dev);
	struct amdgpu_display_manager *dm = &adev->dm;
	int i;

	/*
	 * Call only if mst_mgr was initialized before since it's not done
	 * for all connector types.
	 */
	if (aconnector->mst_mgr.dev)
		drm_dp_mst_topology_mgr_destroy(&aconnector->mst_mgr);

#if defined(CONFIG_BACKLIGHT_CLASS_DEVICE) ||\
	defined(CONFIG_BACKLIGHT_CLASS_DEVICE_MODULE)
	for (i = 0; i < dm->num_of_edps; i++) {
		if ((link == dm->backlight_link[i]) && dm->backlight_dev[i]) {
			backlight_device_unregister(dm->backlight_dev[i]);
			dm->backlight_dev[i] = NULL;
		}
	}
#endif

	if (aconnector->dc_em_sink)
		dc_sink_release(aconnector->dc_em_sink);
	aconnector->dc_em_sink = NULL;
	if (aconnector->dc_sink)
		dc_sink_release(aconnector->dc_sink);
	aconnector->dc_sink = NULL;

	drm_dp_cec_unregister_connector(&aconnector->dm_dp_aux.aux);
	drm_connector_unregister(connector);
	drm_connector_cleanup(connector);
	if (aconnector->i2c) {
		i2c_del_adapter(&aconnector->i2c->base);
		kfree(aconnector->i2c);
	}
	kfree(aconnector->dm_dp_aux.aux.name);

	kfree(connector);
}

void amdgpu_dm_connector_funcs_reset(struct drm_connector *connector)
{
	struct dm_connector_state *state =
		to_dm_connector_state(connector->state);

	if (connector->state)
		__drm_atomic_helper_connector_destroy_state(connector->state);

	kfree(state);

	state = kzalloc(sizeof(*state), GFP_KERNEL);

	if (state) {
		state->scaling = RMX_OFF;
		state->underscan_enable = false;
		state->underscan_hborder = 0;
		state->underscan_vborder = 0;
		state->base.max_requested_bpc = 8;
		state->vcpi_slots = 0;
		state->pbn = 0;

		if (connector->connector_type == DRM_MODE_CONNECTOR_eDP)
			state->abm_level = amdgpu_dm_abm_level;

		__drm_atomic_helper_connector_reset(connector, &state->base);
	}
}

struct drm_connector_state *
amdgpu_dm_connector_atomic_duplicate_state(struct drm_connector *connector)
{
	struct dm_connector_state *state =
		to_dm_connector_state(connector->state);

	struct dm_connector_state *new_state =
			kmemdup(state, sizeof(*state), GFP_KERNEL);

	if (!new_state)
		return NULL;

	__drm_atomic_helper_connector_duplicate_state(connector, &new_state->base);

	new_state->freesync_capable = state->freesync_capable;
	new_state->abm_level = state->abm_level;
	new_state->scaling = state->scaling;
	new_state->underscan_enable = state->underscan_enable;
	new_state->underscan_hborder = state->underscan_hborder;
	new_state->underscan_vborder = state->underscan_vborder;
	new_state->vcpi_slots = state->vcpi_slots;
	new_state->pbn = state->pbn;
	return &new_state->base;
}

static int
amdgpu_dm_connector_late_register(struct drm_connector *connector)
{
	struct amdgpu_dm_connector *amdgpu_dm_connector =
		to_amdgpu_dm_connector(connector);
	int r;

	if ((connector->connector_type == DRM_MODE_CONNECTOR_DisplayPort) ||
	    (connector->connector_type == DRM_MODE_CONNECTOR_eDP)) {
		amdgpu_dm_connector->dm_dp_aux.aux.dev = connector->kdev;
		r = drm_dp_aux_register(&amdgpu_dm_connector->dm_dp_aux.aux);
		if (r)
			return r;
	}

#if defined(CONFIG_DEBUG_FS)
	connector_debugfs_init(amdgpu_dm_connector);
#endif

	return 0;
}

static const struct drm_connector_funcs amdgpu_dm_connector_funcs = {
	.reset = amdgpu_dm_connector_funcs_reset,
	.detect = amdgpu_dm_connector_detect,
	.fill_modes = drm_helper_probe_single_connector_modes,
	.destroy = amdgpu_dm_connector_destroy,
	.atomic_duplicate_state = amdgpu_dm_connector_atomic_duplicate_state,
	.atomic_destroy_state = drm_atomic_helper_connector_destroy_state,
	.atomic_set_property = amdgpu_dm_connector_atomic_set_property,
	.atomic_get_property = amdgpu_dm_connector_atomic_get_property,
	.late_register = amdgpu_dm_connector_late_register,
	.early_unregister = amdgpu_dm_connector_unregister
};

static int get_modes(struct drm_connector *connector)
{
	return amdgpu_dm_connector_get_modes(connector);
}

static void create_eml_sink(struct amdgpu_dm_connector *aconnector)
{
	struct dc_sink_init_data init_params = {
			.link = aconnector->dc_link,
			.sink_signal = SIGNAL_TYPE_VIRTUAL
	};
	struct edid *edid;

	if (!aconnector->base.edid_blob_ptr) {
		DRM_ERROR("No EDID firmware found on connector: %s ,forcing to OFF!\n",
				aconnector->base.name);

		aconnector->base.force = DRM_FORCE_OFF;
		aconnector->base.override_edid = false;
		return;
	}

	edid = (struct edid *) aconnector->base.edid_blob_ptr->data;

	aconnector->edid = edid;

	aconnector->dc_em_sink = dc_link_add_remote_sink(
		aconnector->dc_link,
		(uint8_t *)edid,
		(edid->extensions + 1) * EDID_LENGTH,
		&init_params);

	if (aconnector->base.force == DRM_FORCE_ON) {
		aconnector->dc_sink = aconnector->dc_link->local_sink ?
		aconnector->dc_link->local_sink :
		aconnector->dc_em_sink;
		dc_sink_retain(aconnector->dc_sink);
	}
}

static void handle_edid_mgmt(struct amdgpu_dm_connector *aconnector)
{
	struct dc_link *link = (struct dc_link *)aconnector->dc_link;

	/*
	 * In case of headless boot with force on for DP managed connector
	 * Those settings have to be != 0 to get initial modeset
	 */
	if (link->connector_signal == SIGNAL_TYPE_DISPLAY_PORT) {
		link->verified_link_cap.lane_count = LANE_COUNT_FOUR;
		link->verified_link_cap.link_rate = LINK_RATE_HIGH2;
	}


	aconnector->base.override_edid = true;
	create_eml_sink(aconnector);
}

struct dc_stream_state *
create_validate_stream_for_sink(struct amdgpu_dm_connector *aconnector,
				const struct drm_display_mode *drm_mode,
				const struct dm_connector_state *dm_state,
				const struct dc_stream_state *old_stream)
{
	struct drm_connector *connector = &aconnector->base;
	struct amdgpu_device *adev = drm_to_adev(connector->dev);
	struct dc_stream_state *stream;
	const struct drm_connector_state *drm_state = dm_state ? &dm_state->base : NULL;
	int requested_bpc = drm_state ? drm_state->max_requested_bpc : 8;
	enum dc_status dc_result = DC_OK;

	do {
		stream = create_stream_for_sink(aconnector, drm_mode,
						dm_state, old_stream,
						requested_bpc);
		if (stream == NULL) {
			DRM_ERROR("Failed to create stream for sink!\n");
			break;
		}

		dc_result = dc_validate_stream(adev->dm.dc, stream);
		if (dc_result == DC_OK && stream->signal == SIGNAL_TYPE_DISPLAY_PORT_MST)
			dc_result = dm_dp_mst_is_port_support_mode(aconnector, stream);

		if (dc_result != DC_OK) {
			DRM_DEBUG_KMS("Mode %dx%d (clk %d) failed DC validation with error %d (%s)\n",
				      drm_mode->hdisplay,
				      drm_mode->vdisplay,
				      drm_mode->clock,
				      dc_result,
				      dc_status_to_str(dc_result));

			dc_stream_release(stream);
			stream = NULL;
			requested_bpc -= 2; /* lower bpc to retry validation */
		}

	} while (stream == NULL && requested_bpc >= 6);

	if (dc_result == DC_FAIL_ENC_VALIDATE && !aconnector->force_yuv420_output) {
		DRM_DEBUG_KMS("Retry forcing YCbCr420 encoding\n");

		aconnector->force_yuv420_output = true;
		stream = create_validate_stream_for_sink(aconnector, drm_mode,
						dm_state, old_stream);
		aconnector->force_yuv420_output = false;
	}

	return stream;
}

enum drm_mode_status amdgpu_dm_connector_mode_valid(struct drm_connector *connector,
				   struct drm_display_mode *mode)
{
	int result = MODE_ERROR;
	struct dc_sink *dc_sink;
	/* TODO: Unhardcode stream count */
	struct dc_stream_state *stream;
	struct amdgpu_dm_connector *aconnector = to_amdgpu_dm_connector(connector);

	if ((mode->flags & DRM_MODE_FLAG_INTERLACE) ||
			(mode->flags & DRM_MODE_FLAG_DBLSCAN))
		return result;

	/*
	 * Only run this the first time mode_valid is called to initilialize
	 * EDID mgmt
	 */
	if (aconnector->base.force != DRM_FORCE_UNSPECIFIED &&
		!aconnector->dc_em_sink)
		handle_edid_mgmt(aconnector);

	dc_sink = to_amdgpu_dm_connector(connector)->dc_sink;

	if (dc_sink == NULL && aconnector->base.force != DRM_FORCE_ON_DIGITAL &&
				aconnector->base.force != DRM_FORCE_ON) {
		DRM_ERROR("dc_sink is NULL!\n");
		goto fail;
	}

	stream = create_validate_stream_for_sink(aconnector, mode, NULL, NULL);
	if (stream) {
		dc_stream_release(stream);
		result = MODE_OK;
	}

fail:
	/* TODO: error handling*/
	return result;
}

static int fill_hdr_info_packet(const struct drm_connector_state *state,
				struct dc_info_packet *out)
{
	struct hdmi_drm_infoframe frame;
	unsigned char buf[30]; /* 26 + 4 */
	ssize_t len;
	int ret, i;

	memset(out, 0, sizeof(*out));

	if (!state->hdr_output_metadata)
		return 0;

	ret = drm_hdmi_infoframe_set_hdr_metadata(&frame, state);
	if (ret)
		return ret;

	len = hdmi_drm_infoframe_pack_only(&frame, buf, sizeof(buf));
	if (len < 0)
		return (int)len;

	/* Static metadata is a fixed 26 bytes + 4 byte header. */
	if (len != 30)
		return -EINVAL;

	/* Prepare the infopacket for DC. */
	switch (state->connector->connector_type) {
	case DRM_MODE_CONNECTOR_HDMIA:
		out->hb0 = 0x87; /* type */
		out->hb1 = 0x01; /* version */
		out->hb2 = 0x1A; /* length */
		out->sb[0] = buf[3]; /* checksum */
		i = 1;
		break;

	case DRM_MODE_CONNECTOR_DisplayPort:
	case DRM_MODE_CONNECTOR_eDP:
		out->hb0 = 0x00; /* sdp id, zero */
		out->hb1 = 0x87; /* type */
		out->hb2 = 0x1D; /* payload len - 1 */
		out->hb3 = (0x13 << 2); /* sdp version */
		out->sb[0] = 0x01; /* version */
		out->sb[1] = 0x1A; /* length */
		i = 2;
		break;

	default:
		return -EINVAL;
	}

	memcpy(&out->sb[i], &buf[4], 26);
	out->valid = true;

	print_hex_dump(KERN_DEBUG, "HDR SB:", DUMP_PREFIX_NONE, 16, 1, out->sb,
		       sizeof(out->sb), false);

	return 0;
}

static int
amdgpu_dm_connector_atomic_check(struct drm_connector *conn,
				 struct drm_atomic_state *state)
{
>>>>>>> 7365df19
	struct drm_connector_state *new_con_state =
		drm_atomic_get_new_connector_state(state, conn);
	struct drm_connector_state *old_con_state =
		drm_atomic_get_old_connector_state(state, conn);
	struct drm_crtc *crtc = new_con_state->crtc;
	struct drm_crtc_state *new_crtc_state;
<<<<<<< HEAD
=======
	struct amdgpu_dm_connector *aconn = to_amdgpu_dm_connector(conn);
>>>>>>> 7365df19
	int ret;

	trace_amdgpu_dm_connector_atomic_check(new_con_state);

<<<<<<< HEAD
=======
	if (conn->connector_type == DRM_MODE_CONNECTOR_DisplayPort) {
		ret = drm_dp_mst_root_conn_atomic_check(new_con_state, &aconn->mst_mgr);
		if (ret < 0)
			return ret;
	}

>>>>>>> 7365df19
	if (!crtc)
		return 0;

	if (!drm_connector_atomic_hdr_metadata_equal(old_con_state, new_con_state)) {
		struct dc_info_packet hdr_infopacket;

		ret = fill_hdr_info_packet(new_con_state, &hdr_infopacket);
		if (ret)
			return ret;
<<<<<<< HEAD

		new_crtc_state = drm_atomic_get_crtc_state(state, crtc);
		if (IS_ERR(new_crtc_state))
			return PTR_ERR(new_crtc_state);

		/*
		 * DC considers the stream backends changed if the
		 * static metadata changes. Forcing the modeset also
		 * gives a simple way for userspace to switch from
		 * 8bpc to 10bpc when setting the metadata to enter
		 * or exit HDR.
		 *
		 * Changing the static metadata after it's been
		 * set is permissible, however. So only force a
		 * modeset if we're entering or exiting HDR.
		 */
		new_crtc_state->mode_changed =
			!old_con_state->hdr_output_metadata ||
			!new_con_state->hdr_output_metadata;
	}

	return 0;
}

static const struct drm_connector_helper_funcs
amdgpu_dm_connector_helper_funcs = {
	/*
	 * If hotplugging a second bigger display in FB Con mode, bigger resolution
	 * modes will be filtered by drm_mode_validate_size(), and those modes
	 * are missing after user start lightdm. So we need to renew modes list.
	 * in get_modes call back, not just return the modes count
	 */
	.get_modes = get_modes,
	.mode_valid = amdgpu_dm_connector_mode_valid,
	.atomic_check = amdgpu_dm_connector_atomic_check,
};

=======

		new_crtc_state = drm_atomic_get_crtc_state(state, crtc);
		if (IS_ERR(new_crtc_state))
			return PTR_ERR(new_crtc_state);

		/*
		 * DC considers the stream backends changed if the
		 * static metadata changes. Forcing the modeset also
		 * gives a simple way for userspace to switch from
		 * 8bpc to 10bpc when setting the metadata to enter
		 * or exit HDR.
		 *
		 * Changing the static metadata after it's been
		 * set is permissible, however. So only force a
		 * modeset if we're entering or exiting HDR.
		 */
		new_crtc_state->mode_changed =
			!old_con_state->hdr_output_metadata ||
			!new_con_state->hdr_output_metadata;
	}

	return 0;
}

static const struct drm_connector_helper_funcs
amdgpu_dm_connector_helper_funcs = {
	/*
	 * If hotplugging a second bigger display in FB Con mode, bigger resolution
	 * modes will be filtered by drm_mode_validate_size(), and those modes
	 * are missing after user start lightdm. So we need to renew modes list.
	 * in get_modes call back, not just return the modes count
	 */
	.get_modes = get_modes,
	.mode_valid = amdgpu_dm_connector_mode_valid,
	.atomic_check = amdgpu_dm_connector_atomic_check,
};

>>>>>>> 7365df19
static void dm_encoder_helper_disable(struct drm_encoder *encoder)
{

}

int convert_dc_color_depth_into_bpc(enum dc_color_depth display_color_depth)
{
	switch (display_color_depth) {
	case COLOR_DEPTH_666:
		return 6;
	case COLOR_DEPTH_888:
		return 8;
	case COLOR_DEPTH_101010:
		return 10;
	case COLOR_DEPTH_121212:
		return 12;
	case COLOR_DEPTH_141414:
		return 14;
	case COLOR_DEPTH_161616:
		return 16;
	default:
		break;
	}
	return 0;
}

static int dm_encoder_helper_atomic_check(struct drm_encoder *encoder,
					  struct drm_crtc_state *crtc_state,
					  struct drm_connector_state *conn_state)
{
	struct drm_atomic_state *state = crtc_state->state;
	struct drm_connector *connector = conn_state->connector;
	struct amdgpu_dm_connector *aconnector = to_amdgpu_dm_connector(connector);
	struct dm_connector_state *dm_new_connector_state = to_dm_connector_state(conn_state);
	const struct drm_display_mode *adjusted_mode = &crtc_state->adjusted_mode;
	struct drm_dp_mst_topology_mgr *mst_mgr;
	struct drm_dp_mst_port *mst_port;
<<<<<<< HEAD
	enum dc_color_depth color_depth;
	int clock, bpp = 0;
	bool is_y420 = false;

	if (!aconnector->port || !aconnector->dc_sink)
		return 0;

	mst_port = aconnector->port;
	mst_mgr = &aconnector->mst_port->mst_mgr;

	if (!crtc_state->connectors_changed && !crtc_state->mode_changed)
		return 0;
=======
	struct drm_dp_mst_topology_state *mst_state;
	enum dc_color_depth color_depth;
	int clock, bpp = 0;
	bool is_y420 = false;

	if (!aconnector->port || !aconnector->dc_sink)
		return 0;

	mst_port = aconnector->port;
	mst_mgr = &aconnector->mst_port->mst_mgr;

	if (!crtc_state->connectors_changed && !crtc_state->mode_changed)
		return 0;

	mst_state = drm_atomic_get_mst_topology_state(state, mst_mgr);
	if (IS_ERR(mst_state))
		return PTR_ERR(mst_state);

	if (!mst_state->pbn_div)
		mst_state->pbn_div = dm_mst_get_pbn_divider(aconnector->mst_port->dc_link);
>>>>>>> 7365df19

	if (!state->duplicated) {
		int max_bpc = conn_state->max_requested_bpc;
		is_y420 = drm_mode_is_420_also(&connector->display_info, adjusted_mode) &&
			  aconnector->force_yuv420_output;
		color_depth = convert_color_depth_from_display_info(connector,
								    is_y420,
								    max_bpc);
		bpp = convert_dc_color_depth_into_bpc(color_depth) * 3;
		clock = adjusted_mode->clock;
		dm_new_connector_state->pbn = drm_dp_calc_pbn_mode(clock, bpp, false);
	}
<<<<<<< HEAD
	dm_new_connector_state->vcpi_slots = drm_dp_atomic_find_vcpi_slots(state,
									   mst_mgr,
									   mst_port,
									   dm_new_connector_state->pbn,
									   dm_mst_get_pbn_divider(aconnector->dc_link));
=======

	dm_new_connector_state->vcpi_slots =
		drm_dp_atomic_find_time_slots(state, mst_mgr, mst_port,
					      dm_new_connector_state->pbn);
>>>>>>> 7365df19
	if (dm_new_connector_state->vcpi_slots < 0) {
		DRM_DEBUG_ATOMIC("failed finding vcpi slots: %d\n", (int)dm_new_connector_state->vcpi_slots);
		return dm_new_connector_state->vcpi_slots;
	}
	return 0;
}

const struct drm_encoder_helper_funcs amdgpu_dm_encoder_helper_funcs = {
	.disable = dm_encoder_helper_disable,
	.atomic_check = dm_encoder_helper_atomic_check
};

#if defined(CONFIG_DRM_AMD_DC_DCN)
static int dm_update_mst_vcpi_slots_for_dsc(struct drm_atomic_state *state,
					    struct dc_state *dc_state,
					    struct dsc_mst_fairness_vars *vars)
{
	struct dc_stream_state *stream = NULL;
	struct drm_connector *connector;
	struct drm_connector_state *new_con_state;
	struct amdgpu_dm_connector *aconnector;
	struct dm_connector_state *dm_conn_state;
	int i, j;
	int vcpi, pbn_div, pbn, slot_num = 0;

	for_each_new_connector_in_state(state, connector, new_con_state, i) {

		aconnector = to_amdgpu_dm_connector(connector);

		if (!aconnector->port)
			continue;

		if (!new_con_state || !new_con_state->crtc)
			continue;

		dm_conn_state = to_dm_connector_state(new_con_state);

		for (j = 0; j < dc_state->stream_count; j++) {
			stream = dc_state->streams[j];
			if (!stream)
				continue;

			if ((struct amdgpu_dm_connector *)stream->dm_stream_context == aconnector)
				break;

			stream = NULL;
		}

		if (!stream)
			continue;

		pbn_div = dm_mst_get_pbn_divider(stream->link);
		/* pbn is calculated by compute_mst_dsc_configs_for_state*/
		for (j = 0; j < dc_state->stream_count; j++) {
			if (vars[j].aconnector == aconnector) {
				pbn = vars[j].pbn;
				break;
			}
		}

		if (j == dc_state->stream_count)
			continue;

		slot_num = DIV_ROUND_UP(pbn, pbn_div);

		if (stream->timing.flags.DSC != 1) {
			dm_conn_state->pbn = pbn;
			dm_conn_state->vcpi_slots = slot_num;

<<<<<<< HEAD
			drm_dp_mst_atomic_enable_dsc(state,
						     aconnector->port,
						     dm_conn_state->pbn,
						     0,
=======
			drm_dp_mst_atomic_enable_dsc(state, aconnector->port, dm_conn_state->pbn,
>>>>>>> 7365df19
						     false);
			continue;
		}

<<<<<<< HEAD
		vcpi = drm_dp_mst_atomic_enable_dsc(state,
						    aconnector->port,
						    pbn, pbn_div,
						    true);
=======
		vcpi = drm_dp_mst_atomic_enable_dsc(state, aconnector->port, pbn, true);
>>>>>>> 7365df19
		if (vcpi < 0)
			return vcpi;

		dm_conn_state->pbn = pbn;
		dm_conn_state->vcpi_slots = vcpi;
	}
	return 0;
}
#endif

static int to_drm_connector_type(enum signal_type st)
{
	switch (st) {
	case SIGNAL_TYPE_HDMI_TYPE_A:
		return DRM_MODE_CONNECTOR_HDMIA;
	case SIGNAL_TYPE_EDP:
		return DRM_MODE_CONNECTOR_eDP;
	case SIGNAL_TYPE_LVDS:
		return DRM_MODE_CONNECTOR_LVDS;
	case SIGNAL_TYPE_RGB:
		return DRM_MODE_CONNECTOR_VGA;
	case SIGNAL_TYPE_DISPLAY_PORT:
	case SIGNAL_TYPE_DISPLAY_PORT_MST:
		return DRM_MODE_CONNECTOR_DisplayPort;
	case SIGNAL_TYPE_DVI_DUAL_LINK:
	case SIGNAL_TYPE_DVI_SINGLE_LINK:
		return DRM_MODE_CONNECTOR_DVID;
	case SIGNAL_TYPE_VIRTUAL:
		return DRM_MODE_CONNECTOR_VIRTUAL;

	default:
		return DRM_MODE_CONNECTOR_Unknown;
	}
}

static struct drm_encoder *amdgpu_dm_connector_to_encoder(struct drm_connector *connector)
{
	struct drm_encoder *encoder;

	/* There is only one encoder per connector */
	drm_connector_for_each_possible_encoder(connector, encoder)
		return encoder;

	return NULL;
}

static void amdgpu_dm_get_native_mode(struct drm_connector *connector)
{
	struct drm_encoder *encoder;
	struct amdgpu_encoder *amdgpu_encoder;

	encoder = amdgpu_dm_connector_to_encoder(connector);

	if (encoder == NULL)
		return;

	amdgpu_encoder = to_amdgpu_encoder(encoder);

	amdgpu_encoder->native_mode.clock = 0;

	if (!list_empty(&connector->probed_modes)) {
		struct drm_display_mode *preferred_mode = NULL;

		list_for_each_entry(preferred_mode,
				    &connector->probed_modes,
				    head) {
			if (preferred_mode->type & DRM_MODE_TYPE_PREFERRED)
				amdgpu_encoder->native_mode = *preferred_mode;

			break;
		}

	}
}

static struct drm_display_mode *
amdgpu_dm_create_common_mode(struct drm_encoder *encoder,
			     char *name,
			     int hdisplay, int vdisplay)
{
	struct drm_device *dev = encoder->dev;
	struct amdgpu_encoder *amdgpu_encoder = to_amdgpu_encoder(encoder);
	struct drm_display_mode *mode = NULL;
	struct drm_display_mode *native_mode = &amdgpu_encoder->native_mode;

	mode = drm_mode_duplicate(dev, native_mode);

	if (mode == NULL)
		return NULL;

	mode->hdisplay = hdisplay;
	mode->vdisplay = vdisplay;
	mode->type &= ~DRM_MODE_TYPE_PREFERRED;
	strscpy(mode->name, name, DRM_DISPLAY_MODE_LEN);

	return mode;

}

static void amdgpu_dm_connector_add_common_modes(struct drm_encoder *encoder,
						 struct drm_connector *connector)
{
	struct amdgpu_encoder *amdgpu_encoder = to_amdgpu_encoder(encoder);
	struct drm_display_mode *mode = NULL;
	struct drm_display_mode *native_mode = &amdgpu_encoder->native_mode;
	struct amdgpu_dm_connector *amdgpu_dm_connector =
				to_amdgpu_dm_connector(connector);
	int i;
	int n;
	struct mode_size {
		char name[DRM_DISPLAY_MODE_LEN];
		int w;
		int h;
	} common_modes[] = {
		{  "640x480",  640,  480},
		{  "800x600",  800,  600},
		{ "1024x768", 1024,  768},
		{ "1280x720", 1280,  720},
		{ "1280x800", 1280,  800},
		{"1280x1024", 1280, 1024},
		{ "1440x900", 1440,  900},
		{"1680x1050", 1680, 1050},
		{"1600x1200", 1600, 1200},
		{"1920x1080", 1920, 1080},
		{"1920x1200", 1920, 1200}
	};

	n = ARRAY_SIZE(common_modes);

	for (i = 0; i < n; i++) {
		struct drm_display_mode *curmode = NULL;
		bool mode_existed = false;

		if (common_modes[i].w > native_mode->hdisplay ||
		    common_modes[i].h > native_mode->vdisplay ||
		   (common_modes[i].w == native_mode->hdisplay &&
		    common_modes[i].h == native_mode->vdisplay))
			continue;

		list_for_each_entry(curmode, &connector->probed_modes, head) {
			if (common_modes[i].w == curmode->hdisplay &&
			    common_modes[i].h == curmode->vdisplay) {
				mode_existed = true;
				break;
			}
		}

		if (mode_existed)
			continue;

		mode = amdgpu_dm_create_common_mode(encoder,
				common_modes[i].name, common_modes[i].w,
				common_modes[i].h);
		if (!mode)
			continue;

		drm_mode_probed_add(connector, mode);
		amdgpu_dm_connector->num_modes++;
	}
}

static void amdgpu_set_panel_orientation(struct drm_connector *connector)
{
	struct drm_encoder *encoder;
	struct amdgpu_encoder *amdgpu_encoder;
	const struct drm_display_mode *native_mode;

	if (connector->connector_type != DRM_MODE_CONNECTOR_eDP &&
	    connector->connector_type != DRM_MODE_CONNECTOR_LVDS)
		return;

	mutex_lock(&connector->dev->mode_config.mutex);
	amdgpu_dm_connector_get_modes(connector);
	mutex_unlock(&connector->dev->mode_config.mutex);

	encoder = amdgpu_dm_connector_to_encoder(connector);
	if (!encoder)
		return;

	amdgpu_encoder = to_amdgpu_encoder(encoder);

	native_mode = &amdgpu_encoder->native_mode;
	if (native_mode->hdisplay == 0 || native_mode->vdisplay == 0)
		return;

	drm_connector_set_panel_orientation_with_quirk(connector,
						       DRM_MODE_PANEL_ORIENTATION_UNKNOWN,
						       native_mode->hdisplay,
						       native_mode->vdisplay);
}

static void amdgpu_dm_connector_ddc_get_modes(struct drm_connector *connector,
					      struct edid *edid)
{
	struct amdgpu_dm_connector *amdgpu_dm_connector =
			to_amdgpu_dm_connector(connector);

	if (edid) {
		/* empty probed_modes */
		INIT_LIST_HEAD(&connector->probed_modes);
		amdgpu_dm_connector->num_modes =
				drm_add_edid_modes(connector, edid);

		/* sorting the probed modes before calling function
		 * amdgpu_dm_get_native_mode() since EDID can have
		 * more than one preferred mode. The modes that are
		 * later in the probed mode list could be of higher
		 * and preferred resolution. For example, 3840x2160
		 * resolution in base EDID preferred timing and 4096x2160
		 * preferred resolution in DID extension block later.
		 */
		drm_mode_sort(&connector->probed_modes);
		amdgpu_dm_get_native_mode(connector);

		/* Freesync capabilities are reset by calling
		 * drm_add_edid_modes() and need to be
		 * restored here.
		 */
		amdgpu_dm_update_freesync_caps(connector, edid);
	} else {
		amdgpu_dm_connector->num_modes = 0;
	}
}

static bool is_duplicate_mode(struct amdgpu_dm_connector *aconnector,
			      struct drm_display_mode *mode)
{
	struct drm_display_mode *m;

	list_for_each_entry (m, &aconnector->base.probed_modes, head) {
		if (drm_mode_equal(m, mode))
			return true;
	}

	return false;
}

static uint add_fs_modes(struct amdgpu_dm_connector *aconnector)
{
	const struct drm_display_mode *m;
	struct drm_display_mode *new_mode;
	uint i;
	uint32_t new_modes_count = 0;

	/* Standard FPS values
	 *
	 * 23.976       - TV/NTSC
	 * 24 	        - Cinema
	 * 25 	        - TV/PAL
	 * 29.97        - TV/NTSC
	 * 30 	        - TV/NTSC
	 * 48 	        - Cinema HFR
	 * 50 	        - TV/PAL
	 * 60 	        - Commonly used
	 * 48,72,96,120 - Multiples of 24
	 */
	static const uint32_t common_rates[] = {
		23976, 24000, 25000, 29970, 30000,
		48000, 50000, 60000, 72000, 96000, 120000
	};

	/*
	 * Find mode with highest refresh rate with the same resolution
	 * as the preferred mode. Some monitors report a preferred mode
	 * with lower resolution than the highest refresh rate supported.
	 */

	m = get_highest_refresh_rate_mode(aconnector, true);
	if (!m)
		return 0;

	for (i = 0; i < ARRAY_SIZE(common_rates); i++) {
		uint64_t target_vtotal, target_vtotal_diff;
		uint64_t num, den;

		if (drm_mode_vrefresh(m) * 1000 < common_rates[i])
			continue;

		if (common_rates[i] < aconnector->min_vfreq * 1000 ||
		    common_rates[i] > aconnector->max_vfreq * 1000)
			continue;

		num = (unsigned long long)m->clock * 1000 * 1000;
		den = common_rates[i] * (unsigned long long)m->htotal;
		target_vtotal = div_u64(num, den);
		target_vtotal_diff = target_vtotal - m->vtotal;

		/* Check for illegal modes */
		if (m->vsync_start + target_vtotal_diff < m->vdisplay ||
		    m->vsync_end + target_vtotal_diff < m->vsync_start ||
		    m->vtotal + target_vtotal_diff < m->vsync_end)
			continue;

		new_mode = drm_mode_duplicate(aconnector->base.dev, m);
		if (!new_mode)
			goto out;

		new_mode->vtotal += (u16)target_vtotal_diff;
		new_mode->vsync_start += (u16)target_vtotal_diff;
		new_mode->vsync_end += (u16)target_vtotal_diff;
		new_mode->type &= ~DRM_MODE_TYPE_PREFERRED;
		new_mode->type |= DRM_MODE_TYPE_DRIVER;

		if (!is_duplicate_mode(aconnector, new_mode)) {
			drm_mode_probed_add(&aconnector->base, new_mode);
			new_modes_count += 1;
		} else
			drm_mode_destroy(aconnector->base.dev, new_mode);
	}
 out:
	return new_modes_count;
}

static void amdgpu_dm_connector_add_freesync_modes(struct drm_connector *connector,
						   struct edid *edid)
{
	struct amdgpu_dm_connector *amdgpu_dm_connector =
		to_amdgpu_dm_connector(connector);

	if (!edid)
		return;

	if (amdgpu_dm_connector->max_vfreq - amdgpu_dm_connector->min_vfreq > 10)
		amdgpu_dm_connector->num_modes +=
			add_fs_modes(amdgpu_dm_connector);
}

static int amdgpu_dm_connector_get_modes(struct drm_connector *connector)
{
	struct amdgpu_dm_connector *amdgpu_dm_connector =
			to_amdgpu_dm_connector(connector);
	struct drm_encoder *encoder;
	struct edid *edid = amdgpu_dm_connector->edid;

	encoder = amdgpu_dm_connector_to_encoder(connector);

	if (!drm_edid_is_valid(edid)) {
		amdgpu_dm_connector->num_modes =
				drm_add_modes_noedid(connector, 640, 480);
	} else {
		amdgpu_dm_connector_ddc_get_modes(connector, edid);
		amdgpu_dm_connector_add_common_modes(encoder, connector);
		amdgpu_dm_connector_add_freesync_modes(connector, edid);
	}
	amdgpu_dm_fbc_init(connector);

	return amdgpu_dm_connector->num_modes;
}

void amdgpu_dm_connector_init_helper(struct amdgpu_display_manager *dm,
				     struct amdgpu_dm_connector *aconnector,
				     int connector_type,
				     struct dc_link *link,
				     int link_index)
{
	struct amdgpu_device *adev = drm_to_adev(dm->ddev);

	/*
	 * Some of the properties below require access to state, like bpc.
	 * Allocate some default initial connector state with our reset helper.
	 */
	if (aconnector->base.funcs->reset)
		aconnector->base.funcs->reset(&aconnector->base);

	aconnector->connector_id = link_index;
	aconnector->dc_link = link;
	aconnector->base.interlace_allowed = false;
	aconnector->base.doublescan_allowed = false;
	aconnector->base.stereo_allowed = false;
	aconnector->base.dpms = DRM_MODE_DPMS_OFF;
	aconnector->hpd.hpd = AMDGPU_HPD_NONE; /* not used */
	aconnector->audio_inst = -1;
	mutex_init(&aconnector->hpd_lock);

	/*
	 * configure support HPD hot plug connector_>polled default value is 0
	 * which means HPD hot plug not supported
	 */
	switch (connector_type) {
	case DRM_MODE_CONNECTOR_HDMIA:
		aconnector->base.polled = DRM_CONNECTOR_POLL_HPD;
		aconnector->base.ycbcr_420_allowed =
			link->link_enc->features.hdmi_ycbcr420_supported ? true : false;
		break;
	case DRM_MODE_CONNECTOR_DisplayPort:
		aconnector->base.polled = DRM_CONNECTOR_POLL_HPD;
		link->link_enc = link_enc_cfg_get_link_enc(link);
		ASSERT(link->link_enc);
		if (link->link_enc)
			aconnector->base.ycbcr_420_allowed =
			link->link_enc->features.dp_ycbcr420_supported ? true : false;
		break;
	case DRM_MODE_CONNECTOR_DVID:
		aconnector->base.polled = DRM_CONNECTOR_POLL_HPD;
		break;
	default:
		break;
	}

	drm_object_attach_property(&aconnector->base.base,
				dm->ddev->mode_config.scaling_mode_property,
				DRM_MODE_SCALE_NONE);

	drm_object_attach_property(&aconnector->base.base,
				adev->mode_info.underscan_property,
				UNDERSCAN_OFF);
	drm_object_attach_property(&aconnector->base.base,
				adev->mode_info.underscan_hborder_property,
				0);
	drm_object_attach_property(&aconnector->base.base,
				adev->mode_info.underscan_vborder_property,
				0);

	if (!aconnector->mst_port)
		drm_connector_attach_max_bpc_property(&aconnector->base, 8, 16);

	/* This defaults to the max in the range, but we want 8bpc for non-edp. */
	aconnector->base.state->max_bpc = (connector_type == DRM_MODE_CONNECTOR_eDP) ? 16 : 8;
	aconnector->base.state->max_requested_bpc = aconnector->base.state->max_bpc;

	if (connector_type == DRM_MODE_CONNECTOR_eDP &&
	    (dc_is_dmcu_initialized(adev->dm.dc) || adev->dm.dc->ctx->dmub_srv)) {
		drm_object_attach_property(&aconnector->base.base,
				adev->mode_info.abm_level_property, 0);
	}

	if (connector_type == DRM_MODE_CONNECTOR_HDMIA ||
	    connector_type == DRM_MODE_CONNECTOR_DisplayPort ||
	    connector_type == DRM_MODE_CONNECTOR_eDP) {
		drm_connector_attach_hdr_output_metadata_property(&aconnector->base);

		if (!aconnector->mst_port)
			drm_connector_attach_vrr_capable_property(&aconnector->base);

#ifdef CONFIG_DRM_AMD_DC_HDCP
		if (adev->dm.hdcp_workqueue)
			drm_connector_attach_content_protection_property(&aconnector->base, true);
#endif
	}
}

static int amdgpu_dm_i2c_xfer(struct i2c_adapter *i2c_adap,
			      struct i2c_msg *msgs, int num)
{
	struct amdgpu_i2c_adapter *i2c = i2c_get_adapdata(i2c_adap);
	struct ddc_service *ddc_service = i2c->ddc_service;
	struct i2c_command cmd;
	int i;
	int result = -EIO;

	cmd.payloads = kcalloc(num, sizeof(struct i2c_payload), GFP_KERNEL);

	if (!cmd.payloads)
		return result;

	cmd.number_of_payloads = num;
	cmd.engine = I2C_COMMAND_ENGINE_DEFAULT;
	cmd.speed = 100;

	for (i = 0; i < num; i++) {
		cmd.payloads[i].write = !(msgs[i].flags & I2C_M_RD);
		cmd.payloads[i].address = msgs[i].addr;
		cmd.payloads[i].length = msgs[i].len;
		cmd.payloads[i].data = msgs[i].buf;
	}

	if (dc_submit_i2c(
			ddc_service->ctx->dc,
			ddc_service->link->link_index,
			&cmd))
		result = num;

	kfree(cmd.payloads);
	return result;
}

static u32 amdgpu_dm_i2c_func(struct i2c_adapter *adap)
{
	return I2C_FUNC_I2C | I2C_FUNC_SMBUS_EMUL;
}

static const struct i2c_algorithm amdgpu_dm_i2c_algo = {
	.master_xfer = amdgpu_dm_i2c_xfer,
	.functionality = amdgpu_dm_i2c_func,
};

static struct amdgpu_i2c_adapter *
create_i2c(struct ddc_service *ddc_service,
	   int link_index,
	   int *res)
{
	struct amdgpu_device *adev = ddc_service->ctx->driver_context;
	struct amdgpu_i2c_adapter *i2c;

	i2c = kzalloc(sizeof(struct amdgpu_i2c_adapter), GFP_KERNEL);
	if (!i2c)
		return NULL;
	i2c->base.owner = THIS_MODULE;
	i2c->base.class = I2C_CLASS_DDC;
	i2c->base.dev.parent = &adev->pdev->dev;
	i2c->base.algo = &amdgpu_dm_i2c_algo;
	snprintf(i2c->base.name, sizeof(i2c->base.name), "AMDGPU DM i2c hw bus %d", link_index);
	i2c_set_adapdata(&i2c->base, i2c);
	i2c->ddc_service = ddc_service;

	return i2c;
}


/*
 * Note: this function assumes that dc_link_detect() was called for the
 * dc_link which will be represented by this aconnector.
 */
static int amdgpu_dm_connector_init(struct amdgpu_display_manager *dm,
				    struct amdgpu_dm_connector *aconnector,
				    uint32_t link_index,
				    struct amdgpu_encoder *aencoder)
{
	int res = 0;
	int connector_type;
	struct dc *dc = dm->dc;
	struct dc_link *link = dc_get_link_at_index(dc, link_index);
	struct amdgpu_i2c_adapter *i2c;

	link->priv = aconnector;

	DRM_DEBUG_DRIVER("%s()\n", __func__);

	i2c = create_i2c(link->ddc, link->link_index, &res);
	if (!i2c) {
		DRM_ERROR("Failed to create i2c adapter data\n");
		return -ENOMEM;
	}

	aconnector->i2c = i2c;
	res = i2c_add_adapter(&i2c->base);

	if (res) {
		DRM_ERROR("Failed to register hw i2c %d\n", link->link_index);
		goto out_free;
	}

	connector_type = to_drm_connector_type(link->connector_signal);

	res = drm_connector_init_with_ddc(
			dm->ddev,
			&aconnector->base,
			&amdgpu_dm_connector_funcs,
			connector_type,
			&i2c->base);

	if (res) {
		DRM_ERROR("connector_init failed\n");
		aconnector->connector_id = -1;
		goto out_free;
	}

	drm_connector_helper_add(
			&aconnector->base,
			&amdgpu_dm_connector_helper_funcs);

	amdgpu_dm_connector_init_helper(
		dm,
		aconnector,
		connector_type,
		link,
		link_index);

	drm_connector_attach_encoder(
		&aconnector->base, &aencoder->base);

	if (connector_type == DRM_MODE_CONNECTOR_DisplayPort
		|| connector_type == DRM_MODE_CONNECTOR_eDP)
		amdgpu_dm_initialize_dp_connector(dm, aconnector, link->link_index);

out_free:
	if (res) {
		kfree(i2c);
		aconnector->i2c = NULL;
	}
	return res;
}

int amdgpu_dm_get_encoder_crtc_mask(struct amdgpu_device *adev)
{
	switch (adev->mode_info.num_crtc) {
	case 1:
		return 0x1;
	case 2:
		return 0x3;
	case 3:
		return 0x7;
	case 4:
		return 0xf;
	case 5:
		return 0x1f;
	case 6:
	default:
		return 0x3f;
	}
}

static int amdgpu_dm_encoder_init(struct drm_device *dev,
				  struct amdgpu_encoder *aencoder,
				  uint32_t link_index)
{
	struct amdgpu_device *adev = drm_to_adev(dev);

	int res = drm_encoder_init(dev,
				   &aencoder->base,
				   &amdgpu_dm_encoder_funcs,
				   DRM_MODE_ENCODER_TMDS,
				   NULL);

	aencoder->base.possible_crtcs = amdgpu_dm_get_encoder_crtc_mask(adev);

	if (!res)
		aencoder->encoder_id = link_index;
	else
		aencoder->encoder_id = -1;

	drm_encoder_helper_add(&aencoder->base, &amdgpu_dm_encoder_helper_funcs);

	return res;
}

static void manage_dm_interrupts(struct amdgpu_device *adev,
				 struct amdgpu_crtc *acrtc,
				 bool enable)
{
	/*
	 * We have no guarantee that the frontend index maps to the same
	 * backend index - some even map to more than one.
	 *
	 * TODO: Use a different interrupt or check DC itself for the mapping.
	 */
	int irq_type =
		amdgpu_display_crtc_idx_to_irq_type(
			adev,
			acrtc->crtc_id);

	if (enable) {
		drm_crtc_vblank_on(&acrtc->base);
		amdgpu_irq_get(
			adev,
			&adev->pageflip_irq,
			irq_type);
#if defined(CONFIG_DRM_AMD_SECURE_DISPLAY)
		amdgpu_irq_get(
			adev,
			&adev->vline0_irq,
			irq_type);
#endif
	} else {
#if defined(CONFIG_DRM_AMD_SECURE_DISPLAY)
		amdgpu_irq_put(
			adev,
			&adev->vline0_irq,
			irq_type);
#endif
		amdgpu_irq_put(
			adev,
			&adev->pageflip_irq,
			irq_type);
		drm_crtc_vblank_off(&acrtc->base);
	}
}

static void dm_update_pflip_irq_state(struct amdgpu_device *adev,
				      struct amdgpu_crtc *acrtc)
{
	int irq_type =
		amdgpu_display_crtc_idx_to_irq_type(adev, acrtc->crtc_id);

	/**
	 * This reads the current state for the IRQ and force reapplies
	 * the setting to hardware.
	 */
	amdgpu_irq_update(adev, &adev->pageflip_irq, irq_type);
}

static bool
is_scaling_state_different(const struct dm_connector_state *dm_state,
			   const struct dm_connector_state *old_dm_state)
{
	if (dm_state->scaling != old_dm_state->scaling)
		return true;
	if (!dm_state->underscan_enable && old_dm_state->underscan_enable) {
		if (old_dm_state->underscan_hborder != 0 && old_dm_state->underscan_vborder != 0)
			return true;
	} else  if (dm_state->underscan_enable && !old_dm_state->underscan_enable) {
		if (dm_state->underscan_hborder != 0 && dm_state->underscan_vborder != 0)
			return true;
	} else if (dm_state->underscan_hborder != old_dm_state->underscan_hborder ||
		   dm_state->underscan_vborder != old_dm_state->underscan_vborder)
		return true;
	return false;
}

#ifdef CONFIG_DRM_AMD_DC_HDCP
static bool is_content_protection_different(struct drm_connector_state *state,
					    const struct drm_connector_state *old_state,
					    const struct drm_connector *connector, struct hdcp_workqueue *hdcp_w)
{
	struct amdgpu_dm_connector *aconnector = to_amdgpu_dm_connector(connector);
	struct dm_connector_state *dm_con_state = to_dm_connector_state(connector->state);

	/* Handle: Type0/1 change */
	if (old_state->hdcp_content_type != state->hdcp_content_type &&
	    state->content_protection != DRM_MODE_CONTENT_PROTECTION_UNDESIRED) {
		state->content_protection = DRM_MODE_CONTENT_PROTECTION_DESIRED;
		return true;
	}

	/* CP is being re enabled, ignore this
	 *
	 * Handles:	ENABLED -> DESIRED
	 */
	if (old_state->content_protection == DRM_MODE_CONTENT_PROTECTION_ENABLED &&
	    state->content_protection == DRM_MODE_CONTENT_PROTECTION_DESIRED) {
		state->content_protection = DRM_MODE_CONTENT_PROTECTION_ENABLED;
		return false;
	}

	/* S3 resume case, since old state will always be 0 (UNDESIRED) and the restored state will be ENABLED
	 *
	 * Handles:	UNDESIRED -> ENABLED
	 */
	if (old_state->content_protection == DRM_MODE_CONTENT_PROTECTION_UNDESIRED &&
	    state->content_protection == DRM_MODE_CONTENT_PROTECTION_ENABLED)
		state->content_protection = DRM_MODE_CONTENT_PROTECTION_DESIRED;

	/* Stream removed and re-enabled
	 *
	 * Can sometimes overlap with the HPD case,
	 * thus set update_hdcp to false to avoid
	 * setting HDCP multiple times.
	 *
	 * Handles:	DESIRED -> DESIRED (Special case)
	 */
	if (!(old_state->crtc && old_state->crtc->enabled) &&
		state->crtc && state->crtc->enabled &&
		connector->state->content_protection == DRM_MODE_CONTENT_PROTECTION_DESIRED) {
		dm_con_state->update_hdcp = false;
		return true;
	}

	/* Hot-plug, headless s3, dpms
	 *
	 * Only start HDCP if the display is connected/enabled.
	 * update_hdcp flag will be set to false until the next
	 * HPD comes in.
	 *
	 * Handles:	DESIRED -> DESIRED (Special case)
	 */
	if (dm_con_state->update_hdcp && state->content_protection == DRM_MODE_CONTENT_PROTECTION_DESIRED &&
	    connector->dpms == DRM_MODE_DPMS_ON && aconnector->dc_sink != NULL) {
		dm_con_state->update_hdcp = false;
		return true;
	}

	/*
	 * Handles:	UNDESIRED -> UNDESIRED
	 *		DESIRED -> DESIRED
	 *		ENABLED -> ENABLED
	 */
	if (old_state->content_protection == state->content_protection)
		return false;

	/*
	 * Handles:	UNDESIRED -> DESIRED
	 *		DESIRED -> UNDESIRED
	 *		ENABLED -> UNDESIRED
	 */
	if (state->content_protection != DRM_MODE_CONTENT_PROTECTION_ENABLED)
		return true;

	/*
	 * Handles:	DESIRED -> ENABLED
	 */
	return false;
}

#endif
static void remove_stream(struct amdgpu_device *adev,
			  struct amdgpu_crtc *acrtc,
			  struct dc_stream_state *stream)
{
	/* this is the update mode case */

	acrtc->otg_inst = -1;
	acrtc->enabled = false;
}

static void prepare_flip_isr(struct amdgpu_crtc *acrtc)
{

	assert_spin_locked(&acrtc->base.dev->event_lock);
	WARN_ON(acrtc->event);

	acrtc->event = acrtc->base.state->event;

	/* Set the flip status */
	acrtc->pflip_status = AMDGPU_FLIP_SUBMITTED;

	/* Mark this event as consumed */
	acrtc->base.state->event = NULL;

	DC_LOG_PFLIP("crtc:%d, pflip_stat:AMDGPU_FLIP_SUBMITTED\n",
		     acrtc->crtc_id);
}

static void update_freesync_state_on_stream(
	struct amdgpu_display_manager *dm,
	struct dm_crtc_state *new_crtc_state,
	struct dc_stream_state *new_stream,
	struct dc_plane_state *surface,
	u32 flip_timestamp_in_us)
{
	struct mod_vrr_params vrr_params;
	struct dc_info_packet vrr_infopacket = {0};
	struct amdgpu_device *adev = dm->adev;
	struct amdgpu_crtc *acrtc = to_amdgpu_crtc(new_crtc_state->base.crtc);
	unsigned long flags;
	bool pack_sdp_v1_3 = false;

	if (!new_stream)
		return;

	/*
	 * TODO: Determine why min/max totals and vrefresh can be 0 here.
	 * For now it's sufficient to just guard against these conditions.
	 */

	if (!new_stream->timing.h_total || !new_stream->timing.v_total)
		return;

	spin_lock_irqsave(&adev_to_drm(adev)->event_lock, flags);
        vrr_params = acrtc->dm_irq_params.vrr_params;

	if (surface) {
		mod_freesync_handle_preflip(
			dm->freesync_module,
			surface,
			new_stream,
			flip_timestamp_in_us,
			&vrr_params);

		if (adev->family < AMDGPU_FAMILY_AI &&
		    amdgpu_dm_vrr_active(new_crtc_state)) {
			mod_freesync_handle_v_update(dm->freesync_module,
						     new_stream, &vrr_params);

			/* Need to call this before the frame ends. */
			dc_stream_adjust_vmin_vmax(dm->dc,
						   new_crtc_state->stream,
						   &vrr_params.adjust);
		}
	}

	mod_freesync_build_vrr_infopacket(
		dm->freesync_module,
		new_stream,
		&vrr_params,
		PACKET_TYPE_VRR,
		TRANSFER_FUNC_UNKNOWN,
		&vrr_infopacket,
		pack_sdp_v1_3);

	new_crtc_state->freesync_vrr_info_changed |=
		(memcmp(&new_crtc_state->vrr_infopacket,
			&vrr_infopacket,
			sizeof(vrr_infopacket)) != 0);

	acrtc->dm_irq_params.vrr_params = vrr_params;
	new_crtc_state->vrr_infopacket = vrr_infopacket;

	new_stream->vrr_infopacket = vrr_infopacket;

	if (new_crtc_state->freesync_vrr_info_changed)
		DRM_DEBUG_KMS("VRR packet update: crtc=%u enabled=%d state=%d",
			      new_crtc_state->base.crtc->base.id,
			      (int)new_crtc_state->base.vrr_enabled,
			      (int)vrr_params.state);

	spin_unlock_irqrestore(&adev_to_drm(adev)->event_lock, flags);
}

static void update_stream_irq_parameters(
	struct amdgpu_display_manager *dm,
	struct dm_crtc_state *new_crtc_state)
{
	struct dc_stream_state *new_stream = new_crtc_state->stream;
	struct mod_vrr_params vrr_params;
	struct mod_freesync_config config = new_crtc_state->freesync_config;
	struct amdgpu_device *adev = dm->adev;
	struct amdgpu_crtc *acrtc = to_amdgpu_crtc(new_crtc_state->base.crtc);
	unsigned long flags;

	if (!new_stream)
		return;

	/*
	 * TODO: Determine why min/max totals and vrefresh can be 0 here.
	 * For now it's sufficient to just guard against these conditions.
	 */
	if (!new_stream->timing.h_total || !new_stream->timing.v_total)
		return;

	spin_lock_irqsave(&adev_to_drm(adev)->event_lock, flags);
	vrr_params = acrtc->dm_irq_params.vrr_params;

	if (new_crtc_state->vrr_supported &&
	    config.min_refresh_in_uhz &&
	    config.max_refresh_in_uhz) {
		/*
		 * if freesync compatible mode was set, config.state will be set
		 * in atomic check
		 */
		if (config.state == VRR_STATE_ACTIVE_FIXED && config.fixed_refresh_in_uhz &&
		    (!drm_atomic_crtc_needs_modeset(&new_crtc_state->base) ||
		     new_crtc_state->freesync_config.state == VRR_STATE_ACTIVE_FIXED)) {
			vrr_params.max_refresh_in_uhz = config.max_refresh_in_uhz;
			vrr_params.min_refresh_in_uhz = config.min_refresh_in_uhz;
			vrr_params.fixed_refresh_in_uhz = config.fixed_refresh_in_uhz;
			vrr_params.state = VRR_STATE_ACTIVE_FIXED;
		} else {
			config.state = new_crtc_state->base.vrr_enabled ?
						     VRR_STATE_ACTIVE_VARIABLE :
						     VRR_STATE_INACTIVE;
		}
	} else {
		config.state = VRR_STATE_UNSUPPORTED;
	}

	mod_freesync_build_vrr_params(dm->freesync_module,
				      new_stream,
				      &config, &vrr_params);

	new_crtc_state->freesync_config = config;
	/* Copy state for access from DM IRQ handler */
	acrtc->dm_irq_params.freesync_config = config;
	acrtc->dm_irq_params.active_planes = new_crtc_state->active_planes;
	acrtc->dm_irq_params.vrr_params = vrr_params;
	spin_unlock_irqrestore(&adev_to_drm(adev)->event_lock, flags);
}

static void amdgpu_dm_handle_vrr_transition(struct dm_crtc_state *old_state,
					    struct dm_crtc_state *new_state)
{
	bool old_vrr_active = amdgpu_dm_vrr_active(old_state);
	bool new_vrr_active = amdgpu_dm_vrr_active(new_state);

	if (!old_vrr_active && new_vrr_active) {
		/* Transition VRR inactive -> active:
		 * While VRR is active, we must not disable vblank irq, as a
		 * reenable after disable would compute bogus vblank/pflip
		 * timestamps if it likely happened inside display front-porch.
		 *
		 * We also need vupdate irq for the actual core vblank handling
		 * at end of vblank.
		 */
		dm_set_vupdate_irq(new_state->base.crtc, true);
		drm_crtc_vblank_get(new_state->base.crtc);
		DRM_DEBUG_DRIVER("%s: crtc=%u VRR off->on: Get vblank ref\n",
				 __func__, new_state->base.crtc->base.id);
	} else if (old_vrr_active && !new_vrr_active) {
		/* Transition VRR active -> inactive:
		 * Allow vblank irq disable again for fixed refresh rate.
		 */
		dm_set_vupdate_irq(new_state->base.crtc, false);
		drm_crtc_vblank_put(new_state->base.crtc);
		DRM_DEBUG_DRIVER("%s: crtc=%u VRR on->off: Drop vblank ref\n",
				 __func__, new_state->base.crtc->base.id);
	}
}

static void amdgpu_dm_commit_cursors(struct drm_atomic_state *state)
{
	struct drm_plane *plane;
	struct drm_plane_state *old_plane_state;
	int i;

	/*
	 * TODO: Make this per-stream so we don't issue redundant updates for
	 * commits with multiple streams.
	 */
	for_each_old_plane_in_state(state, plane, old_plane_state, i)
		if (plane->type == DRM_PLANE_TYPE_CURSOR)
			handle_cursor_update(plane, old_plane_state);
}

static void amdgpu_dm_commit_planes(struct drm_atomic_state *state,
				    struct dc_state *dc_state,
				    struct drm_device *dev,
				    struct amdgpu_display_manager *dm,
				    struct drm_crtc *pcrtc,
				    bool wait_for_vblank)
{
	uint32_t i;
	uint64_t timestamp_ns;
	struct drm_plane *plane;
	struct drm_plane_state *old_plane_state, *new_plane_state;
	struct amdgpu_crtc *acrtc_attach = to_amdgpu_crtc(pcrtc);
	struct drm_crtc_state *new_pcrtc_state =
			drm_atomic_get_new_crtc_state(state, pcrtc);
	struct dm_crtc_state *acrtc_state = to_dm_crtc_state(new_pcrtc_state);
	struct dm_crtc_state *dm_old_crtc_state =
			to_dm_crtc_state(drm_atomic_get_old_crtc_state(state, pcrtc));
	int planes_count = 0, vpos, hpos;
	unsigned long flags;
	uint32_t target_vblank, last_flip_vblank;
	bool vrr_active = amdgpu_dm_vrr_active(acrtc_state);
	bool cursor_update = false;
	bool pflip_present = false;
	struct {
		struct dc_surface_update surface_updates[MAX_SURFACES];
		struct dc_plane_info plane_infos[MAX_SURFACES];
		struct dc_scaling_info scaling_infos[MAX_SURFACES];
		struct dc_flip_addrs flip_addrs[MAX_SURFACES];
		struct dc_stream_update stream_update;
	} *bundle;

	bundle = kzalloc(sizeof(*bundle), GFP_KERNEL);

	if (!bundle) {
		dm_error("Failed to allocate update bundle\n");
		goto cleanup;
	}

	/*
	 * Disable the cursor first if we're disabling all the planes.
	 * It'll remain on the screen after the planes are re-enabled
	 * if we don't.
	 */
	if (acrtc_state->active_planes == 0)
		amdgpu_dm_commit_cursors(state);

	/* update planes when needed */
	for_each_oldnew_plane_in_state(state, plane, old_plane_state, new_plane_state, i) {
		struct drm_crtc *crtc = new_plane_state->crtc;
		struct drm_crtc_state *new_crtc_state;
		struct drm_framebuffer *fb = new_plane_state->fb;
		struct amdgpu_framebuffer *afb = (struct amdgpu_framebuffer *)fb;
		bool plane_needs_flip;
		struct dc_plane_state *dc_plane;
		struct dm_plane_state *dm_new_plane_state = to_dm_plane_state(new_plane_state);

		/* Cursor plane is handled after stream updates */
		if (plane->type == DRM_PLANE_TYPE_CURSOR) {
			if ((fb && crtc == pcrtc) ||
			    (old_plane_state->fb && old_plane_state->crtc == pcrtc))
				cursor_update = true;

			continue;
		}

		if (!fb || !crtc || pcrtc != crtc)
			continue;

		new_crtc_state = drm_atomic_get_new_crtc_state(state, crtc);
		if (!new_crtc_state->active)
			continue;

		dc_plane = dm_new_plane_state->dc_state;

		bundle->surface_updates[planes_count].surface = dc_plane;
		if (new_pcrtc_state->color_mgmt_changed) {
			bundle->surface_updates[planes_count].gamma = dc_plane->gamma_correction;
			bundle->surface_updates[planes_count].in_transfer_func = dc_plane->in_transfer_func;
			bundle->surface_updates[planes_count].gamut_remap_matrix = &dc_plane->gamut_remap_matrix;
		}

		fill_dc_scaling_info(dm->adev, new_plane_state,
				     &bundle->scaling_infos[planes_count]);

		bundle->surface_updates[planes_count].scaling_info =
			&bundle->scaling_infos[planes_count];

		plane_needs_flip = old_plane_state->fb && new_plane_state->fb;

		pflip_present = pflip_present || plane_needs_flip;

		if (!plane_needs_flip) {
			planes_count += 1;
			continue;
		}

		fill_dc_plane_info_and_addr(
			dm->adev, new_plane_state,
			afb->tiling_flags,
			&bundle->plane_infos[planes_count],
			&bundle->flip_addrs[planes_count].address,
			afb->tmz_surface, false);

		drm_dbg_state(state->dev, "plane: id=%d dcc_en=%d\n",
				 new_plane_state->plane->index,
				 bundle->plane_infos[planes_count].dcc.enable);

		bundle->surface_updates[planes_count].plane_info =
			&bundle->plane_infos[planes_count];

		fill_dc_dirty_rects(plane, old_plane_state, new_plane_state,
				    new_crtc_state,
				    &bundle->flip_addrs[planes_count]);

		/*
		 * Only allow immediate flips for fast updates that don't
		 * change FB pitch, DCC state, rotation or mirroing.
		 */
		bundle->flip_addrs[planes_count].flip_immediate =
			crtc->state->async_flip &&
			acrtc_state->update_type == UPDATE_TYPE_FAST;

		timestamp_ns = ktime_get_ns();
		bundle->flip_addrs[planes_count].flip_timestamp_in_us = div_u64(timestamp_ns, 1000);
		bundle->surface_updates[planes_count].flip_addr = &bundle->flip_addrs[planes_count];
		bundle->surface_updates[planes_count].surface = dc_plane;

		if (!bundle->surface_updates[planes_count].surface) {
			DRM_ERROR("No surface for CRTC: id=%d\n",
					acrtc_attach->crtc_id);
			continue;
		}

		if (plane == pcrtc->primary)
			update_freesync_state_on_stream(
				dm,
				acrtc_state,
				acrtc_state->stream,
				dc_plane,
				bundle->flip_addrs[planes_count].flip_timestamp_in_us);

		drm_dbg_state(state->dev, "%s Flipping to hi: 0x%x, low: 0x%x\n",
				 __func__,
				 bundle->flip_addrs[planes_count].address.grph.addr.high_part,
				 bundle->flip_addrs[planes_count].address.grph.addr.low_part);

		planes_count += 1;

	}

	if (pflip_present) {
		if (!vrr_active) {
			/* Use old throttling in non-vrr fixed refresh rate mode
			 * to keep flip scheduling based on target vblank counts
			 * working in a backwards compatible way, e.g., for
			 * clients using the GLX_OML_sync_control extension or
			 * DRI3/Present extension with defined target_msc.
			 */
			last_flip_vblank = amdgpu_get_vblank_counter_kms(pcrtc);
		}
		else {
			/* For variable refresh rate mode only:
			 * Get vblank of last completed flip to avoid > 1 vrr
			 * flips per video frame by use of throttling, but allow
			 * flip programming anywhere in the possibly large
			 * variable vrr vblank interval for fine-grained flip
			 * timing control and more opportunity to avoid stutter
			 * on late submission of flips.
			 */
			spin_lock_irqsave(&pcrtc->dev->event_lock, flags);
			last_flip_vblank = acrtc_attach->dm_irq_params.last_flip_vblank;
			spin_unlock_irqrestore(&pcrtc->dev->event_lock, flags);
		}

		target_vblank = last_flip_vblank + wait_for_vblank;

		/*
		 * Wait until we're out of the vertical blank period before the one
		 * targeted by the flip
		 */
		while ((acrtc_attach->enabled &&
			(amdgpu_display_get_crtc_scanoutpos(dm->ddev, acrtc_attach->crtc_id,
							    0, &vpos, &hpos, NULL,
							    NULL, &pcrtc->hwmode)
			 & (DRM_SCANOUTPOS_VALID | DRM_SCANOUTPOS_IN_VBLANK)) ==
			(DRM_SCANOUTPOS_VALID | DRM_SCANOUTPOS_IN_VBLANK) &&
			(int)(target_vblank -
			  amdgpu_get_vblank_counter_kms(pcrtc)) > 0)) {
			usleep_range(1000, 1100);
		}

		/**
		 * Prepare the flip event for the pageflip interrupt to handle.
		 *
		 * This only works in the case where we've already turned on the
		 * appropriate hardware blocks (eg. HUBP) so in the transition case
		 * from 0 -> n planes we have to skip a hardware generated event
		 * and rely on sending it from software.
		 */
		if (acrtc_attach->base.state->event &&
		    acrtc_state->active_planes > 0) {
			drm_crtc_vblank_get(pcrtc);

			spin_lock_irqsave(&pcrtc->dev->event_lock, flags);

			WARN_ON(acrtc_attach->pflip_status != AMDGPU_FLIP_NONE);
			prepare_flip_isr(acrtc_attach);

			spin_unlock_irqrestore(&pcrtc->dev->event_lock, flags);
		}

		if (acrtc_state->stream) {
			if (acrtc_state->freesync_vrr_info_changed)
				bundle->stream_update.vrr_infopacket =
					&acrtc_state->stream->vrr_infopacket;
		}
	} else if (cursor_update && acrtc_state->active_planes > 0 &&
		   acrtc_attach->base.state->event) {
		drm_crtc_vblank_get(pcrtc);

		spin_lock_irqsave(&pcrtc->dev->event_lock, flags);

		acrtc_attach->event = acrtc_attach->base.state->event;
		acrtc_attach->base.state->event = NULL;

		spin_unlock_irqrestore(&pcrtc->dev->event_lock, flags);
	}

	/* Update the planes if changed or disable if we don't have any. */
	if ((planes_count || acrtc_state->active_planes == 0) &&
		acrtc_state->stream) {
		/*
		 * If PSR or idle optimizations are enabled then flush out
		 * any pending work before hardware programming.
		 */
		if (dm->vblank_control_workqueue)
			flush_workqueue(dm->vblank_control_workqueue);

		bundle->stream_update.stream = acrtc_state->stream;
		if (new_pcrtc_state->mode_changed) {
			bundle->stream_update.src = acrtc_state->stream->src;
			bundle->stream_update.dst = acrtc_state->stream->dst;
		}

		if (new_pcrtc_state->color_mgmt_changed) {
			/*
			 * TODO: This isn't fully correct since we've actually
			 * already modified the stream in place.
			 */
			bundle->stream_update.gamut_remap =
				&acrtc_state->stream->gamut_remap_matrix;
			bundle->stream_update.output_csc_transform =
				&acrtc_state->stream->csc_color_matrix;
			bundle->stream_update.out_transfer_func =
				acrtc_state->stream->out_transfer_func;
		}

		acrtc_state->stream->abm_level = acrtc_state->abm_level;
		if (acrtc_state->abm_level != dm_old_crtc_state->abm_level)
			bundle->stream_update.abm_level = &acrtc_state->abm_level;

		/*
		 * If FreeSync state on the stream has changed then we need to
		 * re-adjust the min/max bounds now that DC doesn't handle this
		 * as part of commit.
		 */
		if (is_dc_timing_adjust_needed(dm_old_crtc_state, acrtc_state)) {
			spin_lock_irqsave(&pcrtc->dev->event_lock, flags);
			dc_stream_adjust_vmin_vmax(
				dm->dc, acrtc_state->stream,
				&acrtc_attach->dm_irq_params.vrr_params.adjust);
			spin_unlock_irqrestore(&pcrtc->dev->event_lock, flags);
		}
		mutex_lock(&dm->dc_lock);
		if ((acrtc_state->update_type > UPDATE_TYPE_FAST) &&
				acrtc_state->stream->link->psr_settings.psr_allow_active)
			amdgpu_dm_psr_disable(acrtc_state->stream);

		dc_commit_updates_for_stream(dm->dc,
						     bundle->surface_updates,
						     planes_count,
						     acrtc_state->stream,
						     &bundle->stream_update,
						     dc_state);

		/**
		 * Enable or disable the interrupts on the backend.
		 *
		 * Most pipes are put into power gating when unused.
		 *
		 * When power gating is enabled on a pipe we lose the
		 * interrupt enablement state when power gating is disabled.
		 *
		 * So we need to update the IRQ control state in hardware
		 * whenever the pipe turns on (since it could be previously
		 * power gated) or off (since some pipes can't be power gated
		 * on some ASICs).
		 */
		if (dm_old_crtc_state->active_planes != acrtc_state->active_planes)
			dm_update_pflip_irq_state(drm_to_adev(dev),
						  acrtc_attach);

		if ((acrtc_state->update_type > UPDATE_TYPE_FAST) &&
				acrtc_state->stream->link->psr_settings.psr_version != DC_PSR_VERSION_UNSUPPORTED &&
				!acrtc_state->stream->link->psr_settings.psr_feature_enabled)
			amdgpu_dm_link_setup_psr(acrtc_state->stream);

		/* Decrement skip count when PSR is enabled and we're doing fast updates. */
		if (acrtc_state->update_type == UPDATE_TYPE_FAST &&
		    acrtc_state->stream->link->psr_settings.psr_feature_enabled) {
			struct amdgpu_dm_connector *aconn =
				(struct amdgpu_dm_connector *)acrtc_state->stream->dm_stream_context;

			if (aconn->psr_skip_count > 0)
				aconn->psr_skip_count--;

			/* Allow PSR when skip count is 0. */
			acrtc_attach->dm_irq_params.allow_psr_entry = !aconn->psr_skip_count;

			/*
			 * If sink supports PSR SU, there is no need to rely on
			 * a vblank event disable request to enable PSR. PSR SU
			 * can be enabled immediately once OS demonstrates an
			 * adequate number of fast atomic commits to notify KMD
			 * of update events. See `vblank_control_worker()`.
			 */
			if (acrtc_state->stream->link->psr_settings.psr_version >= DC_PSR_VERSION_SU_1 &&
			    acrtc_attach->dm_irq_params.allow_psr_entry &&
			    !acrtc_state->stream->link->psr_settings.psr_allow_active)
				amdgpu_dm_psr_enable(acrtc_state->stream);
		} else {
			acrtc_attach->dm_irq_params.allow_psr_entry = false;
		}

		mutex_unlock(&dm->dc_lock);
	}

	/*
	 * Update cursor state *after* programming all the planes.
	 * This avoids redundant programming in the case where we're going
	 * to be disabling a single plane - those pipes are being disabled.
	 */
	if (acrtc_state->active_planes)
		amdgpu_dm_commit_cursors(state);

cleanup:
	kfree(bundle);
}

static void amdgpu_dm_commit_audio(struct drm_device *dev,
				   struct drm_atomic_state *state)
{
	struct amdgpu_device *adev = drm_to_adev(dev);
	struct amdgpu_dm_connector *aconnector;
	struct drm_connector *connector;
	struct drm_connector_state *old_con_state, *new_con_state;
	struct drm_crtc_state *new_crtc_state;
	struct dm_crtc_state *new_dm_crtc_state;
	const struct dc_stream_status *status;
	int i, inst;

	/* Notify device removals. */
	for_each_oldnew_connector_in_state(state, connector, old_con_state, new_con_state, i) {
		if (old_con_state->crtc != new_con_state->crtc) {
			/* CRTC changes require notification. */
			goto notify;
		}

		if (!new_con_state->crtc)
			continue;

		new_crtc_state = drm_atomic_get_new_crtc_state(
			state, new_con_state->crtc);

		if (!new_crtc_state)
			continue;

		if (!drm_atomic_crtc_needs_modeset(new_crtc_state))
			continue;

	notify:
		aconnector = to_amdgpu_dm_connector(connector);

		mutex_lock(&adev->dm.audio_lock);
		inst = aconnector->audio_inst;
		aconnector->audio_inst = -1;
		mutex_unlock(&adev->dm.audio_lock);

		amdgpu_dm_audio_eld_notify(adev, inst);
	}

	/* Notify audio device additions. */
	for_each_new_connector_in_state(state, connector, new_con_state, i) {
		if (!new_con_state->crtc)
			continue;

		new_crtc_state = drm_atomic_get_new_crtc_state(
			state, new_con_state->crtc);

		if (!new_crtc_state)
			continue;

		if (!drm_atomic_crtc_needs_modeset(new_crtc_state))
			continue;

		new_dm_crtc_state = to_dm_crtc_state(new_crtc_state);
		if (!new_dm_crtc_state->stream)
			continue;

		status = dc_stream_get_status(new_dm_crtc_state->stream);
		if (!status)
			continue;

		aconnector = to_amdgpu_dm_connector(connector);

		mutex_lock(&adev->dm.audio_lock);
		inst = status->audio_inst;
		aconnector->audio_inst = inst;
		mutex_unlock(&adev->dm.audio_lock);

		amdgpu_dm_audio_eld_notify(adev, inst);
	}
}

/*
 * amdgpu_dm_crtc_copy_transient_flags - copy mirrored flags from DRM to DC
 * @crtc_state: the DRM CRTC state
 * @stream_state: the DC stream state.
 *
 * Copy the mirrored transient state flags from DRM, to DC. It is used to bring
 * a dc_stream_state's flags in sync with a drm_crtc_state's flags.
 */
static void amdgpu_dm_crtc_copy_transient_flags(struct drm_crtc_state *crtc_state,
						struct dc_stream_state *stream_state)
{
	stream_state->mode_changed = drm_atomic_crtc_needs_modeset(crtc_state);
}

/**
 * amdgpu_dm_atomic_commit_tail() - AMDgpu DM's commit tail implementation.
 * @state: The atomic state to commit
 *
 * This will tell DC to commit the constructed DC state from atomic_check,
 * programming the hardware. Any failures here implies a hardware failure, since
 * atomic check should have filtered anything non-kosher.
 */
static void amdgpu_dm_atomic_commit_tail(struct drm_atomic_state *state)
{
	struct drm_device *dev = state->dev;
	struct amdgpu_device *adev = drm_to_adev(dev);
	struct amdgpu_display_manager *dm = &adev->dm;
	struct dm_atomic_state *dm_state;
	struct dc_state *dc_state = NULL, *dc_state_temp = NULL;
	uint32_t i, j;
	struct drm_crtc *crtc;
	struct drm_crtc_state *old_crtc_state, *new_crtc_state;
	unsigned long flags;
	bool wait_for_vblank = true;
	struct drm_connector *connector;
	struct drm_connector_state *old_con_state, *new_con_state;
	struct dm_crtc_state *dm_old_crtc_state, *dm_new_crtc_state;
	int crtc_disable_count = 0;
	bool mode_set_reset_required = false;
	int r;

	trace_amdgpu_dm_atomic_commit_tail_begin(state);

	r = drm_atomic_helper_wait_for_fences(dev, state, false);
	if (unlikely(r))
		DRM_ERROR("Waiting for fences timed out!");

	drm_atomic_helper_update_legacy_modeset_state(dev, state);
	drm_dp_mst_atomic_wait_for_dependencies(state);

	dm_state = dm_atomic_get_new_state(state);
	if (dm_state && dm_state->context) {
		dc_state = dm_state->context;
	} else {
		/* No state changes, retain current state. */
		dc_state_temp = dc_create_state(dm->dc);
		ASSERT(dc_state_temp);
		dc_state = dc_state_temp;
		dc_resource_state_copy_construct_current(dm->dc, dc_state);
	}

	for_each_oldnew_crtc_in_state (state, crtc, old_crtc_state,
				       new_crtc_state, i) {
		struct amdgpu_crtc *acrtc = to_amdgpu_crtc(crtc);

		dm_old_crtc_state = to_dm_crtc_state(old_crtc_state);

		if (old_crtc_state->active &&
		    (!new_crtc_state->active ||
		     drm_atomic_crtc_needs_modeset(new_crtc_state))) {
			manage_dm_interrupts(adev, acrtc, false);
			dc_stream_release(dm_old_crtc_state->stream);
		}
	}

	drm_atomic_helper_calc_timestamping_constants(state);

	/* update changed items */
	for_each_oldnew_crtc_in_state(state, crtc, old_crtc_state, new_crtc_state, i) {
		struct amdgpu_crtc *acrtc = to_amdgpu_crtc(crtc);

		dm_new_crtc_state = to_dm_crtc_state(new_crtc_state);
		dm_old_crtc_state = to_dm_crtc_state(old_crtc_state);

		drm_dbg_state(state->dev,
			"amdgpu_crtc id:%d crtc_state_flags: enable:%d, active:%d, "
			"planes_changed:%d, mode_changed:%d,active_changed:%d,"
			"connectors_changed:%d\n",
			acrtc->crtc_id,
			new_crtc_state->enable,
			new_crtc_state->active,
			new_crtc_state->planes_changed,
			new_crtc_state->mode_changed,
			new_crtc_state->active_changed,
			new_crtc_state->connectors_changed);

		/* Disable cursor if disabling crtc */
		if (old_crtc_state->active && !new_crtc_state->active) {
			struct dc_cursor_position position;

			memset(&position, 0, sizeof(position));
			mutex_lock(&dm->dc_lock);
			dc_stream_set_cursor_position(dm_old_crtc_state->stream, &position);
			mutex_unlock(&dm->dc_lock);
		}

		/* Copy all transient state flags into dc state */
		if (dm_new_crtc_state->stream) {
			amdgpu_dm_crtc_copy_transient_flags(&dm_new_crtc_state->base,
							    dm_new_crtc_state->stream);
		}

		/* handles headless hotplug case, updating new_state and
		 * aconnector as needed
		 */

		if (modeset_required(new_crtc_state, dm_new_crtc_state->stream, dm_old_crtc_state->stream)) {

			DRM_DEBUG_ATOMIC("Atomic commit: SET crtc id %d: [%p]\n", acrtc->crtc_id, acrtc);

			if (!dm_new_crtc_state->stream) {
				/*
				 * this could happen because of issues with
				 * userspace notifications delivery.
				 * In this case userspace tries to set mode on
				 * display which is disconnected in fact.
				 * dc_sink is NULL in this case on aconnector.
				 * We expect reset mode will come soon.
				 *
				 * This can also happen when unplug is done
				 * during resume sequence ended
				 *
				 * In this case, we want to pretend we still
				 * have a sink to keep the pipe running so that
				 * hw state is consistent with the sw state
				 */
				DRM_DEBUG_DRIVER("%s: Failed to create new stream for crtc %d\n",
						__func__, acrtc->base.base.id);
				continue;
			}

			if (dm_old_crtc_state->stream)
				remove_stream(adev, acrtc, dm_old_crtc_state->stream);

			pm_runtime_get_noresume(dev->dev);

			acrtc->enabled = true;
			acrtc->hw_mode = new_crtc_state->mode;
			crtc->hwmode = new_crtc_state->mode;
			mode_set_reset_required = true;
		} else if (modereset_required(new_crtc_state)) {
			DRM_DEBUG_ATOMIC("Atomic commit: RESET. crtc id %d:[%p]\n", acrtc->crtc_id, acrtc);
			/* i.e. reset mode */
			if (dm_old_crtc_state->stream)
				remove_stream(adev, acrtc, dm_old_crtc_state->stream);

			mode_set_reset_required = true;
		}
	} /* for_each_crtc_in_state() */

	if (dc_state) {
		/* if there mode set or reset, disable eDP PSR */
		if (mode_set_reset_required) {
			if (dm->vblank_control_workqueue)
				flush_workqueue(dm->vblank_control_workqueue);

			amdgpu_dm_psr_disable_all(dm);
		}

		dm_enable_per_frame_crtc_master_sync(dc_state);
		mutex_lock(&dm->dc_lock);
		WARN_ON(!dc_commit_state(dm->dc, dc_state));

		/* Allow idle optimization when vblank count is 0 for display off */
		if (dm->active_vblank_irq_count == 0)
			dc_allow_idle_optimizations(dm->dc, true);
		mutex_unlock(&dm->dc_lock);
	}

	for_each_new_crtc_in_state(state, crtc, new_crtc_state, i) {
		struct amdgpu_crtc *acrtc = to_amdgpu_crtc(crtc);

		dm_new_crtc_state = to_dm_crtc_state(new_crtc_state);

		if (dm_new_crtc_state->stream != NULL) {
			const struct dc_stream_status *status =
					dc_stream_get_status(dm_new_crtc_state->stream);

			if (!status)
				status = dc_stream_get_status_from_state(dc_state,
									 dm_new_crtc_state->stream);
			if (!status)
				DC_ERR("got no status for stream %p on acrtc%p\n", dm_new_crtc_state->stream, acrtc);
			else
				acrtc->otg_inst = status->primary_otg_inst;
		}
	}
#ifdef CONFIG_DRM_AMD_DC_HDCP
	for_each_oldnew_connector_in_state(state, connector, old_con_state, new_con_state, i) {
		struct dm_connector_state *dm_new_con_state = to_dm_connector_state(new_con_state);
		struct amdgpu_crtc *acrtc = to_amdgpu_crtc(dm_new_con_state->base.crtc);
		struct amdgpu_dm_connector *aconnector = to_amdgpu_dm_connector(connector);

		new_crtc_state = NULL;

		if (acrtc)
			new_crtc_state = drm_atomic_get_new_crtc_state(state, &acrtc->base);

		dm_new_crtc_state = to_dm_crtc_state(new_crtc_state);

		if (dm_new_crtc_state && dm_new_crtc_state->stream == NULL &&
		    connector->state->content_protection == DRM_MODE_CONTENT_PROTECTION_ENABLED) {
			hdcp_reset_display(adev->dm.hdcp_workqueue, aconnector->dc_link->link_index);
			new_con_state->content_protection = DRM_MODE_CONTENT_PROTECTION_DESIRED;
			dm_new_con_state->update_hdcp = true;
			continue;
		}

		if (is_content_protection_different(new_con_state, old_con_state, connector, adev->dm.hdcp_workqueue))
			hdcp_update_display(
				adev->dm.hdcp_workqueue, aconnector->dc_link->link_index, aconnector,
				new_con_state->hdcp_content_type,
				new_con_state->content_protection == DRM_MODE_CONTENT_PROTECTION_DESIRED);
	}
#endif

	/* Handle connector state changes */
	for_each_oldnew_connector_in_state(state, connector, old_con_state, new_con_state, i) {
		struct dm_connector_state *dm_new_con_state = to_dm_connector_state(new_con_state);
		struct dm_connector_state *dm_old_con_state = to_dm_connector_state(old_con_state);
		struct amdgpu_crtc *acrtc = to_amdgpu_crtc(dm_new_con_state->base.crtc);
		struct dc_surface_update dummy_updates[MAX_SURFACES];
		struct dc_stream_update stream_update;
		struct dc_info_packet hdr_packet;
		struct dc_stream_status *status = NULL;
		bool abm_changed, hdr_changed, scaling_changed;

		memset(&dummy_updates, 0, sizeof(dummy_updates));
		memset(&stream_update, 0, sizeof(stream_update));

		if (acrtc) {
			new_crtc_state = drm_atomic_get_new_crtc_state(state, &acrtc->base);
			old_crtc_state = drm_atomic_get_old_crtc_state(state, &acrtc->base);
		}

		/* Skip any modesets/resets */
		if (!acrtc || drm_atomic_crtc_needs_modeset(new_crtc_state))
			continue;

		dm_new_crtc_state = to_dm_crtc_state(new_crtc_state);
		dm_old_crtc_state = to_dm_crtc_state(old_crtc_state);

		scaling_changed = is_scaling_state_different(dm_new_con_state,
							     dm_old_con_state);

		abm_changed = dm_new_crtc_state->abm_level !=
			      dm_old_crtc_state->abm_level;

		hdr_changed =
			!drm_connector_atomic_hdr_metadata_equal(old_con_state, new_con_state);

		if (!scaling_changed && !abm_changed && !hdr_changed)
			continue;

		stream_update.stream = dm_new_crtc_state->stream;
		if (scaling_changed) {
			update_stream_scaling_settings(&dm_new_con_state->base.crtc->mode,
					dm_new_con_state, dm_new_crtc_state->stream);

			stream_update.src = dm_new_crtc_state->stream->src;
			stream_update.dst = dm_new_crtc_state->stream->dst;
		}

		if (abm_changed) {
			dm_new_crtc_state->stream->abm_level = dm_new_crtc_state->abm_level;

			stream_update.abm_level = &dm_new_crtc_state->abm_level;
		}

		if (hdr_changed) {
			fill_hdr_info_packet(new_con_state, &hdr_packet);
			stream_update.hdr_static_metadata = &hdr_packet;
		}

		status = dc_stream_get_status(dm_new_crtc_state->stream);

		if (WARN_ON(!status))
			continue;

		WARN_ON(!status->plane_count);

		/*
		 * TODO: DC refuses to perform stream updates without a dc_surface_update.
		 * Here we create an empty update on each plane.
		 * To fix this, DC should permit updating only stream properties.
		 */
		for (j = 0; j < status->plane_count; j++)
			dummy_updates[j].surface = status->plane_states[0];


		mutex_lock(&dm->dc_lock);
		dc_commit_updates_for_stream(dm->dc,
						     dummy_updates,
						     status->plane_count,
						     dm_new_crtc_state->stream,
						     &stream_update,
						     dc_state);
		mutex_unlock(&dm->dc_lock);
	}

	/* Count number of newly disabled CRTCs for dropping PM refs later. */
	for_each_oldnew_crtc_in_state(state, crtc, old_crtc_state,
				      new_crtc_state, i) {
		if (old_crtc_state->active && !new_crtc_state->active)
			crtc_disable_count++;

		dm_new_crtc_state = to_dm_crtc_state(new_crtc_state);
		dm_old_crtc_state = to_dm_crtc_state(old_crtc_state);

		/* For freesync config update on crtc state and params for irq */
		update_stream_irq_parameters(dm, dm_new_crtc_state);

		/* Handle vrr on->off / off->on transitions */
		amdgpu_dm_handle_vrr_transition(dm_old_crtc_state,
						dm_new_crtc_state);
	}

	/**
	 * Enable interrupts for CRTCs that are newly enabled or went through
	 * a modeset. It was intentionally deferred until after the front end
	 * state was modified to wait until the OTG was on and so the IRQ
	 * handlers didn't access stale or invalid state.
	 */
	for_each_oldnew_crtc_in_state(state, crtc, old_crtc_state, new_crtc_state, i) {
		struct amdgpu_crtc *acrtc = to_amdgpu_crtc(crtc);
#ifdef CONFIG_DEBUG_FS
		bool configure_crc = false;
		enum amdgpu_dm_pipe_crc_source cur_crc_src;
#if defined(CONFIG_DRM_AMD_SECURE_DISPLAY)
		struct crc_rd_work *crc_rd_wrk = dm->crc_rd_wrk;
#endif
		spin_lock_irqsave(&adev_to_drm(adev)->event_lock, flags);
		cur_crc_src = acrtc->dm_irq_params.crc_src;
		spin_unlock_irqrestore(&adev_to_drm(adev)->event_lock, flags);
#endif
		dm_new_crtc_state = to_dm_crtc_state(new_crtc_state);

		if (new_crtc_state->active &&
		    (!old_crtc_state->active ||
		     drm_atomic_crtc_needs_modeset(new_crtc_state))) {
			dc_stream_retain(dm_new_crtc_state->stream);
			acrtc->dm_irq_params.stream = dm_new_crtc_state->stream;
			manage_dm_interrupts(adev, acrtc, true);

#ifdef CONFIG_DEBUG_FS
			/**
			 * Frontend may have changed so reapply the CRC capture
			 * settings for the stream.
			 */
			dm_new_crtc_state = to_dm_crtc_state(new_crtc_state);

			if (amdgpu_dm_is_valid_crc_source(cur_crc_src)) {
				configure_crc = true;
#if defined(CONFIG_DRM_AMD_SECURE_DISPLAY)
				if (amdgpu_dm_crc_window_is_activated(crtc)) {
					spin_lock_irqsave(&adev_to_drm(adev)->event_lock, flags);
					acrtc->dm_irq_params.crc_window.update_win = true;
					acrtc->dm_irq_params.crc_window.skip_frame_cnt = 2;
					spin_lock_irq(&crc_rd_wrk->crc_rd_work_lock);
					crc_rd_wrk->crtc = crtc;
					spin_unlock_irq(&crc_rd_wrk->crc_rd_work_lock);
					spin_unlock_irqrestore(&adev_to_drm(adev)->event_lock, flags);
				}
#endif
			}

			if (configure_crc)
				if (amdgpu_dm_crtc_configure_crc_source(
					crtc, dm_new_crtc_state, cur_crc_src))
					DRM_DEBUG_DRIVER("Failed to configure crc source");
#endif
		}
	}

	for_each_new_crtc_in_state(state, crtc, new_crtc_state, j)
		if (new_crtc_state->async_flip)
			wait_for_vblank = false;

	/* update planes when needed per crtc*/
	for_each_new_crtc_in_state(state, crtc, new_crtc_state, j) {
		dm_new_crtc_state = to_dm_crtc_state(new_crtc_state);

		if (dm_new_crtc_state->stream)
			amdgpu_dm_commit_planes(state, dc_state, dev,
						dm, crtc, wait_for_vblank);
	}

	/* Update audio instances for each connector. */
	amdgpu_dm_commit_audio(dev, state);

	/* restore the backlight level */
	for (i = 0; i < dm->num_of_edps; i++) {
		if (dm->backlight_dev[i] &&
		    (dm->actual_brightness[i] != dm->brightness[i]))
			amdgpu_dm_backlight_set_level(dm, i, dm->brightness[i]);
	}

	/*
	 * send vblank event on all events not handled in flip and
	 * mark consumed event for drm_atomic_helper_commit_hw_done
	 */
	spin_lock_irqsave(&adev_to_drm(adev)->event_lock, flags);
	for_each_new_crtc_in_state(state, crtc, new_crtc_state, i) {

		if (new_crtc_state->event)
			drm_send_event_locked(dev, &new_crtc_state->event->base);

		new_crtc_state->event = NULL;
	}
	spin_unlock_irqrestore(&adev_to_drm(adev)->event_lock, flags);

	/* Signal HW programming completion */
	drm_atomic_helper_commit_hw_done(state);

	if (wait_for_vblank)
		drm_atomic_helper_wait_for_flip_done(dev, state);

	drm_atomic_helper_cleanup_planes(dev, state);

	/* return the stolen vga memory back to VRAM */
	if (!adev->mman.keep_stolen_vga_memory)
		amdgpu_bo_free_kernel(&adev->mman.stolen_vga_memory, NULL, NULL);
	amdgpu_bo_free_kernel(&adev->mman.stolen_extended_memory, NULL, NULL);

	/*
	 * Finally, drop a runtime PM reference for each newly disabled CRTC,
	 * so we can put the GPU into runtime suspend if we're not driving any
	 * displays anymore
	 */
	for (i = 0; i < crtc_disable_count; i++)
		pm_runtime_put_autosuspend(dev->dev);
	pm_runtime_mark_last_busy(dev->dev);

	if (dc_state_temp)
		dc_release_state(dc_state_temp);
}

static int dm_force_atomic_commit(struct drm_connector *connector)
{
	int ret = 0;
	struct drm_device *ddev = connector->dev;
	struct drm_atomic_state *state = drm_atomic_state_alloc(ddev);
	struct amdgpu_crtc *disconnected_acrtc = to_amdgpu_crtc(connector->encoder->crtc);
	struct drm_plane *plane = disconnected_acrtc->base.primary;
	struct drm_connector_state *conn_state;
	struct drm_crtc_state *crtc_state;
	struct drm_plane_state *plane_state;

	if (!state)
		return -ENOMEM;

	state->acquire_ctx = ddev->mode_config.acquire_ctx;

	/* Construct an atomic state to restore previous display setting */

	/*
	 * Attach connectors to drm_atomic_state
	 */
	conn_state = drm_atomic_get_connector_state(state, connector);

	ret = PTR_ERR_OR_ZERO(conn_state);
	if (ret)
		goto out;

	/* Attach crtc to drm_atomic_state*/
	crtc_state = drm_atomic_get_crtc_state(state, &disconnected_acrtc->base);

	ret = PTR_ERR_OR_ZERO(crtc_state);
	if (ret)
		goto out;

	/* force a restore */
	crtc_state->mode_changed = true;

	/* Attach plane to drm_atomic_state */
	plane_state = drm_atomic_get_plane_state(state, plane);

	ret = PTR_ERR_OR_ZERO(plane_state);
	if (ret)
		goto out;

	/* Call commit internally with the state we just constructed */
	ret = drm_atomic_commit(state);

out:
	drm_atomic_state_put(state);
	if (ret)
		DRM_ERROR("Restoring old state failed with %i\n", ret);

	return ret;
}

/*
 * This function handles all cases when set mode does not come upon hotplug.
 * This includes when a display is unplugged then plugged back into the
 * same port and when running without usermode desktop manager supprot
 */
void dm_restore_drm_connector_state(struct drm_device *dev,
				    struct drm_connector *connector)
{
	struct amdgpu_dm_connector *aconnector = to_amdgpu_dm_connector(connector);
	struct amdgpu_crtc *disconnected_acrtc;
	struct dm_crtc_state *acrtc_state;

	if (!aconnector->dc_sink || !connector->state || !connector->encoder)
		return;

	disconnected_acrtc = to_amdgpu_crtc(connector->encoder->crtc);
	if (!disconnected_acrtc)
		return;

	acrtc_state = to_dm_crtc_state(disconnected_acrtc->base.state);
	if (!acrtc_state->stream)
		return;

	/*
	 * If the previous sink is not released and different from the current,
	 * we deduce we are in a state where we can not rely on usermode call
	 * to turn on the display, so we do it here
	 */
	if (acrtc_state->stream->sink != aconnector->dc_sink)
		dm_force_atomic_commit(&aconnector->base);
}

/*
 * Grabs all modesetting locks to serialize against any blocking commits,
 * Waits for completion of all non blocking commits.
 */
static int do_aquire_global_lock(struct drm_device *dev,
				 struct drm_atomic_state *state)
{
	struct drm_crtc *crtc;
	struct drm_crtc_commit *commit;
	long ret;

	/*
	 * Adding all modeset locks to aquire_ctx will
	 * ensure that when the framework release it the
	 * extra locks we are locking here will get released to
	 */
	ret = drm_modeset_lock_all_ctx(dev, state->acquire_ctx);
	if (ret)
		return ret;

	list_for_each_entry(crtc, &dev->mode_config.crtc_list, head) {
		spin_lock(&crtc->commit_lock);
		commit = list_first_entry_or_null(&crtc->commit_list,
				struct drm_crtc_commit, commit_entry);
		if (commit)
			drm_crtc_commit_get(commit);
		spin_unlock(&crtc->commit_lock);

		if (!commit)
			continue;

		/*
		 * Make sure all pending HW programming completed and
		 * page flips done
		 */
		ret = wait_for_completion_interruptible_timeout(&commit->hw_done, 10*HZ);

		if (ret > 0)
			ret = wait_for_completion_interruptible_timeout(
					&commit->flip_done, 10*HZ);

		if (ret == 0)
			DRM_ERROR("[CRTC:%d:%s] hw_done or flip_done "
				  "timed out\n", crtc->base.id, crtc->name);

		drm_crtc_commit_put(commit);
	}

	return ret < 0 ? ret : 0;
}

static void get_freesync_config_for_crtc(
	struct dm_crtc_state *new_crtc_state,
	struct dm_connector_state *new_con_state)
{
	struct mod_freesync_config config = {0};
	struct amdgpu_dm_connector *aconnector =
			to_amdgpu_dm_connector(new_con_state->base.connector);
	struct drm_display_mode *mode = &new_crtc_state->base.mode;
	int vrefresh = drm_mode_vrefresh(mode);
	bool fs_vid_mode = false;

	new_crtc_state->vrr_supported = new_con_state->freesync_capable &&
					vrefresh >= aconnector->min_vfreq &&
					vrefresh <= aconnector->max_vfreq;

	if (new_crtc_state->vrr_supported) {
		new_crtc_state->stream->ignore_msa_timing_param = true;
		fs_vid_mode = new_crtc_state->freesync_config.state == VRR_STATE_ACTIVE_FIXED;

		config.min_refresh_in_uhz = aconnector->min_vfreq * 1000000;
		config.max_refresh_in_uhz = aconnector->max_vfreq * 1000000;
		config.vsif_supported = true;
		config.btr = true;

		if (fs_vid_mode) {
			config.state = VRR_STATE_ACTIVE_FIXED;
			config.fixed_refresh_in_uhz = new_crtc_state->freesync_config.fixed_refresh_in_uhz;
			goto out;
		} else if (new_crtc_state->base.vrr_enabled) {
			config.state = VRR_STATE_ACTIVE_VARIABLE;
		} else {
			config.state = VRR_STATE_INACTIVE;
		}
	}
out:
	new_crtc_state->freesync_config = config;
}

static void reset_freesync_config_for_crtc(
	struct dm_crtc_state *new_crtc_state)
{
	new_crtc_state->vrr_supported = false;

	memset(&new_crtc_state->vrr_infopacket, 0,
	       sizeof(new_crtc_state->vrr_infopacket));
}

static bool
is_timing_unchanged_for_freesync(struct drm_crtc_state *old_crtc_state,
				 struct drm_crtc_state *new_crtc_state)
{
	const struct drm_display_mode *old_mode, *new_mode;

	if (!old_crtc_state || !new_crtc_state)
		return false;

	old_mode = &old_crtc_state->mode;
	new_mode = &new_crtc_state->mode;

	if (old_mode->clock       == new_mode->clock &&
	    old_mode->hdisplay    == new_mode->hdisplay &&
	    old_mode->vdisplay    == new_mode->vdisplay &&
	    old_mode->htotal      == new_mode->htotal &&
	    old_mode->vtotal      != new_mode->vtotal &&
	    old_mode->hsync_start == new_mode->hsync_start &&
	    old_mode->vsync_start != new_mode->vsync_start &&
	    old_mode->hsync_end   == new_mode->hsync_end &&
	    old_mode->vsync_end   != new_mode->vsync_end &&
	    old_mode->hskew       == new_mode->hskew &&
	    old_mode->vscan       == new_mode->vscan &&
	    (old_mode->vsync_end - old_mode->vsync_start) ==
	    (new_mode->vsync_end - new_mode->vsync_start))
		return true;

	return false;
}

static void set_freesync_fixed_config(struct dm_crtc_state *dm_new_crtc_state) {
	uint64_t num, den, res;
	struct drm_crtc_state *new_crtc_state = &dm_new_crtc_state->base;

	dm_new_crtc_state->freesync_config.state = VRR_STATE_ACTIVE_FIXED;

	num = (unsigned long long)new_crtc_state->mode.clock * 1000 * 1000000;
	den = (unsigned long long)new_crtc_state->mode.htotal *
	      (unsigned long long)new_crtc_state->mode.vtotal;

	res = div_u64(num, den);
	dm_new_crtc_state->freesync_config.fixed_refresh_in_uhz = res;
}

static int dm_update_crtc_state(struct amdgpu_display_manager *dm,
			 struct drm_atomic_state *state,
			 struct drm_crtc *crtc,
			 struct drm_crtc_state *old_crtc_state,
			 struct drm_crtc_state *new_crtc_state,
			 bool enable,
			 bool *lock_and_validation_needed)
{
	struct dm_atomic_state *dm_state = NULL;
	struct dm_crtc_state *dm_old_crtc_state, *dm_new_crtc_state;
	struct dc_stream_state *new_stream;
	int ret = 0;

	/*
	 * TODO Move this code into dm_crtc_atomic_check once we get rid of dc_validation_set
	 * update changed items
	 */
	struct amdgpu_crtc *acrtc = NULL;
	struct amdgpu_dm_connector *aconnector = NULL;
	struct drm_connector_state *drm_new_conn_state = NULL, *drm_old_conn_state = NULL;
	struct dm_connector_state *dm_new_conn_state = NULL, *dm_old_conn_state = NULL;

	new_stream = NULL;

	dm_old_crtc_state = to_dm_crtc_state(old_crtc_state);
	dm_new_crtc_state = to_dm_crtc_state(new_crtc_state);
	acrtc = to_amdgpu_crtc(crtc);
	aconnector = amdgpu_dm_find_first_crtc_matching_connector(state, crtc);

	/* TODO This hack should go away */
	if (aconnector && enable) {
		/* Make sure fake sink is created in plug-in scenario */
		drm_new_conn_state = drm_atomic_get_new_connector_state(state,
							    &aconnector->base);
		drm_old_conn_state = drm_atomic_get_old_connector_state(state,
							    &aconnector->base);

		if (IS_ERR(drm_new_conn_state)) {
			ret = PTR_ERR_OR_ZERO(drm_new_conn_state);
			goto fail;
		}

		dm_new_conn_state = to_dm_connector_state(drm_new_conn_state);
		dm_old_conn_state = to_dm_connector_state(drm_old_conn_state);

		if (!drm_atomic_crtc_needs_modeset(new_crtc_state))
			goto skip_modeset;

		new_stream = create_validate_stream_for_sink(aconnector,
							     &new_crtc_state->mode,
							     dm_new_conn_state,
							     dm_old_crtc_state->stream);

		/*
		 * we can have no stream on ACTION_SET if a display
		 * was disconnected during S3, in this case it is not an
		 * error, the OS will be updated after detection, and
		 * will do the right thing on next atomic commit
		 */

		if (!new_stream) {
			DRM_DEBUG_DRIVER("%s: Failed to create new stream for crtc %d\n",
					__func__, acrtc->base.base.id);
			ret = -ENOMEM;
			goto fail;
		}

		/*
		 * TODO: Check VSDB bits to decide whether this should
		 * be enabled or not.
		 */
		new_stream->triggered_crtc_reset.enabled =
			dm->force_timing_sync;

		dm_new_crtc_state->abm_level = dm_new_conn_state->abm_level;

		ret = fill_hdr_info_packet(drm_new_conn_state,
					   &new_stream->hdr_static_metadata);
		if (ret)
			goto fail;

		/*
		 * If we already removed the old stream from the context
		 * (and set the new stream to NULL) then we can't reuse
		 * the old stream even if the stream and scaling are unchanged.
		 * We'll hit the BUG_ON and black screen.
		 *
		 * TODO: Refactor this function to allow this check to work
		 * in all conditions.
		 */
		if (dm_new_crtc_state->stream &&
		    is_timing_unchanged_for_freesync(new_crtc_state, old_crtc_state))
			goto skip_modeset;

		if (dm_new_crtc_state->stream &&
		    dc_is_stream_unchanged(new_stream, dm_old_crtc_state->stream) &&
		    dc_is_stream_scaling_unchanged(new_stream, dm_old_crtc_state->stream)) {
			new_crtc_state->mode_changed = false;
			DRM_DEBUG_DRIVER("Mode change not required, setting mode_changed to %d",
					 new_crtc_state->mode_changed);
		}
	}

	/* mode_changed flag may get updated above, need to check again */
	if (!drm_atomic_crtc_needs_modeset(new_crtc_state))
		goto skip_modeset;

	drm_dbg_state(state->dev,
		"amdgpu_crtc id:%d crtc_state_flags: enable:%d, active:%d, "
		"planes_changed:%d, mode_changed:%d,active_changed:%d,"
		"connectors_changed:%d\n",
		acrtc->crtc_id,
		new_crtc_state->enable,
		new_crtc_state->active,
		new_crtc_state->planes_changed,
		new_crtc_state->mode_changed,
		new_crtc_state->active_changed,
		new_crtc_state->connectors_changed);

	/* Remove stream for any changed/disabled CRTC */
	if (!enable) {

		if (!dm_old_crtc_state->stream)
			goto skip_modeset;

		if (dm_new_crtc_state->stream &&
		    is_timing_unchanged_for_freesync(new_crtc_state,
						     old_crtc_state)) {
			new_crtc_state->mode_changed = false;
			DRM_DEBUG_DRIVER(
				"Mode change not required for front porch change, "
				"setting mode_changed to %d",
				new_crtc_state->mode_changed);

			set_freesync_fixed_config(dm_new_crtc_state);

			goto skip_modeset;
		} else if (aconnector &&
			   is_freesync_video_mode(&new_crtc_state->mode,
						  aconnector)) {
			struct drm_display_mode *high_mode;

			high_mode = get_highest_refresh_rate_mode(aconnector, false);
			if (!drm_mode_equal(&new_crtc_state->mode, high_mode)) {
				set_freesync_fixed_config(dm_new_crtc_state);
			}
		}

		ret = dm_atomic_get_state(state, &dm_state);
		if (ret)
			goto fail;

		DRM_DEBUG_DRIVER("Disabling DRM crtc: %d\n",
				crtc->base.id);

		/* i.e. reset mode */
		if (dc_remove_stream_from_ctx(
				dm->dc,
				dm_state->context,
				dm_old_crtc_state->stream) != DC_OK) {
			ret = -EINVAL;
			goto fail;
		}

		dc_stream_release(dm_old_crtc_state->stream);
		dm_new_crtc_state->stream = NULL;

		reset_freesync_config_for_crtc(dm_new_crtc_state);

		*lock_and_validation_needed = true;

	} else {/* Add stream for any updated/enabled CRTC */
		/*
		 * Quick fix to prevent NULL pointer on new_stream when
		 * added MST connectors not found in existing crtc_state in the chained mode
		 * TODO: need to dig out the root cause of that
		 */
		if (!aconnector)
			goto skip_modeset;

		if (modereset_required(new_crtc_state))
			goto skip_modeset;

		if (modeset_required(new_crtc_state, new_stream,
				     dm_old_crtc_state->stream)) {

			WARN_ON(dm_new_crtc_state->stream);

			ret = dm_atomic_get_state(state, &dm_state);
			if (ret)
				goto fail;

			dm_new_crtc_state->stream = new_stream;

			dc_stream_retain(new_stream);

			DRM_DEBUG_ATOMIC("Enabling DRM crtc: %d\n",
					 crtc->base.id);

			if (dc_add_stream_to_ctx(
					dm->dc,
					dm_state->context,
					dm_new_crtc_state->stream) != DC_OK) {
				ret = -EINVAL;
				goto fail;
			}

			*lock_and_validation_needed = true;
		}
	}

skip_modeset:
	/* Release extra reference */
	if (new_stream)
		 dc_stream_release(new_stream);

	/*
	 * We want to do dc stream updates that do not require a
	 * full modeset below.
	 */
	if (!(enable && aconnector && new_crtc_state->active))
		return 0;
	/*
	 * Given above conditions, the dc state cannot be NULL because:
	 * 1. We're in the process of enabling CRTCs (just been added
	 *    to the dc context, or already is on the context)
	 * 2. Has a valid connector attached, and
	 * 3. Is currently active and enabled.
	 * => The dc stream state currently exists.
	 */
	BUG_ON(dm_new_crtc_state->stream == NULL);

	/* Scaling or underscan settings */
	if (is_scaling_state_different(dm_old_conn_state, dm_new_conn_state) ||
				drm_atomic_crtc_needs_modeset(new_crtc_state))
		update_stream_scaling_settings(
			&new_crtc_state->mode, dm_new_conn_state, dm_new_crtc_state->stream);

	/* ABM settings */
	dm_new_crtc_state->abm_level = dm_new_conn_state->abm_level;

	/*
	 * Color management settings. We also update color properties
	 * when a modeset is needed, to ensure it gets reprogrammed.
	 */
	if (dm_new_crtc_state->base.color_mgmt_changed ||
	    drm_atomic_crtc_needs_modeset(new_crtc_state)) {
		ret = amdgpu_dm_update_crtc_color_mgmt(dm_new_crtc_state);
		if (ret)
			goto fail;
	}

	/* Update Freesync settings. */
	get_freesync_config_for_crtc(dm_new_crtc_state,
				     dm_new_conn_state);

	return ret;

fail:
	if (new_stream)
		dc_stream_release(new_stream);
	return ret;
}

static bool should_reset_plane(struct drm_atomic_state *state,
			       struct drm_plane *plane,
			       struct drm_plane_state *old_plane_state,
			       struct drm_plane_state *new_plane_state)
{
	struct drm_plane *other;
	struct drm_plane_state *old_other_state, *new_other_state;
	struct drm_crtc_state *new_crtc_state;
	int i;

	/*
	 * TODO: Remove this hack once the checks below are sufficient
	 * enough to determine when we need to reset all the planes on
	 * the stream.
	 */
	if (state->allow_modeset)
		return true;

	/* Exit early if we know that we're adding or removing the plane. */
	if (old_plane_state->crtc != new_plane_state->crtc)
		return true;

	/* old crtc == new_crtc == NULL, plane not in context. */
	if (!new_plane_state->crtc)
		return false;

	new_crtc_state =
		drm_atomic_get_new_crtc_state(state, new_plane_state->crtc);

	if (!new_crtc_state)
		return true;

	/* CRTC Degamma changes currently require us to recreate planes. */
	if (new_crtc_state->color_mgmt_changed)
		return true;

	if (drm_atomic_crtc_needs_modeset(new_crtc_state))
		return true;

	/*
	 * If there are any new primary or overlay planes being added or
	 * removed then the z-order can potentially change. To ensure
	 * correct z-order and pipe acquisition the current DC architecture
	 * requires us to remove and recreate all existing planes.
	 *
	 * TODO: Come up with a more elegant solution for this.
	 */
	for_each_oldnew_plane_in_state(state, other, old_other_state, new_other_state, i) {
		struct amdgpu_framebuffer *old_afb, *new_afb;
		if (other->type == DRM_PLANE_TYPE_CURSOR)
			continue;

		if (old_other_state->crtc != new_plane_state->crtc &&
		    new_other_state->crtc != new_plane_state->crtc)
			continue;

		if (old_other_state->crtc != new_other_state->crtc)
			return true;

		/* Src/dst size and scaling updates. */
		if (old_other_state->src_w != new_other_state->src_w ||
		    old_other_state->src_h != new_other_state->src_h ||
		    old_other_state->crtc_w != new_other_state->crtc_w ||
		    old_other_state->crtc_h != new_other_state->crtc_h)
			return true;

		/* Rotation / mirroring updates. */
		if (old_other_state->rotation != new_other_state->rotation)
			return true;

		/* Blending updates. */
		if (old_other_state->pixel_blend_mode !=
		    new_other_state->pixel_blend_mode)
			return true;

		/* Alpha updates. */
		if (old_other_state->alpha != new_other_state->alpha)
			return true;

		/* Colorspace changes. */
		if (old_other_state->color_range != new_other_state->color_range ||
		    old_other_state->color_encoding != new_other_state->color_encoding)
			return true;

		/* Framebuffer checks fall at the end. */
		if (!old_other_state->fb || !new_other_state->fb)
			continue;

		/* Pixel format changes can require bandwidth updates. */
		if (old_other_state->fb->format != new_other_state->fb->format)
			return true;

		old_afb = (struct amdgpu_framebuffer *)old_other_state->fb;
		new_afb = (struct amdgpu_framebuffer *)new_other_state->fb;

		/* Tiling and DCC changes also require bandwidth updates. */
		if (old_afb->tiling_flags != new_afb->tiling_flags ||
		    old_afb->base.modifier != new_afb->base.modifier)
			return true;
	}

	return false;
}

static int dm_check_cursor_fb(struct amdgpu_crtc *new_acrtc,
			      struct drm_plane_state *new_plane_state,
			      struct drm_framebuffer *fb)
{
	struct amdgpu_device *adev = drm_to_adev(new_acrtc->base.dev);
	struct amdgpu_framebuffer *afb = to_amdgpu_framebuffer(fb);
	unsigned int pitch;
	bool linear;

	if (fb->width > new_acrtc->max_cursor_width ||
	    fb->height > new_acrtc->max_cursor_height) {
		DRM_DEBUG_ATOMIC("Bad cursor FB size %dx%d\n",
				 new_plane_state->fb->width,
				 new_plane_state->fb->height);
		return -EINVAL;
	}
	if (new_plane_state->src_w != fb->width << 16 ||
	    new_plane_state->src_h != fb->height << 16) {
		DRM_DEBUG_ATOMIC("Cropping not supported for cursor plane\n");
		return -EINVAL;
	}

	/* Pitch in pixels */
	pitch = fb->pitches[0] / fb->format->cpp[0];

	if (fb->width != pitch) {
		DRM_DEBUG_ATOMIC("Cursor FB width %d doesn't match pitch %d",
				 fb->width, pitch);
		return -EINVAL;
	}

	switch (pitch) {
	case 64:
	case 128:
	case 256:
		/* FB pitch is supported by cursor plane */
		break;
	default:
		DRM_DEBUG_ATOMIC("Bad cursor FB pitch %d px\n", pitch);
		return -EINVAL;
	}

	/* Core DRM takes care of checking FB modifiers, so we only need to
	 * check tiling flags when the FB doesn't have a modifier. */
	if (!(fb->flags & DRM_MODE_FB_MODIFIERS)) {
		if (adev->family < AMDGPU_FAMILY_AI) {
			linear = AMDGPU_TILING_GET(afb->tiling_flags, ARRAY_MODE) != DC_ARRAY_2D_TILED_THIN1 &&
			         AMDGPU_TILING_GET(afb->tiling_flags, ARRAY_MODE) != DC_ARRAY_1D_TILED_THIN1 &&
				 AMDGPU_TILING_GET(afb->tiling_flags, MICRO_TILE_MODE) == 0;
		} else {
			linear = AMDGPU_TILING_GET(afb->tiling_flags, SWIZZLE_MODE) == 0;
		}
		if (!linear) {
			DRM_DEBUG_ATOMIC("Cursor FB not linear");
			return -EINVAL;
		}
	}

	return 0;
}

static int dm_update_plane_state(struct dc *dc,
				 struct drm_atomic_state *state,
				 struct drm_plane *plane,
				 struct drm_plane_state *old_plane_state,
				 struct drm_plane_state *new_plane_state,
				 bool enable,
				 bool *lock_and_validation_needed)
{

	struct dm_atomic_state *dm_state = NULL;
	struct drm_crtc *new_plane_crtc, *old_plane_crtc;
	struct drm_crtc_state *old_crtc_state, *new_crtc_state;
	struct dm_crtc_state *dm_new_crtc_state, *dm_old_crtc_state;
	struct dm_plane_state *dm_new_plane_state, *dm_old_plane_state;
	struct amdgpu_crtc *new_acrtc;
	bool needs_reset;
	int ret = 0;


	new_plane_crtc = new_plane_state->crtc;
	old_plane_crtc = old_plane_state->crtc;
	dm_new_plane_state = to_dm_plane_state(new_plane_state);
	dm_old_plane_state = to_dm_plane_state(old_plane_state);

	if (plane->type == DRM_PLANE_TYPE_CURSOR) {
		if (!enable || !new_plane_crtc ||
			drm_atomic_plane_disabling(plane->state, new_plane_state))
			return 0;

		new_acrtc = to_amdgpu_crtc(new_plane_crtc);

		if (new_plane_state->src_x != 0 || new_plane_state->src_y != 0) {
			DRM_DEBUG_ATOMIC("Cropping not supported for cursor plane\n");
			return -EINVAL;
		}

		if (new_plane_state->fb) {
			ret = dm_check_cursor_fb(new_acrtc, new_plane_state,
						 new_plane_state->fb);
			if (ret)
				return ret;
		}

		return 0;
	}

	needs_reset = should_reset_plane(state, plane, old_plane_state,
					 new_plane_state);

	/* Remove any changed/removed planes */
	if (!enable) {
		if (!needs_reset)
			return 0;

		if (!old_plane_crtc)
			return 0;

		old_crtc_state = drm_atomic_get_old_crtc_state(
				state, old_plane_crtc);
		dm_old_crtc_state = to_dm_crtc_state(old_crtc_state);

		if (!dm_old_crtc_state->stream)
			return 0;

		DRM_DEBUG_ATOMIC("Disabling DRM plane: %d on DRM crtc %d\n",
				plane->base.id, old_plane_crtc->base.id);

		ret = dm_atomic_get_state(state, &dm_state);
		if (ret)
			return ret;

		if (!dc_remove_plane_from_context(
				dc,
				dm_old_crtc_state->stream,
				dm_old_plane_state->dc_state,
				dm_state->context)) {

			return -EINVAL;
		}


		dc_plane_state_release(dm_old_plane_state->dc_state);
		dm_new_plane_state->dc_state = NULL;

		*lock_and_validation_needed = true;

	} else { /* Add new planes */
		struct dc_plane_state *dc_new_plane_state;

		if (drm_atomic_plane_disabling(plane->state, new_plane_state))
			return 0;

		if (!new_plane_crtc)
			return 0;

		new_crtc_state = drm_atomic_get_new_crtc_state(state, new_plane_crtc);
		dm_new_crtc_state = to_dm_crtc_state(new_crtc_state);

		if (!dm_new_crtc_state->stream)
			return 0;

		if (!needs_reset)
			return 0;

		ret = dm_plane_helper_check_state(new_plane_state, new_crtc_state);
		if (ret)
			return ret;

		WARN_ON(dm_new_plane_state->dc_state);

		dc_new_plane_state = dc_create_plane_state(dc);
		if (!dc_new_plane_state)
			return -ENOMEM;

		DRM_DEBUG_ATOMIC("Enabling DRM plane: %d on DRM crtc %d\n",
				 plane->base.id, new_plane_crtc->base.id);

		ret = fill_dc_plane_attributes(
			drm_to_adev(new_plane_crtc->dev),
			dc_new_plane_state,
			new_plane_state,
			new_crtc_state);
		if (ret) {
			dc_plane_state_release(dc_new_plane_state);
			return ret;
		}

		ret = dm_atomic_get_state(state, &dm_state);
		if (ret) {
			dc_plane_state_release(dc_new_plane_state);
			return ret;
		}

		/*
		 * Any atomic check errors that occur after this will
		 * not need a release. The plane state will be attached
		 * to the stream, and therefore part of the atomic
		 * state. It'll be released when the atomic state is
		 * cleaned.
		 */
		if (!dc_add_plane_to_context(
				dc,
				dm_new_crtc_state->stream,
				dc_new_plane_state,
				dm_state->context)) {

			dc_plane_state_release(dc_new_plane_state);
			return -EINVAL;
		}

		dm_new_plane_state->dc_state = dc_new_plane_state;

		dm_new_crtc_state->mpo_requested |= (plane->type == DRM_PLANE_TYPE_OVERLAY);

		/* Tell DC to do a full surface update every time there
		 * is a plane change. Inefficient, but works for now.
		 */
		dm_new_plane_state->dc_state->update_flags.bits.full_update = 1;

		*lock_and_validation_needed = true;
	}


	return ret;
}

static void dm_get_oriented_plane_size(struct drm_plane_state *plane_state,
				       int *src_w, int *src_h)
{
	switch (plane_state->rotation & DRM_MODE_ROTATE_MASK) {
	case DRM_MODE_ROTATE_90:
	case DRM_MODE_ROTATE_270:
		*src_w = plane_state->src_h >> 16;
		*src_h = plane_state->src_w >> 16;
		break;
	case DRM_MODE_ROTATE_0:
	case DRM_MODE_ROTATE_180:
	default:
		*src_w = plane_state->src_w >> 16;
		*src_h = plane_state->src_h >> 16;
		break;
	}
}

static int dm_check_crtc_cursor(struct drm_atomic_state *state,
				struct drm_crtc *crtc,
				struct drm_crtc_state *new_crtc_state)
{
	struct drm_plane *cursor = crtc->cursor, *underlying;
	struct drm_plane_state *new_cursor_state, *new_underlying_state;
	int i;
	int cursor_scale_w, cursor_scale_h, underlying_scale_w, underlying_scale_h;
	int cursor_src_w, cursor_src_h;
	int underlying_src_w, underlying_src_h;

	/* On DCE and DCN there is no dedicated hardware cursor plane. We get a
	 * cursor per pipe but it's going to inherit the scaling and
	 * positioning from the underlying pipe. Check the cursor plane's
	 * blending properties match the underlying planes'. */

	new_cursor_state = drm_atomic_get_new_plane_state(state, cursor);
	if (!new_cursor_state || !new_cursor_state->fb) {
		return 0;
	}

	dm_get_oriented_plane_size(new_cursor_state, &cursor_src_w, &cursor_src_h);
	cursor_scale_w = new_cursor_state->crtc_w * 1000 / cursor_src_w;
	cursor_scale_h = new_cursor_state->crtc_h * 1000 / cursor_src_h;

	for_each_new_plane_in_state_reverse(state, underlying, new_underlying_state, i) {
		/* Narrow down to non-cursor planes on the same CRTC as the cursor */
		if (new_underlying_state->crtc != crtc || underlying == crtc->cursor)
			continue;

		/* Ignore disabled planes */
		if (!new_underlying_state->fb)
			continue;

		dm_get_oriented_plane_size(new_underlying_state,
					   &underlying_src_w, &underlying_src_h);
		underlying_scale_w = new_underlying_state->crtc_w * 1000 / underlying_src_w;
		underlying_scale_h = new_underlying_state->crtc_h * 1000 / underlying_src_h;

		if (cursor_scale_w != underlying_scale_w ||
		    cursor_scale_h != underlying_scale_h) {
			drm_dbg_atomic(crtc->dev,
				       "Cursor [PLANE:%d:%s] scaling doesn't match underlying [PLANE:%d:%s]\n",
				       cursor->base.id, cursor->name, underlying->base.id, underlying->name);
			return -EINVAL;
		}

		/* If this plane covers the whole CRTC, no need to check planes underneath */
		if (new_underlying_state->crtc_x <= 0 &&
		    new_underlying_state->crtc_y <= 0 &&
		    new_underlying_state->crtc_x + new_underlying_state->crtc_w >= new_crtc_state->mode.hdisplay &&
		    new_underlying_state->crtc_y + new_underlying_state->crtc_h >= new_crtc_state->mode.vdisplay)
			break;
	}

	return 0;
}

#if defined(CONFIG_DRM_AMD_DC_DCN)
static int add_affected_mst_dsc_crtcs(struct drm_atomic_state *state, struct drm_crtc *crtc)
{
	struct drm_connector *connector;
	struct drm_connector_state *conn_state, *old_conn_state;
	struct amdgpu_dm_connector *aconnector = NULL;
	int i;
	for_each_oldnew_connector_in_state(state, connector, old_conn_state, conn_state, i) {
		if (!conn_state->crtc)
			conn_state = old_conn_state;

		if (conn_state->crtc != crtc)
			continue;

		aconnector = to_amdgpu_dm_connector(connector);
		if (!aconnector->port || !aconnector->mst_port)
			aconnector = NULL;
		else
			break;
	}

	if (!aconnector)
		return 0;

	return drm_dp_mst_add_affected_dsc_crtcs(state, &aconnector->mst_port->mst_mgr);
}
#endif

/**
 * amdgpu_dm_atomic_check() - Atomic check implementation for AMDgpu DM.
 *
 * @dev: The DRM device
 * @state: The atomic state to commit
 *
 * Validate that the given atomic state is programmable by DC into hardware.
 * This involves constructing a &struct dc_state reflecting the new hardware
 * state we wish to commit, then querying DC to see if it is programmable. It's
 * important not to modify the existing DC state. Otherwise, atomic_check
 * may unexpectedly commit hardware changes.
 *
 * When validating the DC state, it's important that the right locks are
 * acquired. For full updates case which removes/adds/updates streams on one
 * CRTC while flipping on another CRTC, acquiring global lock will guarantee
 * that any such full update commit will wait for completion of any outstanding
 * flip using DRMs synchronization events.
 *
 * Note that DM adds the affected connectors for all CRTCs in state, when that
 * might not seem necessary. This is because DC stream creation requires the
 * DC sink, which is tied to the DRM connector state. Cleaning this up should
 * be possible but non-trivial - a possible TODO item.
 *
 * Return: -Error code if validation failed.
 */
static int amdgpu_dm_atomic_check(struct drm_device *dev,
				  struct drm_atomic_state *state)
{
	struct amdgpu_device *adev = drm_to_adev(dev);
	struct dm_atomic_state *dm_state = NULL;
	struct dc *dc = adev->dm.dc;
	struct drm_connector *connector;
	struct drm_connector_state *old_con_state, *new_con_state;
	struct drm_crtc *crtc;
	struct drm_crtc_state *old_crtc_state, *new_crtc_state;
	struct drm_plane *plane;
	struct drm_plane_state *old_plane_state, *new_plane_state;
	enum dc_status status;
	int ret, i;
	bool lock_and_validation_needed = false;
	struct dm_crtc_state *dm_old_crtc_state, *dm_new_crtc_state;
#if defined(CONFIG_DRM_AMD_DC_DCN)
	struct dsc_mst_fairness_vars vars[MAX_PIPES];
#endif

	trace_amdgpu_dm_atomic_check_begin(state);

	ret = drm_atomic_helper_check_modeset(dev, state);
	if (ret) {
		DRM_DEBUG_DRIVER("drm_atomic_helper_check_modeset() failed\n");
		goto fail;
	}

	/* Check connector changes */
	for_each_oldnew_connector_in_state(state, connector, old_con_state, new_con_state, i) {
		struct dm_connector_state *dm_old_con_state = to_dm_connector_state(old_con_state);
		struct dm_connector_state *dm_new_con_state = to_dm_connector_state(new_con_state);

		/* Skip connectors that are disabled or part of modeset already. */
		if (!new_con_state->crtc)
			continue;

		new_crtc_state = drm_atomic_get_crtc_state(state, new_con_state->crtc);
		if (IS_ERR(new_crtc_state)) {
			DRM_DEBUG_DRIVER("drm_atomic_get_crtc_state() failed\n");
			ret = PTR_ERR(new_crtc_state);
			goto fail;
		}

		if (dm_old_con_state->abm_level !=
		    dm_new_con_state->abm_level)
			new_crtc_state->connectors_changed = true;
	}

#if defined(CONFIG_DRM_AMD_DC_DCN)
	if (dc_resource_is_dsc_encoding_supported(dc)) {
		for_each_oldnew_crtc_in_state(state, crtc, old_crtc_state, new_crtc_state, i) {
			if (drm_atomic_crtc_needs_modeset(new_crtc_state)) {
				ret = add_affected_mst_dsc_crtcs(state, crtc);
				if (ret) {
					DRM_DEBUG_DRIVER("add_affected_mst_dsc_crtcs() failed\n");
					goto fail;
				}
			}
		}
		if (!pre_validate_dsc(state, &dm_state, vars)) {
			ret = -EINVAL;
			goto fail;
		}
	}
#endif
	for_each_oldnew_crtc_in_state(state, crtc, old_crtc_state, new_crtc_state, i) {
		dm_old_crtc_state = to_dm_crtc_state(old_crtc_state);

		if (!drm_atomic_crtc_needs_modeset(new_crtc_state) &&
		    !new_crtc_state->color_mgmt_changed &&
		    old_crtc_state->vrr_enabled == new_crtc_state->vrr_enabled &&
			dm_old_crtc_state->dsc_force_changed == false)
			continue;

		ret = amdgpu_dm_verify_lut_sizes(new_crtc_state);
		if (ret) {
			DRM_DEBUG_DRIVER("amdgpu_dm_verify_lut_sizes() failed\n");
			goto fail;
		}

		if (!new_crtc_state->enable)
			continue;

		ret = drm_atomic_add_affected_connectors(state, crtc);
		if (ret) {
			DRM_DEBUG_DRIVER("drm_atomic_add_affected_connectors() failed\n");
			goto fail;
		}

		ret = drm_atomic_add_affected_planes(state, crtc);
		if (ret) {
			DRM_DEBUG_DRIVER("drm_atomic_add_affected_planes() failed\n");
			goto fail;
		}

		if (dm_old_crtc_state->dsc_force_changed)
			new_crtc_state->mode_changed = true;
	}

	/*
	 * Add all primary and overlay planes on the CRTC to the state
	 * whenever a plane is enabled to maintain correct z-ordering
	 * and to enable fast surface updates.
	 */
	drm_for_each_crtc(crtc, dev) {
		bool modified = false;

		for_each_oldnew_plane_in_state(state, plane, old_plane_state, new_plane_state, i) {
			if (plane->type == DRM_PLANE_TYPE_CURSOR)
				continue;

			if (new_plane_state->crtc == crtc ||
			    old_plane_state->crtc == crtc) {
				modified = true;
				break;
			}
		}

		if (!modified)
			continue;

		drm_for_each_plane_mask(plane, state->dev, crtc->state->plane_mask) {
			if (plane->type == DRM_PLANE_TYPE_CURSOR)
				continue;

			new_plane_state =
				drm_atomic_get_plane_state(state, plane);

			if (IS_ERR(new_plane_state)) {
				ret = PTR_ERR(new_plane_state);
				DRM_DEBUG_DRIVER("new_plane_state is BAD\n");
				goto fail;
			}
		}
	}

	/*
	 * DC consults the zpos (layer_index in DC terminology) to determine the
	 * hw plane on which to enable the hw cursor (see
	 * `dcn10_can_pipe_disable_cursor`). By now, all modified planes are in
	 * atomic state, so call drm helper to normalize zpos.
	 */
	drm_atomic_normalize_zpos(dev, state);

	/* Remove exiting planes if they are modified */
	for_each_oldnew_plane_in_state_reverse(state, plane, old_plane_state, new_plane_state, i) {
		ret = dm_update_plane_state(dc, state, plane,
					    old_plane_state,
					    new_plane_state,
					    false,
					    &lock_and_validation_needed);
		if (ret) {
			DRM_DEBUG_DRIVER("dm_update_plane_state() failed\n");
			goto fail;
		}
	}

	/* Disable all crtcs which require disable */
	for_each_oldnew_crtc_in_state(state, crtc, old_crtc_state, new_crtc_state, i) {
		ret = dm_update_crtc_state(&adev->dm, state, crtc,
					   old_crtc_state,
					   new_crtc_state,
					   false,
					   &lock_and_validation_needed);
		if (ret) {
			DRM_DEBUG_DRIVER("DISABLE: dm_update_crtc_state() failed\n");
			goto fail;
		}
	}

	/* Enable all crtcs which require enable */
	for_each_oldnew_crtc_in_state(state, crtc, old_crtc_state, new_crtc_state, i) {
		ret = dm_update_crtc_state(&adev->dm, state, crtc,
					   old_crtc_state,
					   new_crtc_state,
					   true,
					   &lock_and_validation_needed);
		if (ret) {
			DRM_DEBUG_DRIVER("ENABLE: dm_update_crtc_state() failed\n");
			goto fail;
		}
	}

	/* Add new/modified planes */
	for_each_oldnew_plane_in_state_reverse(state, plane, old_plane_state, new_plane_state, i) {
		ret = dm_update_plane_state(dc, state, plane,
					    old_plane_state,
					    new_plane_state,
					    true,
					    &lock_and_validation_needed);
		if (ret) {
			DRM_DEBUG_DRIVER("dm_update_plane_state() failed\n");
			goto fail;
		}
	}

	/* Run this here since we want to validate the streams we created */
	ret = drm_atomic_helper_check_planes(dev, state);
	if (ret) {
		DRM_DEBUG_DRIVER("drm_atomic_helper_check_planes() failed\n");
		goto fail;
	}

	for_each_new_crtc_in_state(state, crtc, new_crtc_state, i) {
		dm_new_crtc_state = to_dm_crtc_state(new_crtc_state);
		if (dm_new_crtc_state->mpo_requested)
			DRM_DEBUG_DRIVER("MPO enablement requested on crtc:[%p]\n", crtc);
	}

	/* Check cursor planes scaling */
	for_each_new_crtc_in_state(state, crtc, new_crtc_state, i) {
		ret = dm_check_crtc_cursor(state, crtc, new_crtc_state);
		if (ret) {
			DRM_DEBUG_DRIVER("dm_check_crtc_cursor() failed\n");
			goto fail;
		}
	}

	if (state->legacy_cursor_update) {
		/*
		 * This is a fast cursor update coming from the plane update
		 * helper, check if it can be done asynchronously for better
		 * performance.
		 */
		state->async_update =
			!drm_atomic_helper_async_check(dev, state);

		/*
		 * Skip the remaining global validation if this is an async
		 * update. Cursor updates can be done without affecting
		 * state or bandwidth calcs and this avoids the performance
		 * penalty of locking the private state object and
		 * allocating a new dc_state.
		 */
		if (state->async_update)
			return 0;
	}

	/* Check scaling and underscan changes*/
	/* TODO Removed scaling changes validation due to inability to commit
	 * new stream into context w\o causing full reset. Need to
	 * decide how to handle.
	 */
	for_each_oldnew_connector_in_state(state, connector, old_con_state, new_con_state, i) {
		struct dm_connector_state *dm_old_con_state = to_dm_connector_state(old_con_state);
		struct dm_connector_state *dm_new_con_state = to_dm_connector_state(new_con_state);
		struct amdgpu_crtc *acrtc = to_amdgpu_crtc(dm_new_con_state->base.crtc);

		/* Skip any modesets/resets */
		if (!acrtc || drm_atomic_crtc_needs_modeset(
				drm_atomic_get_new_crtc_state(state, &acrtc->base)))
			continue;

		/* Skip any thing not scale or underscan changes */
		if (!is_scaling_state_different(dm_new_con_state, dm_old_con_state))
			continue;

		lock_and_validation_needed = true;
	}

	/**
	 * Streams and planes are reset when there are changes that affect
	 * bandwidth. Anything that affects bandwidth needs to go through
	 * DC global validation to ensure that the configuration can be applied
	 * to hardware.
	 *
	 * We have to currently stall out here in atomic_check for outstanding
	 * commits to finish in this case because our IRQ handlers reference
	 * DRM state directly - we can end up disabling interrupts too early
	 * if we don't.
	 *
	 * TODO: Remove this stall and drop DM state private objects.
	 */
	if (lock_and_validation_needed) {
		ret = dm_atomic_get_state(state, &dm_state);
		if (ret) {
			DRM_DEBUG_DRIVER("dm_atomic_get_state() failed\n");
			goto fail;
		}

		ret = do_aquire_global_lock(dev, state);
		if (ret) {
			DRM_DEBUG_DRIVER("do_aquire_global_lock() failed\n");
			goto fail;
		}

#if defined(CONFIG_DRM_AMD_DC_DCN)
		if (!compute_mst_dsc_configs_for_state(state, dm_state->context, vars)) {
			DRM_DEBUG_DRIVER("compute_mst_dsc_configs_for_state() failed\n");
			ret = -EINVAL;
			goto fail;
		}

		ret = dm_update_mst_vcpi_slots_for_dsc(state, dm_state->context, vars);
		if (ret) {
			DRM_DEBUG_DRIVER("dm_update_mst_vcpi_slots_for_dsc() failed\n");
			goto fail;
		}
#endif

		/*
		 * Perform validation of MST topology in the state:
		 * We need to perform MST atomic check before calling
		 * dc_validate_global_state(), or there is a chance
		 * to get stuck in an infinite loop and hang eventually.
		 */
		ret = drm_dp_mst_atomic_check(state);
		if (ret) {
			DRM_DEBUG_DRIVER("drm_dp_mst_atomic_check() failed\n");
			goto fail;
		}
		status = dc_validate_global_state(dc, dm_state->context, true);
		if (status != DC_OK) {
			DRM_DEBUG_DRIVER("DC global validation failure: %s (%d)",
				       dc_status_to_str(status), status);
			ret = -EINVAL;
			goto fail;
		}
	} else {
		/*
		 * The commit is a fast update. Fast updates shouldn't change
		 * the DC context, affect global validation, and can have their
		 * commit work done in parallel with other commits not touching
		 * the same resource. If we have a new DC context as part of
		 * the DM atomic state from validation we need to free it and
		 * retain the existing one instead.
		 *
		 * Furthermore, since the DM atomic state only contains the DC
		 * context and can safely be annulled, we can free the state
		 * and clear the associated private object now to free
		 * some memory and avoid a possible use-after-free later.
		 */

		for (i = 0; i < state->num_private_objs; i++) {
			struct drm_private_obj *obj = state->private_objs[i].ptr;

			if (obj->funcs == adev->dm.atomic_obj.funcs) {
				int j = state->num_private_objs-1;

				dm_atomic_destroy_state(obj,
						state->private_objs[i].state);

				/* If i is not at the end of the array then the
				 * last element needs to be moved to where i was
				 * before the array can safely be truncated.
				 */
				if (i != j)
					state->private_objs[i] =
						state->private_objs[j];

				state->private_objs[j].ptr = NULL;
				state->private_objs[j].state = NULL;
				state->private_objs[j].old_state = NULL;
				state->private_objs[j].new_state = NULL;

				state->num_private_objs = j;
				break;
			}
		}
	}

	/* Store the overall update type for use later in atomic check. */
	for_each_new_crtc_in_state (state, crtc, new_crtc_state, i) {
		struct dm_crtc_state *dm_new_crtc_state =
			to_dm_crtc_state(new_crtc_state);

		dm_new_crtc_state->update_type = lock_and_validation_needed ?
							 UPDATE_TYPE_FULL :
							 UPDATE_TYPE_FAST;
	}

	/* Must be success */
	WARN_ON(ret);

	trace_amdgpu_dm_atomic_check_finish(state, ret);

	return ret;

fail:
	if (ret == -EDEADLK)
		DRM_DEBUG_DRIVER("Atomic check stopped to avoid deadlock.\n");
	else if (ret == -EINTR || ret == -EAGAIN || ret == -ERESTARTSYS)
		DRM_DEBUG_DRIVER("Atomic check stopped due to signal.\n");
	else
		DRM_DEBUG_DRIVER("Atomic check failed with err: %d \n", ret);

	trace_amdgpu_dm_atomic_check_finish(state, ret);

	return ret;
}

static bool is_dp_capable_without_timing_msa(struct dc *dc,
					     struct amdgpu_dm_connector *amdgpu_dm_connector)
{
	uint8_t dpcd_data;
	bool capable = false;

	if (amdgpu_dm_connector->dc_link &&
		dm_helpers_dp_read_dpcd(
				NULL,
				amdgpu_dm_connector->dc_link,
				DP_DOWN_STREAM_PORT_COUNT,
				&dpcd_data,
				sizeof(dpcd_data))) {
		capable = (dpcd_data & DP_MSA_TIMING_PAR_IGNORED) ? true:false;
	}

	return capable;
}

static bool dm_edid_parser_send_cea(struct amdgpu_display_manager *dm,
		unsigned int offset,
		unsigned int total_length,
		uint8_t *data,
		unsigned int length,
		struct amdgpu_hdmi_vsdb_info *vsdb)
{
	bool res;
	union dmub_rb_cmd cmd;
	struct dmub_cmd_send_edid_cea *input;
	struct dmub_cmd_edid_cea_output *output;

	if (length > DMUB_EDID_CEA_DATA_CHUNK_BYTES)
		return false;

	memset(&cmd, 0, sizeof(cmd));

	input = &cmd.edid_cea.data.input;

	cmd.edid_cea.header.type = DMUB_CMD__EDID_CEA;
	cmd.edid_cea.header.sub_type = 0;
	cmd.edid_cea.header.payload_bytes =
		sizeof(cmd.edid_cea) - sizeof(cmd.edid_cea.header);
	input->offset = offset;
	input->length = length;
	input->cea_total_length = total_length;
	memcpy(input->payload, data, length);

	res = dc_dmub_srv_cmd_with_reply_data(dm->dc->ctx->dmub_srv, &cmd);
	if (!res) {
		DRM_ERROR("EDID CEA parser failed\n");
		return false;
	}

	output = &cmd.edid_cea.data.output;

	if (output->type == DMUB_CMD__EDID_CEA_ACK) {
		if (!output->ack.success) {
			DRM_ERROR("EDID CEA ack failed at offset %d\n",
					output->ack.offset);
		}
	} else if (output->type == DMUB_CMD__EDID_CEA_AMD_VSDB) {
		if (!output->amd_vsdb.vsdb_found)
			return false;

		vsdb->freesync_supported = output->amd_vsdb.freesync_supported;
		vsdb->amd_vsdb_version = output->amd_vsdb.amd_vsdb_version;
		vsdb->min_refresh_rate_hz = output->amd_vsdb.min_frame_rate;
		vsdb->max_refresh_rate_hz = output->amd_vsdb.max_frame_rate;
	} else {
		DRM_WARN("Unknown EDID CEA parser results\n");
		return false;
	}

	return true;
}

static bool parse_edid_cea_dmcu(struct amdgpu_display_manager *dm,
		uint8_t *edid_ext, int len,
		struct amdgpu_hdmi_vsdb_info *vsdb_info)
{
	int i;

	/* send extension block to DMCU for parsing */
	for (i = 0; i < len; i += 8) {
		bool res;
		int offset;

		/* send 8 bytes a time */
		if (!dc_edid_parser_send_cea(dm->dc, i, len, &edid_ext[i], 8))
			return false;

		if (i+8 == len) {
			/* EDID block sent completed, expect result */
			int version, min_rate, max_rate;

			res = dc_edid_parser_recv_amd_vsdb(dm->dc, &version, &min_rate, &max_rate);
			if (res) {
				/* amd vsdb found */
				vsdb_info->freesync_supported = 1;
				vsdb_info->amd_vsdb_version = version;
				vsdb_info->min_refresh_rate_hz = min_rate;
				vsdb_info->max_refresh_rate_hz = max_rate;
				return true;
			}
			/* not amd vsdb */
			return false;
		}

		/* check for ack*/
		res = dc_edid_parser_recv_cea_ack(dm->dc, &offset);
		if (!res)
			return false;
	}

	return false;
}

static bool parse_edid_cea_dmub(struct amdgpu_display_manager *dm,
		uint8_t *edid_ext, int len,
		struct amdgpu_hdmi_vsdb_info *vsdb_info)
{
	int i;

	/* send extension block to DMCU for parsing */
	for (i = 0; i < len; i += 8) {
		/* send 8 bytes a time */
		if (!dm_edid_parser_send_cea(dm, i, len, &edid_ext[i], 8, vsdb_info))
			return false;
	}

	return vsdb_info->freesync_supported;
}

static bool parse_edid_cea(struct amdgpu_dm_connector *aconnector,
		uint8_t *edid_ext, int len,
		struct amdgpu_hdmi_vsdb_info *vsdb_info)
{
	struct amdgpu_device *adev = drm_to_adev(aconnector->base.dev);

	if (adev->dm.dmub_srv)
		return parse_edid_cea_dmub(&adev->dm, edid_ext, len, vsdb_info);
	else
		return parse_edid_cea_dmcu(&adev->dm, edid_ext, len, vsdb_info);
}

static int parse_hdmi_amd_vsdb(struct amdgpu_dm_connector *aconnector,
		struct edid *edid, struct amdgpu_hdmi_vsdb_info *vsdb_info)
{
	uint8_t *edid_ext = NULL;
	int i;
	bool valid_vsdb_found = false;

	/*----- drm_find_cea_extension() -----*/
	/* No EDID or EDID extensions */
	if (edid == NULL || edid->extensions == 0)
		return -ENODEV;

	/* Find CEA extension */
	for (i = 0; i < edid->extensions; i++) {
		edid_ext = (uint8_t *)edid + EDID_LENGTH * (i + 1);
		if (edid_ext[0] == CEA_EXT)
			break;
	}

	if (i == edid->extensions)
		return -ENODEV;

	/*----- cea_db_offsets() -----*/
	if (edid_ext[0] != CEA_EXT)
		return -ENODEV;

	valid_vsdb_found = parse_edid_cea(aconnector, edid_ext, EDID_LENGTH, vsdb_info);

	return valid_vsdb_found ? i : -ENODEV;
}

/**
 * amdgpu_dm_update_freesync_caps - Update Freesync capabilities
 *
 * @connector: Connector to query.
 * @edid: EDID from monitor
 *
 * Amdgpu supports Freesync in DP and HDMI displays, and it is required to keep
 * track of some of the display information in the internal data struct used by
 * amdgpu_dm. This function checks which type of connector we need to set the
 * FreeSync parameters.
 */
void amdgpu_dm_update_freesync_caps(struct drm_connector *connector,
				    struct edid *edid)
{
	int i = 0;
	struct detailed_timing *timing;
	struct detailed_non_pixel *data;
	struct detailed_data_monitor_range *range;
	struct amdgpu_dm_connector *amdgpu_dm_connector =
			to_amdgpu_dm_connector(connector);
	struct dm_connector_state *dm_con_state = NULL;
	struct dc_sink *sink;

	struct drm_device *dev = connector->dev;
	struct amdgpu_device *adev = drm_to_adev(dev);
	struct amdgpu_hdmi_vsdb_info vsdb_info = {0};
	bool freesync_capable = false;

	if (!connector->state) {
		DRM_ERROR("%s - Connector has no state", __func__);
		goto update;
	}

	sink = amdgpu_dm_connector->dc_sink ?
		amdgpu_dm_connector->dc_sink :
		amdgpu_dm_connector->dc_em_sink;

	if (!edid || !sink) {
		dm_con_state = to_dm_connector_state(connector->state);

		amdgpu_dm_connector->min_vfreq = 0;
		amdgpu_dm_connector->max_vfreq = 0;
		amdgpu_dm_connector->pixel_clock_mhz = 0;
		connector->display_info.monitor_range.min_vfreq = 0;
		connector->display_info.monitor_range.max_vfreq = 0;
		freesync_capable = false;

		goto update;
	}

	dm_con_state = to_dm_connector_state(connector->state);

	if (!adev->dm.freesync_module)
		goto update;

	if (sink->sink_signal == SIGNAL_TYPE_DISPLAY_PORT
		|| sink->sink_signal == SIGNAL_TYPE_EDP) {
		bool edid_check_required = false;

		if (edid) {
			edid_check_required = is_dp_capable_without_timing_msa(
						adev->dm.dc,
						amdgpu_dm_connector);
		}

		if (edid_check_required == true && (edid->version > 1 ||
		   (edid->version == 1 && edid->revision > 1))) {
			for (i = 0; i < 4; i++) {

				timing	= &edid->detailed_timings[i];
				data	= &timing->data.other_data;
				range	= &data->data.range;
				/*
				 * Check if monitor has continuous frequency mode
				 */
				if (data->type != EDID_DETAIL_MONITOR_RANGE)
					continue;
				/*
				 * Check for flag range limits only. If flag == 1 then
				 * no additional timing information provided.
				 * Default GTF, GTF Secondary curve and CVT are not
				 * supported
				 */
				if (range->flags != 1)
					continue;

				amdgpu_dm_connector->min_vfreq = range->min_vfreq;
				amdgpu_dm_connector->max_vfreq = range->max_vfreq;
				amdgpu_dm_connector->pixel_clock_mhz =
					range->pixel_clock_mhz * 10;

				connector->display_info.monitor_range.min_vfreq = range->min_vfreq;
				connector->display_info.monitor_range.max_vfreq = range->max_vfreq;

				break;
			}

			if (amdgpu_dm_connector->max_vfreq -
			    amdgpu_dm_connector->min_vfreq > 10) {

				freesync_capable = true;
			}
		}
	} else if (edid && sink->sink_signal == SIGNAL_TYPE_HDMI_TYPE_A) {
		i = parse_hdmi_amd_vsdb(amdgpu_dm_connector, edid, &vsdb_info);
		if (i >= 0 && vsdb_info.freesync_supported) {
			timing  = &edid->detailed_timings[i];
			data    = &timing->data.other_data;

			amdgpu_dm_connector->min_vfreq = vsdb_info.min_refresh_rate_hz;
			amdgpu_dm_connector->max_vfreq = vsdb_info.max_refresh_rate_hz;
			if (amdgpu_dm_connector->max_vfreq - amdgpu_dm_connector->min_vfreq > 10)
				freesync_capable = true;

			connector->display_info.monitor_range.min_vfreq = vsdb_info.min_refresh_rate_hz;
			connector->display_info.monitor_range.max_vfreq = vsdb_info.max_refresh_rate_hz;
		}
	}

update:
	if (dm_con_state)
		dm_con_state->freesync_capable = freesync_capable;

	if (connector->vrr_capable_property)
		drm_connector_set_vrr_capable_property(connector,
						       freesync_capable);
}

void amdgpu_dm_trigger_timing_sync(struct drm_device *dev)
{
	struct amdgpu_device *adev = drm_to_adev(dev);
	struct dc *dc = adev->dm.dc;
	int i;

	mutex_lock(&adev->dm.dc_lock);
	if (dc->current_state) {
		for (i = 0; i < dc->current_state->stream_count; ++i)
			dc->current_state->streams[i]
				->triggered_crtc_reset.enabled =
				adev->dm.force_timing_sync;

		dm_enable_per_frame_crtc_master_sync(dc->current_state);
		dc_trigger_sync(dc, dc->current_state);
	}
	mutex_unlock(&adev->dm.dc_lock);
}

void dm_write_reg_func(const struct dc_context *ctx, uint32_t address,
		       uint32_t value, const char *func_name)
{
#ifdef DM_CHECK_ADDR_0
	if (address == 0) {
		DC_ERR("invalid register write. address = 0");
		return;
	}
#endif
	cgs_write_register(ctx->cgs_device, address, value);
	trace_amdgpu_dc_wreg(&ctx->perf_trace->write_count, address, value);
}

uint32_t dm_read_reg_func(const struct dc_context *ctx, uint32_t address,
			  const char *func_name)
{
	uint32_t value;
#ifdef DM_CHECK_ADDR_0
	if (address == 0) {
		DC_ERR("invalid register read; address = 0\n");
		return 0;
	}
#endif

	if (ctx->dmub_srv &&
	    ctx->dmub_srv->reg_helper_offload.gather_in_progress &&
	    !ctx->dmub_srv->reg_helper_offload.should_burst_write) {
		ASSERT(false);
		return 0;
	}

	value = cgs_read_register(ctx->cgs_device, address);

	trace_amdgpu_dc_rreg(&ctx->perf_trace->read_count, address, value);

	return value;
}

static int amdgpu_dm_set_dmub_async_sync_status(bool is_cmd_aux,
						struct dc_context *ctx,
						uint8_t status_type,
						uint32_t *operation_result)
{
	struct amdgpu_device *adev = ctx->driver_context;
	int return_status = -1;
	struct dmub_notification *p_notify = adev->dm.dmub_notify;

	if (is_cmd_aux) {
		if (status_type == DMUB_ASYNC_TO_SYNC_ACCESS_SUCCESS) {
			return_status = p_notify->aux_reply.length;
			*operation_result = p_notify->result;
		} else if (status_type == DMUB_ASYNC_TO_SYNC_ACCESS_TIMEOUT) {
			*operation_result = AUX_RET_ERROR_TIMEOUT;
		} else if (status_type == DMUB_ASYNC_TO_SYNC_ACCESS_FAIL) {
			*operation_result = AUX_RET_ERROR_ENGINE_ACQUIRE;
		} else {
			*operation_result = AUX_RET_ERROR_UNKNOWN;
		}
	} else {
		if (status_type == DMUB_ASYNC_TO_SYNC_ACCESS_SUCCESS) {
			return_status = 0;
			*operation_result = p_notify->sc_status;
		} else {
			*operation_result = SET_CONFIG_UNKNOWN_ERROR;
		}
	}

	return return_status;
}

int amdgpu_dm_process_dmub_aux_transfer_sync(bool is_cmd_aux, struct dc_context *ctx,
	unsigned int link_index, void *cmd_payload, void *operation_result)
{
	struct amdgpu_device *adev = ctx->driver_context;
	int ret = 0;

	if (is_cmd_aux) {
		dc_process_dmub_aux_transfer_async(ctx->dc,
			link_index, (struct aux_payload *)cmd_payload);
	} else if (dc_process_dmub_set_config_async(ctx->dc, link_index,
					(struct set_config_cmd_payload *)cmd_payload,
					adev->dm.dmub_notify)) {
		return amdgpu_dm_set_dmub_async_sync_status(is_cmd_aux,
					ctx, DMUB_ASYNC_TO_SYNC_ACCESS_SUCCESS,
					(uint32_t *)operation_result);
	}

	ret = wait_for_completion_timeout(&adev->dm.dmub_aux_transfer_done, 10 * HZ);
	if (ret == 0) {
		DRM_ERROR("wait_for_completion_timeout timeout!");
		return amdgpu_dm_set_dmub_async_sync_status(is_cmd_aux,
				ctx, DMUB_ASYNC_TO_SYNC_ACCESS_TIMEOUT,
				(uint32_t *)operation_result);
	}

	if (is_cmd_aux) {
		if (adev->dm.dmub_notify->result == AUX_RET_SUCCESS) {
			struct aux_payload *payload = (struct aux_payload *)cmd_payload;

			payload->reply[0] = adev->dm.dmub_notify->aux_reply.command;
			if (!payload->write && adev->dm.dmub_notify->aux_reply.length &&
			    payload->reply[0] == AUX_TRANSACTION_REPLY_AUX_ACK) {
				memcpy(payload->data, adev->dm.dmub_notify->aux_reply.data,
				       adev->dm.dmub_notify->aux_reply.length);
			}
		}
	}

	return amdgpu_dm_set_dmub_async_sync_status(is_cmd_aux,
			ctx, DMUB_ASYNC_TO_SYNC_ACCESS_SUCCESS,
			(uint32_t *)operation_result);
}

/*
 * Check whether seamless boot is supported.
 *
 * So far we only support seamless boot on CHIP_VANGOGH.
 * If everything goes well, we may consider expanding
 * seamless boot to other ASICs.
 */
bool check_seamless_boot_capability(struct amdgpu_device *adev)
{
	switch (adev->asic_type) {
	case CHIP_VANGOGH:
		if (!adev->mman.keep_stolen_vga_memory)
			return true;
		break;
	default:
		break;
	}

	return false;
}<|MERGE_RESOLUTION|>--- conflicted
+++ resolved
@@ -88,12 +88,9 @@
 #include <drm/drm_vblank.h>
 #include <drm/drm_audio_component.h>
 #include <drm/drm_gem_atomic_helper.h>
-<<<<<<< HEAD
-=======
 #include <drm/drm_plane_helper.h>
 
 #include <acpi/video.h>
->>>>>>> 7365df19
 
 #include "ivsrcid/dcn/irqsrcs_dcn_1_0.h"
 
@@ -103,11 +100,6 @@
 #include "soc15_common.h"
 #include "vega10_ip_offset.h"
 
-<<<<<<< HEAD
-#include "soc15_common.h"
-
-=======
->>>>>>> 7365df19
 #include "gc/gc_11_0_0_offset.h"
 #include "gc/gc_11_0_0_sh_mask.h"
 
@@ -2829,10 +2821,6 @@
 
 static void update_connector_ext_caps(struct amdgpu_dm_connector *aconnector)
 {
-<<<<<<< HEAD
-	u32 max_avg, min_cll, max, min, q, r;
-=======
->>>>>>> 7365df19
 	struct amdgpu_dm_backlight_caps *caps;
 	struct amdgpu_display_manager *dm;
 	struct drm_connector *conn_base;
@@ -2860,11 +2848,6 @@
 	caps = &dm->backlight_caps[i];
 	caps->ext_caps = &aconnector->dc_link->dpcd_sink_ext_caps;
 	caps->aux_support = false;
-<<<<<<< HEAD
-	max_avg = conn_base->hdr_sink_metadata.hdmi_type1.max_fall;
-	min_cll = conn_base->hdr_sink_metadata.hdmi_type1.min_cll;
-=======
->>>>>>> 7365df19
 
 	if (caps->ext_caps->bits.oled == 1 /*||
 	    caps->ext_caps->bits.sdr_aux_backlight_control == 1 ||
@@ -2876,37 +2859,9 @@
 	else if (amdgpu_backlight == 1)
 		caps->aux_support = true;
 
-<<<<<<< HEAD
-	/* From the specification (CTA-861-G), for calculating the maximum
-	 * luminance we need to use:
-	 *	Luminance = 50*2**(CV/32)
-	 * Where CV is a one-byte value.
-	 * For calculating this expression we may need float point precision;
-	 * to avoid this complexity level, we take advantage that CV is divided
-	 * by a constant. From the Euclids division algorithm, we know that CV
-	 * can be written as: CV = 32*q + r. Next, we replace CV in the
-	 * Luminance expression and get 50*(2**q)*(2**(r/32)), hence we just
-	 * need to pre-compute the value of r/32. For pre-computing the values
-	 * We just used the following Ruby line:
-	 *	(0...32).each {|cv| puts (50*2**(cv/32.0)).round}
-	 * The results of the above expressions can be verified at
-	 * pre_computed_values.
-	 */
-	q = max_avg >> 5;
-	r = max_avg % 32;
-	max = (1 << q) * pre_computed_values[r];
-
-	// min luminance: maxLum * (CV/255)^2 / 100
-	q = DIV_ROUND_CLOSEST(min_cll, 255);
-	min = max * DIV_ROUND_CLOSEST((q * q), 100);
-
-	caps->aux_max_input_signal = max;
-	caps->aux_min_input_signal = min;
-=======
 	luminance_range = &conn_base->display_info.luminance_range;
 	caps->aux_min_input_signal = luminance_range->min_luminance;
 	caps->aux_max_input_signal = luminance_range->max_luminance;
->>>>>>> 7365df19
 }
 
 void amdgpu_dm_update_connector_after_detect(
@@ -3852,16 +3807,11 @@
 	adev_to_drm(adev)->mode_config.max_height = 16384;
 
 	adev_to_drm(adev)->mode_config.preferred_depth = 24;
-<<<<<<< HEAD
-	/* disable prefer shadow for now due to hibernation issues */
-	adev_to_drm(adev)->mode_config.prefer_shadow = 0;
-=======
 	if (adev->asic_type == CHIP_HAWAII)
 		/* disable prefer shadow for now due to hibernation issues */
 		adev_to_drm(adev)->mode_config.prefer_shadow = 0;
 	else
 		adev_to_drm(adev)->mode_config.prefer_shadow = 1;
->>>>>>> 7365df19
 	/* indicates support for immediate flip */
 	adev_to_drm(adev)->mode_config.async_page_flip = true;
 
@@ -4355,7 +4305,6 @@
 			if (ret) {
 				amdgpu_dm_update_connector_after_detect(aconnector);
 				register_backlight_device(dm, link);
-<<<<<<< HEAD
 
 				if (dm->num_of_edps)
 					update_connector_ext_caps(aconnector);
@@ -4363,15 +4312,6 @@
 				if (psr_feature_enabled)
 					amdgpu_dm_set_psr_caps(link);
 
-=======
-
-				if (dm->num_of_edps)
-					update_connector_ext_caps(aconnector);
-
-				if (psr_feature_enabled)
-					amdgpu_dm_set_psr_caps(link);
-
->>>>>>> 7365df19
 				/* TODO: Fix vblank control helpers to delay PSR entry to allow this when
 				 * PSR is also supported.
 				 */
@@ -4379,10 +4319,7 @@
 					adev_to_drm(adev)->vblank_disable_immediate = false;
 			}
 		}
-<<<<<<< HEAD
-=======
 		amdgpu_set_panel_orientation(&aconnector->base);
->>>>>>> 7365df19
 	}
 
 	/* Software is initialized. Now we can register interrupt handlers. */
@@ -4677,7 +4614,6 @@
 fill_plane_color_attributes(const struct drm_plane_state *plane_state,
 			    const enum surface_pixel_format format,
 			    enum dc_color_space *color_space)
-<<<<<<< HEAD
 {
 	bool full_range;
 
@@ -4734,64 +4670,6 @@
 
 	memset(plane_info, 0, sizeof(*plane_info));
 
-=======
-{
-	bool full_range;
-
-	*color_space = COLOR_SPACE_SRGB;
-
-	/* DRM color properties only affect non-RGB formats. */
-	if (format < SURFACE_PIXEL_FORMAT_VIDEO_BEGIN)
-		return 0;
-
-	full_range = (plane_state->color_range == DRM_COLOR_YCBCR_FULL_RANGE);
-
-	switch (plane_state->color_encoding) {
-	case DRM_COLOR_YCBCR_BT601:
-		if (full_range)
-			*color_space = COLOR_SPACE_YCBCR601;
-		else
-			*color_space = COLOR_SPACE_YCBCR601_LIMITED;
-		break;
-
-	case DRM_COLOR_YCBCR_BT709:
-		if (full_range)
-			*color_space = COLOR_SPACE_YCBCR709;
-		else
-			*color_space = COLOR_SPACE_YCBCR709_LIMITED;
-		break;
-
-	case DRM_COLOR_YCBCR_BT2020:
-		if (full_range)
-			*color_space = COLOR_SPACE_2020_YCBCR;
-		else
-			return -EINVAL;
-		break;
-
-	default:
-		return -EINVAL;
-	}
-
-	return 0;
-}
-
-static int
-fill_dc_plane_info_and_addr(struct amdgpu_device *adev,
-			    const struct drm_plane_state *plane_state,
-			    const uint64_t tiling_flags,
-			    struct dc_plane_info *plane_info,
-			    struct dc_plane_address *address,
-			    bool tmz_surface,
-			    bool force_disable_dcc)
-{
-	const struct drm_framebuffer *fb = plane_state->fb;
-	const struct amdgpu_framebuffer *afb =
-		to_amdgpu_framebuffer(plane_state->fb);
-	int ret;
-
-	memset(plane_info, 0, sizeof(*plane_info));
-
->>>>>>> 7365df19
 	switch (fb->format->format) {
 	case DRM_FORMAT_C8:
 		plane_info->format =
@@ -4870,11 +4748,7 @@
 	plane_info->visible = true;
 	plane_info->stereo_format = PLANE_STEREO_FORMAT_NONE;
 
-<<<<<<< HEAD
-	plane_info->layer_index = 0;
-=======
 	plane_info->layer_index = plane_state->normalized_zpos;
->>>>>>> 7365df19
 
 	ret = fill_plane_color_attributes(plane_state, plane_info->format,
 					  &plane_info->color_space);
@@ -4942,11 +4816,7 @@
 	dc_plane_state->global_alpha = plane_info.global_alpha;
 	dc_plane_state->global_alpha_value = plane_info.global_alpha_value;
 	dc_plane_state->dcc = plane_info.dcc;
-<<<<<<< HEAD
-	dc_plane_state->layer_index = plane_info.layer_index; // Always returns 0
-=======
 	dc_plane_state->layer_index = plane_info.layer_index;
->>>>>>> 7365df19
 	dc_plane_state->flip_int_enabled = true;
 
 	/*
@@ -5376,7 +5246,6 @@
 static void fill_audio_info(struct audio_info *audio_info,
 			    const struct drm_connector *drm_connector,
 			    const struct dc_sink *dc_sink)
-<<<<<<< HEAD
 {
 	int i = 0;
 	int cea_revision = 0;
@@ -5749,7 +5618,8 @@
 	dc_dsc_policy_set_enable_dsc_when_not_needed(
 		aconnector->dsc_settings.dsc_force_enable == DSC_CLK_FORCE_ENABLE);
 
-	if (aconnector->dc_link && sink->sink_signal == SIGNAL_TYPE_EDP && !dc->debug.disable_dsc_edp &&
+	if (aconnector->dc_link && sink->sink_signal == SIGNAL_TYPE_EDP &&
+	    !aconnector->dc_link->panel_config.dsc.disable_dsc_edp &&
 	    dc->caps.edp_dsc_support && aconnector->dsc_settings.dsc_force_enable != DSC_CLK_FORCE_DISABLE) {
 
 		apply_dsc_policy_for_edp(aconnector, sink, stream, dsc_caps, max_dsc_target_bpp_limit_override);
@@ -5986,647 +5856,6 @@
 					    struct drm_connector_state *connector_state,
 					    struct drm_property *property,
 					    uint64_t val)
-=======
-{
-	int i = 0;
-	int cea_revision = 0;
-	const struct dc_edid_caps *edid_caps = &dc_sink->edid_caps;
-
-	audio_info->manufacture_id = edid_caps->manufacturer_id;
-	audio_info->product_id = edid_caps->product_id;
-
-	cea_revision = drm_connector->display_info.cea_rev;
-
-	strscpy(audio_info->display_name,
-		edid_caps->display_name,
-		AUDIO_INFO_DISPLAY_NAME_SIZE_IN_CHARS);
-
-	if (cea_revision >= 3) {
-		audio_info->mode_count = edid_caps->audio_mode_count;
-
-		for (i = 0; i < audio_info->mode_count; ++i) {
-			audio_info->modes[i].format_code =
-					(enum audio_format_code)
-					(edid_caps->audio_modes[i].format_code);
-			audio_info->modes[i].channel_count =
-					edid_caps->audio_modes[i].channel_count;
-			audio_info->modes[i].sample_rates.all =
-					edid_caps->audio_modes[i].sample_rate;
-			audio_info->modes[i].sample_size =
-					edid_caps->audio_modes[i].sample_size;
-		}
-	}
-
-	audio_info->flags.all = edid_caps->speaker_flags;
-
-	/* TODO: We only check for the progressive mode, check for interlace mode too */
-	if (drm_connector->latency_present[0]) {
-		audio_info->video_latency = drm_connector->video_latency[0];
-		audio_info->audio_latency = drm_connector->audio_latency[0];
-	}
-
-	/* TODO: For DP, video and audio latency should be calculated from DPCD caps */
-
-}
-
-static void
-copy_crtc_timing_for_drm_display_mode(const struct drm_display_mode *src_mode,
-				      struct drm_display_mode *dst_mode)
-{
-	dst_mode->crtc_hdisplay = src_mode->crtc_hdisplay;
-	dst_mode->crtc_vdisplay = src_mode->crtc_vdisplay;
-	dst_mode->crtc_clock = src_mode->crtc_clock;
-	dst_mode->crtc_hblank_start = src_mode->crtc_hblank_start;
-	dst_mode->crtc_hblank_end = src_mode->crtc_hblank_end;
-	dst_mode->crtc_hsync_start =  src_mode->crtc_hsync_start;
-	dst_mode->crtc_hsync_end = src_mode->crtc_hsync_end;
-	dst_mode->crtc_htotal = src_mode->crtc_htotal;
-	dst_mode->crtc_hskew = src_mode->crtc_hskew;
-	dst_mode->crtc_vblank_start = src_mode->crtc_vblank_start;
-	dst_mode->crtc_vblank_end = src_mode->crtc_vblank_end;
-	dst_mode->crtc_vsync_start = src_mode->crtc_vsync_start;
-	dst_mode->crtc_vsync_end = src_mode->crtc_vsync_end;
-	dst_mode->crtc_vtotal = src_mode->crtc_vtotal;
-}
-
-static void
-decide_crtc_timing_for_drm_display_mode(struct drm_display_mode *drm_mode,
-					const struct drm_display_mode *native_mode,
-					bool scale_enabled)
-{
-	if (scale_enabled) {
-		copy_crtc_timing_for_drm_display_mode(native_mode, drm_mode);
-	} else if (native_mode->clock == drm_mode->clock &&
-			native_mode->htotal == drm_mode->htotal &&
-			native_mode->vtotal == drm_mode->vtotal) {
-		copy_crtc_timing_for_drm_display_mode(native_mode, drm_mode);
-	} else {
-		/* no scaling nor amdgpu inserted, no need to patch */
-	}
-}
-
-static struct dc_sink *
-create_fake_sink(struct amdgpu_dm_connector *aconnector)
-{
-	struct dc_sink_init_data sink_init_data = { 0 };
-	struct dc_sink *sink = NULL;
-	sink_init_data.link = aconnector->dc_link;
-	sink_init_data.sink_signal = aconnector->dc_link->connector_signal;
-
-	sink = dc_sink_create(&sink_init_data);
-	if (!sink) {
-		DRM_ERROR("Failed to create sink!\n");
-		return NULL;
-	}
-	sink->sink_signal = SIGNAL_TYPE_VIRTUAL;
-
-	return sink;
-}
-
-static void set_multisync_trigger_params(
-		struct dc_stream_state *stream)
-{
-	struct dc_stream_state *master = NULL;
-
-	if (stream->triggered_crtc_reset.enabled) {
-		master = stream->triggered_crtc_reset.event_source;
-		stream->triggered_crtc_reset.event =
-			master->timing.flags.VSYNC_POSITIVE_POLARITY ?
-			CRTC_EVENT_VSYNC_RISING : CRTC_EVENT_VSYNC_FALLING;
-		stream->triggered_crtc_reset.delay = TRIGGER_DELAY_NEXT_PIXEL;
-	}
-}
-
-static void set_master_stream(struct dc_stream_state *stream_set[],
-			      int stream_count)
-{
-	int j, highest_rfr = 0, master_stream = 0;
-
-	for (j = 0;  j < stream_count; j++) {
-		if (stream_set[j] && stream_set[j]->triggered_crtc_reset.enabled) {
-			int refresh_rate = 0;
-
-			refresh_rate = (stream_set[j]->timing.pix_clk_100hz*100)/
-				(stream_set[j]->timing.h_total*stream_set[j]->timing.v_total);
-			if (refresh_rate > highest_rfr) {
-				highest_rfr = refresh_rate;
-				master_stream = j;
-			}
-		}
-	}
-	for (j = 0;  j < stream_count; j++) {
-		if (stream_set[j])
-			stream_set[j]->triggered_crtc_reset.event_source = stream_set[master_stream];
-	}
-}
-
-static void dm_enable_per_frame_crtc_master_sync(struct dc_state *context)
-{
-	int i = 0;
-	struct dc_stream_state *stream;
-
-	if (context->stream_count < 2)
-		return;
-	for (i = 0; i < context->stream_count ; i++) {
-		if (!context->streams[i])
-			continue;
-		/*
-		 * TODO: add a function to read AMD VSDB bits and set
-		 * crtc_sync_master.multi_sync_enabled flag
-		 * For now it's set to false
-		 */
-	}
-
-	set_master_stream(context->streams, context->stream_count);
-
-	for (i = 0; i < context->stream_count ; i++) {
-		stream = context->streams[i];
-
-		if (!stream)
-			continue;
-
-		set_multisync_trigger_params(stream);
-	}
-}
-
-/**
- * DOC: FreeSync Video
- *
- * When a userspace application wants to play a video, the content follows a
- * standard format definition that usually specifies the FPS for that format.
- * The below list illustrates some video format and the expected FPS,
- * respectively:
- *
- * - TV/NTSC (23.976 FPS)
- * - Cinema (24 FPS)
- * - TV/PAL (25 FPS)
- * - TV/NTSC (29.97 FPS)
- * - TV/NTSC (30 FPS)
- * - Cinema HFR (48 FPS)
- * - TV/PAL (50 FPS)
- * - Commonly used (60 FPS)
- * - Multiples of 24 (48,72,96 FPS)
- *
- * The list of standards video format is not huge and can be added to the
- * connector modeset list beforehand. With that, userspace can leverage
- * FreeSync to extends the front porch in order to attain the target refresh
- * rate. Such a switch will happen seamlessly, without screen blanking or
- * reprogramming of the output in any other way. If the userspace requests a
- * modesetting change compatible with FreeSync modes that only differ in the
- * refresh rate, DC will skip the full update and avoid blink during the
- * transition. For example, the video player can change the modesetting from
- * 60Hz to 30Hz for playing TV/NTSC content when it goes full screen without
- * causing any display blink. This same concept can be applied to a mode
- * setting change.
- */
-static struct drm_display_mode *
-get_highest_refresh_rate_mode(struct amdgpu_dm_connector *aconnector,
-		bool use_probed_modes)
->>>>>>> 7365df19
-{
-	struct drm_display_mode *m, *m_pref = NULL;
-	u16 current_refresh, highest_refresh;
-	struct list_head *list_head = use_probed_modes ?
-		&aconnector->base.probed_modes :
-		&aconnector->base.modes;
-
-	if (aconnector->freesync_vid_base.clock != 0)
-		return &aconnector->freesync_vid_base;
-
-	/* Find the preferred mode */
-	list_for_each_entry (m, list_head, head) {
-		if (m->type & DRM_MODE_TYPE_PREFERRED) {
-			m_pref = m;
-			break;
-		}
-	}
-
-	if (!m_pref) {
-		/* Probably an EDID with no preferred mode. Fallback to first entry */
-		m_pref = list_first_entry_or_null(
-				&aconnector->base.modes, struct drm_display_mode, head);
-		if (!m_pref) {
-			DRM_DEBUG_DRIVER("No preferred mode found in EDID\n");
-			return NULL;
-		}
-	}
-
-	highest_refresh = drm_mode_vrefresh(m_pref);
-
-	/*
-	 * Find the mode with highest refresh rate with same resolution.
-	 * For some monitors, preferred mode is not the mode with highest
-	 * supported refresh rate.
-	 */
-	list_for_each_entry (m, list_head, head) {
-		current_refresh  = drm_mode_vrefresh(m);
-
-		if (m->hdisplay == m_pref->hdisplay &&
-		    m->vdisplay == m_pref->vdisplay &&
-		    highest_refresh < current_refresh) {
-			highest_refresh = current_refresh;
-			m_pref = m;
-		}
-	}
-
-	drm_mode_copy(&aconnector->freesync_vid_base, m_pref);
-	return m_pref;
-}
-
-static bool is_freesync_video_mode(const struct drm_display_mode *mode,
-		struct amdgpu_dm_connector *aconnector)
-{
-	struct drm_display_mode *high_mode;
-	int timing_diff;
-
-	high_mode = get_highest_refresh_rate_mode(aconnector, false);
-	if (!high_mode || !mode)
-		return false;
-
-	timing_diff = high_mode->vtotal - mode->vtotal;
-
-	if (high_mode->clock == 0 || high_mode->clock != mode->clock ||
-	    high_mode->hdisplay != mode->hdisplay ||
-	    high_mode->vdisplay != mode->vdisplay ||
-	    high_mode->hsync_start != mode->hsync_start ||
-	    high_mode->hsync_end != mode->hsync_end ||
-	    high_mode->htotal != mode->htotal ||
-	    high_mode->hskew != mode->hskew ||
-	    high_mode->vscan != mode->vscan ||
-	    high_mode->vsync_start - mode->vsync_start != timing_diff ||
-	    high_mode->vsync_end - mode->vsync_end != timing_diff)
-		return false;
-	else
-		return true;
-}
-
-#if defined(CONFIG_DRM_AMD_DC_DCN)
-static void update_dsc_caps(struct amdgpu_dm_connector *aconnector,
-			    struct dc_sink *sink, struct dc_stream_state *stream,
-			    struct dsc_dec_dpcd_caps *dsc_caps)
-{
-	stream->timing.flags.DSC = 0;
-	dsc_caps->is_dsc_supported = false;
-
-	if (aconnector->dc_link && (sink->sink_signal == SIGNAL_TYPE_DISPLAY_PORT ||
-	    sink->sink_signal == SIGNAL_TYPE_EDP)) {
-		if (sink->link->dpcd_caps.dongle_type == DISPLAY_DONGLE_NONE ||
-			sink->link->dpcd_caps.dongle_type == DISPLAY_DONGLE_DP_HDMI_CONVERTER)
-			dc_dsc_parse_dsc_dpcd(aconnector->dc_link->ctx->dc,
-				aconnector->dc_link->dpcd_caps.dsc_caps.dsc_basic_caps.raw,
-				aconnector->dc_link->dpcd_caps.dsc_caps.dsc_branch_decoder_caps.raw,
-				dsc_caps);
-	}
-}
-
-
-static void apply_dsc_policy_for_edp(struct amdgpu_dm_connector *aconnector,
-				    struct dc_sink *sink, struct dc_stream_state *stream,
-				    struct dsc_dec_dpcd_caps *dsc_caps,
-				    uint32_t max_dsc_target_bpp_limit_override)
-{
-	const struct dc_link_settings *verified_link_cap = NULL;
-	uint32_t link_bw_in_kbps;
-	uint32_t edp_min_bpp_x16, edp_max_bpp_x16;
-	struct dc *dc = sink->ctx->dc;
-	struct dc_dsc_bw_range bw_range = {0};
-	struct dc_dsc_config dsc_cfg = {0};
-
-<<<<<<< HEAD
-	/*
-	 * Call only if mst_mgr was initialized before since it's not done
-	 * for all connector types.
-	 */
-	if (aconnector->mst_mgr.dev)
-		drm_dp_mst_topology_mgr_destroy(&aconnector->mst_mgr);
-=======
-	verified_link_cap = dc_link_get_link_cap(stream->link);
-	link_bw_in_kbps = dc_link_bandwidth_kbps(stream->link, verified_link_cap);
-	edp_min_bpp_x16 = 8 * 16;
-	edp_max_bpp_x16 = 8 * 16;
->>>>>>> 7365df19
-
-	if (edp_max_bpp_x16 > dsc_caps->edp_max_bits_per_pixel)
-		edp_max_bpp_x16 = dsc_caps->edp_max_bits_per_pixel;
-
-	if (edp_max_bpp_x16 < edp_min_bpp_x16)
-		edp_min_bpp_x16 = edp_max_bpp_x16;
-
-	if (dc_dsc_compute_bandwidth_range(dc->res_pool->dscs[0],
-				dc->debug.dsc_min_slice_height_override,
-				edp_min_bpp_x16, edp_max_bpp_x16,
-				dsc_caps,
-				&stream->timing,
-				&bw_range)) {
-
-		if (bw_range.max_kbps < link_bw_in_kbps) {
-			if (dc_dsc_compute_config(dc->res_pool->dscs[0],
-					dsc_caps,
-					dc->debug.dsc_min_slice_height_override,
-					max_dsc_target_bpp_limit_override,
-					0,
-					&stream->timing,
-					&dsc_cfg)) {
-				stream->timing.dsc_cfg = dsc_cfg;
-				stream->timing.flags.DSC = 1;
-				stream->timing.dsc_cfg.bits_per_pixel = edp_max_bpp_x16;
-			}
-			return;
-		}
-	}
-
-	if (dc_dsc_compute_config(dc->res_pool->dscs[0],
-				dsc_caps,
-				dc->debug.dsc_min_slice_height_override,
-				max_dsc_target_bpp_limit_override,
-				link_bw_in_kbps,
-				&stream->timing,
-				&dsc_cfg)) {
-		stream->timing.dsc_cfg = dsc_cfg;
-		stream->timing.flags.DSC = 1;
-	}
-}
-
-
-static void apply_dsc_policy_for_stream(struct amdgpu_dm_connector *aconnector,
-					struct dc_sink *sink, struct dc_stream_state *stream,
-					struct dsc_dec_dpcd_caps *dsc_caps)
-{
-	struct drm_connector *drm_connector = &aconnector->base;
-	uint32_t link_bandwidth_kbps;
-	uint32_t max_dsc_target_bpp_limit_override = 0;
-	struct dc *dc = sink->ctx->dc;
-	uint32_t max_supported_bw_in_kbps, timing_bw_in_kbps;
-	uint32_t dsc_max_supported_bw_in_kbps;
-
-	link_bandwidth_kbps = dc_link_bandwidth_kbps(aconnector->dc_link,
-							dc_link_get_link_cap(aconnector->dc_link));
-	if (stream->link && stream->link->local_sink)
-		max_dsc_target_bpp_limit_override =
-			stream->link->local_sink->edid_caps.panel_patch.max_dsc_target_bpp_limit;
-
-	/* Set DSC policy according to dsc_clock_en */
-	dc_dsc_policy_set_enable_dsc_when_not_needed(
-		aconnector->dsc_settings.dsc_force_enable == DSC_CLK_FORCE_ENABLE);
-
-	if (aconnector->dc_link && sink->sink_signal == SIGNAL_TYPE_EDP &&
-	    !aconnector->dc_link->panel_config.dsc.disable_dsc_edp &&
-	    dc->caps.edp_dsc_support && aconnector->dsc_settings.dsc_force_enable != DSC_CLK_FORCE_DISABLE) {
-
-		apply_dsc_policy_for_edp(aconnector, sink, stream, dsc_caps, max_dsc_target_bpp_limit_override);
-
-	} else if (aconnector->dc_link && sink->sink_signal == SIGNAL_TYPE_DISPLAY_PORT) {
-		if (sink->link->dpcd_caps.dongle_type == DISPLAY_DONGLE_NONE) {
-			if (dc_dsc_compute_config(aconnector->dc_link->ctx->dc->res_pool->dscs[0],
-						dsc_caps,
-						aconnector->dc_link->ctx->dc->debug.dsc_min_slice_height_override,
-						max_dsc_target_bpp_limit_override,
-						link_bandwidth_kbps,
-						&stream->timing,
-						&stream->timing.dsc_cfg)) {
-				stream->timing.flags.DSC = 1;
-				DRM_DEBUG_DRIVER("%s: [%s] DSC is selected from SST RX\n", __func__, drm_connector->name);
-			}
-		} else if (sink->link->dpcd_caps.dongle_type == DISPLAY_DONGLE_DP_HDMI_CONVERTER) {
-			timing_bw_in_kbps = dc_bandwidth_in_kbps_from_timing(&stream->timing);
-			max_supported_bw_in_kbps = link_bandwidth_kbps;
-			dsc_max_supported_bw_in_kbps = link_bandwidth_kbps;
-
-			if (timing_bw_in_kbps > max_supported_bw_in_kbps &&
-					max_supported_bw_in_kbps > 0 &&
-					dsc_max_supported_bw_in_kbps > 0)
-				if (dc_dsc_compute_config(aconnector->dc_link->ctx->dc->res_pool->dscs[0],
-						dsc_caps,
-						aconnector->dc_link->ctx->dc->debug.dsc_min_slice_height_override,
-						max_dsc_target_bpp_limit_override,
-						dsc_max_supported_bw_in_kbps,
-						&stream->timing,
-						&stream->timing.dsc_cfg)) {
-					stream->timing.flags.DSC = 1;
-					DRM_DEBUG_DRIVER("%s: [%s] DSC is selected from DP-HDMI PCON\n",
-									 __func__, drm_connector->name);
-				}
-		}
-	}
-
-	/* Overwrite the stream flag if DSC is enabled through debugfs */
-	if (aconnector->dsc_settings.dsc_force_enable == DSC_CLK_FORCE_ENABLE)
-		stream->timing.flags.DSC = 1;
-
-	if (stream->timing.flags.DSC && aconnector->dsc_settings.dsc_num_slices_h)
-		stream->timing.dsc_cfg.num_slices_h = aconnector->dsc_settings.dsc_num_slices_h;
-
-<<<<<<< HEAD
-	if (state) {
-		state->scaling = RMX_OFF;
-		state->underscan_enable = false;
-		state->underscan_hborder = 0;
-		state->underscan_vborder = 0;
-		state->base.max_requested_bpc = 8;
-		state->vcpi_slots = 0;
-		state->pbn = 0;
-
-		if (connector->connector_type == DRM_MODE_CONNECTOR_eDP)
-			state->abm_level = amdgpu_dm_abm_level;
-=======
-	if (stream->timing.flags.DSC && aconnector->dsc_settings.dsc_num_slices_v)
-		stream->timing.dsc_cfg.num_slices_v = aconnector->dsc_settings.dsc_num_slices_v;
->>>>>>> 7365df19
-
-	if (stream->timing.flags.DSC && aconnector->dsc_settings.dsc_bits_per_pixel)
-		stream->timing.dsc_cfg.bits_per_pixel = aconnector->dsc_settings.dsc_bits_per_pixel;
-}
-#endif /* CONFIG_DRM_AMD_DC_DCN */
-
-static struct dc_stream_state *
-create_stream_for_sink(struct amdgpu_dm_connector *aconnector,
-		       const struct drm_display_mode *drm_mode,
-		       const struct dm_connector_state *dm_state,
-		       const struct dc_stream_state *old_stream,
-		       int requested_bpc)
-{
-	struct drm_display_mode *preferred_mode = NULL;
-	struct drm_connector *drm_connector;
-	const struct drm_connector_state *con_state =
-		dm_state ? &dm_state->base : NULL;
-	struct dc_stream_state *stream = NULL;
-	struct drm_display_mode mode = *drm_mode;
-	struct drm_display_mode saved_mode;
-	struct drm_display_mode *freesync_mode = NULL;
-	bool native_mode_found = false;
-	bool recalculate_timing = false;
-	bool scale = dm_state ? (dm_state->scaling != RMX_OFF) : false;
-	int mode_refresh;
-	int preferred_refresh = 0;
-#if defined(CONFIG_DRM_AMD_DC_DCN)
-	struct dsc_dec_dpcd_caps dsc_caps;
-#endif
-
-	struct dc_sink *sink = NULL;
-
-	memset(&saved_mode, 0, sizeof(saved_mode));
-
-	if (aconnector == NULL) {
-		DRM_ERROR("aconnector is NULL!\n");
-		return stream;
-	}
-
-	drm_connector = &aconnector->base;
-
-	if (!aconnector->dc_sink) {
-		sink = create_fake_sink(aconnector);
-		if (!sink)
-			return stream;
-	} else {
-		sink = aconnector->dc_sink;
-		dc_sink_retain(sink);
-	}
-
-	stream = dc_create_stream_for_sink(sink);
-
-	if (stream == NULL) {
-		DRM_ERROR("Failed to create stream for sink!\n");
-		goto finish;
-	}
-
-	stream->dm_stream_context = aconnector;
-
-	stream->timing.flags.LTE_340MCSC_SCRAMBLE =
-		drm_connector->display_info.hdmi.scdc.scrambling.low_rates;
-
-	list_for_each_entry(preferred_mode, &aconnector->base.modes, head) {
-		/* Search for preferred mode */
-		if (preferred_mode->type & DRM_MODE_TYPE_PREFERRED) {
-			native_mode_found = true;
-			break;
-		}
-	}
-	if (!native_mode_found)
-		preferred_mode = list_first_entry_or_null(
-				&aconnector->base.modes,
-				struct drm_display_mode,
-				head);
-
-	mode_refresh = drm_mode_vrefresh(&mode);
-
-	if (preferred_mode == NULL) {
-		/*
-		 * This may not be an error, the use case is when we have no
-		 * usermode calls to reset and set mode upon hotplug. In this
-		 * case, we call set mode ourselves to restore the previous mode
-		 * and the modelist may not be filled in in time.
-		 */
-		DRM_DEBUG_DRIVER("No preferred mode found\n");
-	} else {
-		recalculate_timing = is_freesync_video_mode(&mode, aconnector);
-		if (recalculate_timing) {
-			freesync_mode = get_highest_refresh_rate_mode(aconnector, false);
-			drm_mode_copy(&saved_mode, &mode);
-			drm_mode_copy(&mode, freesync_mode);
-		} else {
-			decide_crtc_timing_for_drm_display_mode(
-					&mode, preferred_mode, scale);
-
-			preferred_refresh = drm_mode_vrefresh(preferred_mode);
-		}
-	}
-
-	if (recalculate_timing)
-		drm_mode_set_crtcinfo(&saved_mode, 0);
-	else if (!dm_state)
-		drm_mode_set_crtcinfo(&mode, 0);
-
-	/*
-	* If scaling is enabled and refresh rate didn't change
-	* we copy the vic and polarities of the old timings
-	*/
-	if (!scale || mode_refresh != preferred_refresh)
-		fill_stream_properties_from_drm_display_mode(
-			stream, &mode, &aconnector->base, con_state, NULL,
-			requested_bpc);
-	else
-		fill_stream_properties_from_drm_display_mode(
-			stream, &mode, &aconnector->base, con_state, old_stream,
-			requested_bpc);
-
-#if defined(CONFIG_DRM_AMD_DC_DCN)
-	/* SST DSC determination policy */
-	update_dsc_caps(aconnector, sink, stream, &dsc_caps);
-	if (aconnector->dsc_settings.dsc_force_enable != DSC_CLK_FORCE_DISABLE && dsc_caps.is_dsc_supported)
-		apply_dsc_policy_for_stream(aconnector, sink, stream, &dsc_caps);
-#endif
-
-	update_stream_scaling_settings(&mode, dm_state, stream);
-
-	fill_audio_info(
-		&stream->audio_info,
-		drm_connector,
-		sink);
-
-<<<<<<< HEAD
-		dc_result = dc_validate_stream(adev->dm.dc, stream);
-		if (dc_result == DC_OK && stream->signal == SIGNAL_TYPE_DISPLAY_PORT_MST)
-			dc_result = dm_dp_mst_is_port_support_mode(aconnector, stream);
-=======
-	update_stream_signal(stream, sink);
->>>>>>> 7365df19
-
-	if (stream->signal == SIGNAL_TYPE_HDMI_TYPE_A)
-		mod_build_hf_vsif_infopacket(stream, &stream->vsp_infopacket);
-
-	if (stream->link->psr_settings.psr_feature_enabled) {
-		//
-		// should decide stream support vsc sdp colorimetry capability
-		// before building vsc info packet
-		//
-		stream->use_vsc_sdp_for_colorimetry = false;
-		if (aconnector->dc_sink->sink_signal == SIGNAL_TYPE_DISPLAY_PORT_MST) {
-			stream->use_vsc_sdp_for_colorimetry =
-				aconnector->dc_sink->is_vsc_sdp_colorimetry_supported;
-		} else {
-			if (stream->link->dpcd_caps.dprx_feature.bits.VSC_SDP_COLORIMETRY_SUPPORTED)
-				stream->use_vsc_sdp_for_colorimetry = true;
-		}
-		mod_build_vsc_infopacket(stream, &stream->vsc_infopacket, stream->output_color_space);
-		aconnector->psr_skip_count = AMDGPU_DM_PSR_ENTRY_DELAY;
-
-	}
-finish:
-	dc_sink_release(sink);
-
-	return stream;
-}
-
-static enum drm_connector_status
-amdgpu_dm_connector_detect(struct drm_connector *connector, bool force)
-{
-	bool connected;
-	struct amdgpu_dm_connector *aconnector = to_amdgpu_dm_connector(connector);
-
-	/*
-	 * Notes:
-	 * 1. This interface is NOT called in context of HPD irq.
-	 * 2. This interface *is called* in context of user-mode ioctl. Which
-	 * makes it a bad place for *any* MST-related activity.
-	 */
-
-	if (aconnector->base.force == DRM_FORCE_UNSPECIFIED &&
-	    !aconnector->fake_enable)
-		connected = (aconnector->dc_sink != NULL);
-	else
-		connected = (aconnector->base.force == DRM_FORCE_ON ||
-				aconnector->base.force == DRM_FORCE_ON_DIGITAL);
-
-	update_subconnector_property(aconnector);
-
-	return (connected ? connector_status_connected :
-			connector_status_disconnected);
-}
-
-int amdgpu_dm_connector_atomic_set_property(struct drm_connector *connector,
-					    struct drm_connector_state *connector_state,
-					    struct drm_property *property,
-					    uint64_t val)
 {
 	struct drm_device *dev = connector->dev;
 	struct amdgpu_device *adev = drm_to_adev(dev);
@@ -6683,8 +5912,6 @@
 					    struct drm_property *property,
 					    uint64_t *val)
 {
-<<<<<<< HEAD
-=======
 	struct drm_device *dev = connector->dev;
 	struct amdgpu_device *adev = drm_to_adev(dev);
 	struct dm_connector_state *dm_state =
@@ -7078,30 +6305,23 @@
 amdgpu_dm_connector_atomic_check(struct drm_connector *conn,
 				 struct drm_atomic_state *state)
 {
->>>>>>> 7365df19
 	struct drm_connector_state *new_con_state =
 		drm_atomic_get_new_connector_state(state, conn);
 	struct drm_connector_state *old_con_state =
 		drm_atomic_get_old_connector_state(state, conn);
 	struct drm_crtc *crtc = new_con_state->crtc;
 	struct drm_crtc_state *new_crtc_state;
-<<<<<<< HEAD
-=======
 	struct amdgpu_dm_connector *aconn = to_amdgpu_dm_connector(conn);
->>>>>>> 7365df19
 	int ret;
 
 	trace_amdgpu_dm_connector_atomic_check(new_con_state);
 
-<<<<<<< HEAD
-=======
 	if (conn->connector_type == DRM_MODE_CONNECTOR_DisplayPort) {
 		ret = drm_dp_mst_root_conn_atomic_check(new_con_state, &aconn->mst_mgr);
 		if (ret < 0)
 			return ret;
 	}
 
->>>>>>> 7365df19
 	if (!crtc)
 		return 0;
 
@@ -7111,7 +6331,6 @@
 		ret = fill_hdr_info_packet(new_con_state, &hdr_infopacket);
 		if (ret)
 			return ret;
-<<<<<<< HEAD
 
 		new_crtc_state = drm_atomic_get_crtc_state(state, crtc);
 		if (IS_ERR(new_crtc_state))
@@ -7149,45 +6368,6 @@
 	.atomic_check = amdgpu_dm_connector_atomic_check,
 };
 
-=======
-
-		new_crtc_state = drm_atomic_get_crtc_state(state, crtc);
-		if (IS_ERR(new_crtc_state))
-			return PTR_ERR(new_crtc_state);
-
-		/*
-		 * DC considers the stream backends changed if the
-		 * static metadata changes. Forcing the modeset also
-		 * gives a simple way for userspace to switch from
-		 * 8bpc to 10bpc when setting the metadata to enter
-		 * or exit HDR.
-		 *
-		 * Changing the static metadata after it's been
-		 * set is permissible, however. So only force a
-		 * modeset if we're entering or exiting HDR.
-		 */
-		new_crtc_state->mode_changed =
-			!old_con_state->hdr_output_metadata ||
-			!new_con_state->hdr_output_metadata;
-	}
-
-	return 0;
-}
-
-static const struct drm_connector_helper_funcs
-amdgpu_dm_connector_helper_funcs = {
-	/*
-	 * If hotplugging a second bigger display in FB Con mode, bigger resolution
-	 * modes will be filtered by drm_mode_validate_size(), and those modes
-	 * are missing after user start lightdm. So we need to renew modes list.
-	 * in get_modes call back, not just return the modes count
-	 */
-	.get_modes = get_modes,
-	.mode_valid = amdgpu_dm_connector_mode_valid,
-	.atomic_check = amdgpu_dm_connector_atomic_check,
-};
-
->>>>>>> 7365df19
 static void dm_encoder_helper_disable(struct drm_encoder *encoder)
 {
 
@@ -7225,20 +6405,6 @@
 	const struct drm_display_mode *adjusted_mode = &crtc_state->adjusted_mode;
 	struct drm_dp_mst_topology_mgr *mst_mgr;
 	struct drm_dp_mst_port *mst_port;
-<<<<<<< HEAD
-	enum dc_color_depth color_depth;
-	int clock, bpp = 0;
-	bool is_y420 = false;
-
-	if (!aconnector->port || !aconnector->dc_sink)
-		return 0;
-
-	mst_port = aconnector->port;
-	mst_mgr = &aconnector->mst_port->mst_mgr;
-
-	if (!crtc_state->connectors_changed && !crtc_state->mode_changed)
-		return 0;
-=======
 	struct drm_dp_mst_topology_state *mst_state;
 	enum dc_color_depth color_depth;
 	int clock, bpp = 0;
@@ -7259,7 +6425,6 @@
 
 	if (!mst_state->pbn_div)
 		mst_state->pbn_div = dm_mst_get_pbn_divider(aconnector->mst_port->dc_link);
->>>>>>> 7365df19
 
 	if (!state->duplicated) {
 		int max_bpc = conn_state->max_requested_bpc;
@@ -7272,18 +6437,10 @@
 		clock = adjusted_mode->clock;
 		dm_new_connector_state->pbn = drm_dp_calc_pbn_mode(clock, bpp, false);
 	}
-<<<<<<< HEAD
-	dm_new_connector_state->vcpi_slots = drm_dp_atomic_find_vcpi_slots(state,
-									   mst_mgr,
-									   mst_port,
-									   dm_new_connector_state->pbn,
-									   dm_mst_get_pbn_divider(aconnector->dc_link));
-=======
 
 	dm_new_connector_state->vcpi_slots =
 		drm_dp_atomic_find_time_slots(state, mst_mgr, mst_port,
 					      dm_new_connector_state->pbn);
->>>>>>> 7365df19
 	if (dm_new_connector_state->vcpi_slots < 0) {
 		DRM_DEBUG_ATOMIC("failed finding vcpi slots: %d\n", (int)dm_new_connector_state->vcpi_slots);
 		return dm_new_connector_state->vcpi_slots;
@@ -7353,26 +6510,12 @@
 			dm_conn_state->pbn = pbn;
 			dm_conn_state->vcpi_slots = slot_num;
 
-<<<<<<< HEAD
-			drm_dp_mst_atomic_enable_dsc(state,
-						     aconnector->port,
-						     dm_conn_state->pbn,
-						     0,
-=======
 			drm_dp_mst_atomic_enable_dsc(state, aconnector->port, dm_conn_state->pbn,
->>>>>>> 7365df19
 						     false);
 			continue;
 		}
 
-<<<<<<< HEAD
-		vcpi = drm_dp_mst_atomic_enable_dsc(state,
-						    aconnector->port,
-						    pbn, pbn_div,
-						    true);
-=======
 		vcpi = drm_dp_mst_atomic_enable_dsc(state, aconnector->port, pbn, true);
->>>>>>> 7365df19
 		if (vcpi < 0)
 			return vcpi;
 
