--- conflicted
+++ resolved
@@ -300,22 +300,6 @@
 		return PTR_ERR(dp->rst);
 	}
 
-<<<<<<< HEAD
-	ret = clk_prepare_enable(dp->pclk);
-	if (ret < 0) {
-		DRM_DEV_ERROR(dp->dev, "failed to enable pclk %d\n", ret);
-		return ret;
-	}
-
-	ret = rockchip_dp_pre_init(dp);
-	if (ret < 0) {
-		DRM_DEV_ERROR(dp->dev, "failed to pre init %d\n", ret);
-		clk_disable_unprepare(dp->pclk);
-		return ret;
-	}
-
-=======
->>>>>>> 661e50bc
 	return 0;
 }
 
