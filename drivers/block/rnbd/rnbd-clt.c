// SPDX-License-Identifier: GPL-2.0-or-later
/*
 * RDMA Network Block Driver
 *
 * Copyright (c) 2014 - 2018 ProfitBricks GmbH. All rights reserved.
 * Copyright (c) 2018 - 2019 1&1 IONOS Cloud GmbH. All rights reserved.
 * Copyright (c) 2019 - 2020 1&1 IONOS SE. All rights reserved.
 */

#undef pr_fmt
#define pr_fmt(fmt) KBUILD_MODNAME " L" __stringify(__LINE__) ": " fmt

#include <linux/module.h>
#include <linux/blkdev.h>
#include <linux/hdreg.h>
#include <linux/scatterlist.h>
#include <linux/idr.h>

#include "rnbd-clt.h"

MODULE_DESCRIPTION("RDMA Network Block Device Client");
MODULE_LICENSE("GPL");

static int rnbd_client_major;
static DEFINE_IDA(index_ida);
static DEFINE_MUTEX(sess_lock);
static LIST_HEAD(sess_list);

/*
 * Maximum number of partitions an instance can have.
 * 6 bits = 64 minors = 63 partitions (one minor is used for the device itself)
 */
#define RNBD_PART_BITS		6

static inline bool rnbd_clt_get_sess(struct rnbd_clt_session *sess)
{
	return refcount_inc_not_zero(&sess->refcount);
}

static void free_sess(struct rnbd_clt_session *sess);

static void rnbd_clt_put_sess(struct rnbd_clt_session *sess)
{
	might_sleep();

	if (refcount_dec_and_test(&sess->refcount))
		free_sess(sess);
}

static void rnbd_clt_put_dev(struct rnbd_clt_dev *dev)
{
	might_sleep();

	if (!refcount_dec_and_test(&dev->refcount))
		return;

	ida_free(&index_ida, dev->clt_device_id);
	kfree(dev->hw_queues);
	kfree(dev->pathname);
	rnbd_clt_put_sess(dev->sess);
	mutex_destroy(&dev->lock);
	kfree(dev);
}

static inline bool rnbd_clt_get_dev(struct rnbd_clt_dev *dev)
{
	return refcount_inc_not_zero(&dev->refcount);
}

static int rnbd_clt_set_dev_attr(struct rnbd_clt_dev *dev,
				 const struct rnbd_msg_open_rsp *rsp)
{
	struct rnbd_clt_session *sess = dev->sess;

	if (!rsp->logical_block_size)
		return -EINVAL;

	dev->device_id		    = le32_to_cpu(rsp->device_id);
	dev->nsectors		    = le64_to_cpu(rsp->nsectors);
	dev->logical_block_size	    = le16_to_cpu(rsp->logical_block_size);
	dev->physical_block_size    = le16_to_cpu(rsp->physical_block_size);
	dev->max_discard_sectors    = le32_to_cpu(rsp->max_discard_sectors);
	dev->discard_granularity    = le32_to_cpu(rsp->discard_granularity);
	dev->discard_alignment	    = le32_to_cpu(rsp->discard_alignment);
	dev->secure_discard	    = le16_to_cpu(rsp->secure_discard);
	dev->wc			    = !!(rsp->cache_policy & RNBD_WRITEBACK);
	dev->fua		    = !!(rsp->cache_policy & RNBD_FUA);

	dev->max_hw_sectors = sess->max_io_size / SECTOR_SIZE;
	dev->max_segments = sess->max_segments;

	return 0;
}

static int rnbd_clt_change_capacity(struct rnbd_clt_dev *dev,
				    size_t new_nsectors)
{
	rnbd_clt_info(dev, "Device size changed from %zu to %zu sectors\n",
		       dev->nsectors, new_nsectors);
	dev->nsectors = new_nsectors;
	set_capacity_and_notify(dev->gd, dev->nsectors);
	return 0;
}

static int process_msg_open_rsp(struct rnbd_clt_dev *dev,
				struct rnbd_msg_open_rsp *rsp)
{
	struct kobject *gd_kobj;
	int err = 0;

	mutex_lock(&dev->lock);
	if (dev->dev_state == DEV_STATE_UNMAPPED) {
		rnbd_clt_info(dev,
			       "Ignoring Open-Response message from server for  unmapped device\n");
		err = -ENOENT;
		goto out;
	}
	if (dev->dev_state == DEV_STATE_MAPPED_DISCONNECTED) {
		u64 nsectors = le64_to_cpu(rsp->nsectors);

		/*
		 * If the device was remapped and the size changed in the
		 * meantime we need to revalidate it
		 */
		if (dev->nsectors != nsectors)
			rnbd_clt_change_capacity(dev, nsectors);
		gd_kobj = &disk_to_dev(dev->gd)->kobj;
		kobject_uevent(gd_kobj, KOBJ_ONLINE);
		rnbd_clt_info(dev, "Device online, device remapped successfully\n");
	}
	err = rnbd_clt_set_dev_attr(dev, rsp);
	if (err)
		goto out;
	dev->dev_state = DEV_STATE_MAPPED;

out:
	mutex_unlock(&dev->lock);

	return err;
}

int rnbd_clt_resize_disk(struct rnbd_clt_dev *dev, size_t newsize)
{
	int ret = 0;

	mutex_lock(&dev->lock);
	if (dev->dev_state != DEV_STATE_MAPPED) {
		pr_err("Failed to set new size of the device, device is not opened\n");
		ret = -ENOENT;
		goto out;
	}
	ret = rnbd_clt_change_capacity(dev, newsize);

out:
	mutex_unlock(&dev->lock);

	return ret;
}

static inline void rnbd_clt_dev_requeue(struct rnbd_queue *q)
{
	if (WARN_ON(!q->hctx))
		return;

	/* We can come here from interrupt, thus async=true */
	blk_mq_run_hw_queue(q->hctx, true);
}

enum {
	RNBD_DELAY_IFBUSY = -1,
};

/**
 * rnbd_get_cpu_qlist() - finds a list with HW queues to be rerun
 * @sess:	Session to find a queue for
 * @cpu:	Cpu to start the search from
 *
 * Description:
 *     Each CPU has a list of HW queues, which needs to be rerun.  If a list
 *     is not empty - it is marked with a bit.  This function finds first
 *     set bit in a bitmap and returns corresponding CPU list.
 */
static struct rnbd_cpu_qlist *
rnbd_get_cpu_qlist(struct rnbd_clt_session *sess, int cpu)
{
	int bit;

	/* Search from cpu to nr_cpu_ids */
	bit = find_next_bit(sess->cpu_queues_bm, nr_cpu_ids, cpu);
	if (bit < nr_cpu_ids) {
		return per_cpu_ptr(sess->cpu_queues, bit);
	} else if (cpu != 0) {
		/* Search from 0 to cpu */
		bit = find_first_bit(sess->cpu_queues_bm, cpu);
		if (bit < cpu)
			return per_cpu_ptr(sess->cpu_queues, bit);
	}

	return NULL;
}

static inline int nxt_cpu(int cpu)
{
	return (cpu + 1) % nr_cpu_ids;
}

/**
 * rnbd_rerun_if_needed() - rerun next queue marked as stopped
 * @sess:	Session to rerun a queue on
 *
 * Description:
 *     Each CPU has it's own list of HW queues, which should be rerun.
 *     Function finds such list with HW queues, takes a list lock, picks up
 *     the first HW queue out of the list and requeues it.
 *
 * Return:
 *     True if the queue was requeued, false otherwise.
 *
 * Context:
 *     Does not matter.
 */
static bool rnbd_rerun_if_needed(struct rnbd_clt_session *sess)
{
	struct rnbd_queue *q = NULL;
	struct rnbd_cpu_qlist *cpu_q;
	unsigned long flags;
	int *cpup;

	/*
	 * To keep fairness and not to let other queues starve we always
	 * try to wake up someone else in round-robin manner.  That of course
	 * increases latency but queues always have a chance to be executed.
	 */
	cpup = get_cpu_ptr(sess->cpu_rr);
	for (cpu_q = rnbd_get_cpu_qlist(sess, nxt_cpu(*cpup)); cpu_q;
	     cpu_q = rnbd_get_cpu_qlist(sess, nxt_cpu(cpu_q->cpu))) {
		if (!spin_trylock_irqsave(&cpu_q->requeue_lock, flags))
			continue;
		if (!test_bit(cpu_q->cpu, sess->cpu_queues_bm))
			goto unlock;
		q = list_first_entry_or_null(&cpu_q->requeue_list,
					     typeof(*q), requeue_list);
		if (WARN_ON(!q))
			goto clear_bit;
		list_del_init(&q->requeue_list);
		clear_bit_unlock(0, &q->in_list);

		if (list_empty(&cpu_q->requeue_list)) {
			/* Clear bit if nothing is left */
clear_bit:
			clear_bit(cpu_q->cpu, sess->cpu_queues_bm);
		}
unlock:
		spin_unlock_irqrestore(&cpu_q->requeue_lock, flags);

		if (q)
			break;
	}

	/**
	 * Saves the CPU that is going to be requeued on the per-cpu var. Just
	 * incrementing it doesn't work because rnbd_get_cpu_qlist() will
	 * always return the first CPU with something on the queue list when the
	 * value stored on the var is greater than the last CPU with something
	 * on the list.
	 */
	if (cpu_q)
		*cpup = cpu_q->cpu;
	put_cpu_ptr(sess->cpu_rr);

	if (q)
		rnbd_clt_dev_requeue(q);

	return q;
}

/**
 * rnbd_rerun_all_if_idle() - rerun all queues left in the list if
 *				 session is idling (there are no requests
 *				 in-flight).
 * @sess:	Session to rerun the queues on
 *
 * Description:
 *     This function tries to rerun all stopped queues if there are no
 *     requests in-flight anymore.  This function tries to solve an obvious
 *     problem, when number of tags < than number of queues (hctx), which
 *     are stopped and put to sleep.  If last permit, which has been just put,
 *     does not wake up all left queues (hctxs), IO requests hang forever.
 *
 *     That can happen when all number of permits, say N, have been exhausted
 *     from one CPU, and we have many block devices per session, say M.
 *     Each block device has it's own queue (hctx) for each CPU, so eventually
 *     we can put that number of queues (hctxs) to sleep: M x nr_cpu_ids.
 *     If number of permits N < M x nr_cpu_ids finally we will get an IO hang.
 *
 *     To avoid this hang last caller of rnbd_put_permit() (last caller is the
 *     one who observes sess->busy == 0) must wake up all remaining queues.
 *
 * Context:
 *     Does not matter.
 */
static void rnbd_rerun_all_if_idle(struct rnbd_clt_session *sess)
{
	bool requeued;

	do {
		requeued = rnbd_rerun_if_needed(sess);
	} while (atomic_read(&sess->busy) == 0 && requeued);
}

static struct rtrs_permit *rnbd_get_permit(struct rnbd_clt_session *sess,
					     enum rtrs_clt_con_type con_type,
					     enum wait_type wait)
{
	struct rtrs_permit *permit;

	permit = rtrs_clt_get_permit(sess->rtrs, con_type, wait);
	if (permit)
		/* We have a subtle rare case here, when all permits can be
		 * consumed before busy counter increased.  This is safe,
		 * because loser will get NULL as a permit, observe 0 busy
		 * counter and immediately restart the queue himself.
		 */
		atomic_inc(&sess->busy);

	return permit;
}

static void rnbd_put_permit(struct rnbd_clt_session *sess,
			     struct rtrs_permit *permit)
{
	rtrs_clt_put_permit(sess->rtrs, permit);
	atomic_dec(&sess->busy);
	/* Paired with rnbd_clt_dev_add_to_requeue().  Decrement first
	 * and then check queue bits.
	 */
	smp_mb__after_atomic();
	rnbd_rerun_all_if_idle(sess);
}

static struct rnbd_iu *rnbd_get_iu(struct rnbd_clt_session *sess,
				     enum rtrs_clt_con_type con_type,
				     enum wait_type wait)
{
	struct rnbd_iu *iu;
	struct rtrs_permit *permit;

	iu = kzalloc(sizeof(*iu), GFP_KERNEL);
	if (!iu)
		return NULL;

	permit = rnbd_get_permit(sess, con_type, wait);
	if (!permit) {
		kfree(iu);
		return NULL;
	}

	iu->permit = permit;
	/*
	 * 1st reference is dropped after finishing sending a "user" message,
	 * 2nd reference is dropped after confirmation with the response is
	 * returned.
	 * 1st and 2nd can happen in any order, so the rnbd_iu should be
	 * released (rtrs_permit returned to rtrs) only after both
	 * are finished.
	 */
	atomic_set(&iu->refcount, 2);
	init_waitqueue_head(&iu->comp.wait);
	iu->comp.errno = INT_MAX;

	if (sg_alloc_table(&iu->sgt, 1, GFP_KERNEL)) {
		rnbd_put_permit(sess, permit);
		kfree(iu);
		return NULL;
	}

	return iu;
}

static void rnbd_put_iu(struct rnbd_clt_session *sess, struct rnbd_iu *iu)
{
	if (atomic_dec_and_test(&iu->refcount)) {
		sg_free_table(&iu->sgt);
		rnbd_put_permit(sess, iu->permit);
		kfree(iu);
	}
}

static void rnbd_softirq_done_fn(struct request *rq)
{
	struct rnbd_clt_dev *dev	= rq->q->disk->private_data;
	struct rnbd_clt_session *sess	= dev->sess;
	struct rnbd_iu *iu;

	iu = blk_mq_rq_to_pdu(rq);
	sg_free_table_chained(&iu->sgt, RNBD_INLINE_SG_CNT);
	rnbd_put_permit(sess, iu->permit);
	blk_mq_end_request(rq, errno_to_blk_status(iu->errno));
}

static void msg_io_conf(void *priv, int errno)
{
	struct rnbd_iu *iu = priv;
	struct rnbd_clt_dev *dev = iu->dev;
	struct request *rq = iu->rq;
	int rw = rq_data_dir(rq);

	iu->errno = errno;

	blk_mq_complete_request(rq);

	if (errno)
		rnbd_clt_info_rl(dev, "%s I/O failed with err: %d\n",
				 rw == READ ? "read" : "write", errno);
}

static void wake_up_iu_comp(struct rnbd_iu *iu, int errno)
{
	iu->comp.errno = errno;
	wake_up(&iu->comp.wait);
}

static void msg_conf(void *priv, int errno)
{
	struct rnbd_iu *iu = priv;

	iu->errno = errno;
	schedule_work(&iu->work);
}

static int send_usr_msg(struct rtrs_clt_sess *rtrs, int dir,
			struct rnbd_iu *iu, struct kvec *vec,
			size_t len, struct scatterlist *sg, unsigned int sg_len,
			void (*conf)(struct work_struct *work),
			int *errno, int wait)
{
	int err;
	struct rtrs_clt_req_ops req_ops;

	INIT_WORK(&iu->work, conf);
	req_ops = (struct rtrs_clt_req_ops) {
		.priv = iu,
		.conf_fn = msg_conf,
	};
	err = rtrs_clt_request(dir, &req_ops, rtrs, iu->permit,
				vec, 1, len, sg, sg_len);
	if (!err && wait) {
		wait_event(iu->comp.wait, iu->comp.errno != INT_MAX);
		*errno = iu->comp.errno;
	} else {
		*errno = 0;
	}

	return err;
}

static void msg_close_conf(struct work_struct *work)
{
	struct rnbd_iu *iu = container_of(work, struct rnbd_iu, work);
	struct rnbd_clt_dev *dev = iu->dev;

	wake_up_iu_comp(iu, iu->errno);
	rnbd_put_iu(dev->sess, iu);
	rnbd_clt_put_dev(dev);
}

static int send_msg_close(struct rnbd_clt_dev *dev, u32 device_id,
			  enum wait_type wait)
{
	struct rnbd_clt_session *sess = dev->sess;
	struct rnbd_msg_close msg;
	struct rnbd_iu *iu;
	struct kvec vec = {
		.iov_base = &msg,
		.iov_len  = sizeof(msg)
	};
	int err, errno;

	iu = rnbd_get_iu(sess, RTRS_ADMIN_CON, RTRS_PERMIT_WAIT);
	if (!iu)
		return -ENOMEM;

	iu->buf = NULL;
	iu->dev = dev;

	msg.hdr.type	= cpu_to_le16(RNBD_MSG_CLOSE);
	msg.device_id	= cpu_to_le32(device_id);

	WARN_ON(!rnbd_clt_get_dev(dev));
	err = send_usr_msg(sess->rtrs, WRITE, iu, &vec, 0, NULL, 0,
			   msg_close_conf, &errno, wait);
	if (err) {
		rnbd_clt_put_dev(dev);
		rnbd_put_iu(sess, iu);
	} else {
		err = errno;
	}

	rnbd_put_iu(sess, iu);
	return err;
}

static void msg_open_conf(struct work_struct *work)
{
	struct rnbd_iu *iu = container_of(work, struct rnbd_iu, work);
	struct rnbd_msg_open_rsp *rsp = iu->buf;
	struct rnbd_clt_dev *dev = iu->dev;
	int errno = iu->errno;

	if (errno) {
		rnbd_clt_err(dev,
			      "Opening failed, server responded: %d\n",
			      errno);
	} else {
		errno = process_msg_open_rsp(dev, rsp);
		if (errno) {
			u32 device_id = le32_to_cpu(rsp->device_id);
			/*
			 * If server thinks its fine, but we fail to process
			 * then be nice and send a close to server.
			 */
			send_msg_close(dev, device_id, RTRS_PERMIT_NOWAIT);
		}
	}
	kfree(rsp);
	wake_up_iu_comp(iu, errno);
	rnbd_put_iu(dev->sess, iu);
	rnbd_clt_put_dev(dev);
}

static void msg_sess_info_conf(struct work_struct *work)
{
	struct rnbd_iu *iu = container_of(work, struct rnbd_iu, work);
	struct rnbd_msg_sess_info_rsp *rsp = iu->buf;
	struct rnbd_clt_session *sess = iu->sess;

	if (!iu->errno)
		sess->ver = min_t(u8, rsp->ver, RNBD_PROTO_VER_MAJOR);

	kfree(rsp);
	wake_up_iu_comp(iu, iu->errno);
	rnbd_put_iu(sess, iu);
	rnbd_clt_put_sess(sess);
}

static int send_msg_open(struct rnbd_clt_dev *dev, enum wait_type wait)
{
	struct rnbd_clt_session *sess = dev->sess;
	struct rnbd_msg_open_rsp *rsp;
	struct rnbd_msg_open msg;
	struct rnbd_iu *iu;
	struct kvec vec = {
		.iov_base = &msg,
		.iov_len  = sizeof(msg)
	};
	int err, errno;

	rsp = kzalloc(sizeof(*rsp), GFP_KERNEL);
	if (!rsp)
		return -ENOMEM;

	iu = rnbd_get_iu(sess, RTRS_ADMIN_CON, RTRS_PERMIT_WAIT);
	if (!iu) {
		kfree(rsp);
		return -ENOMEM;
	}

	iu->buf = rsp;
	iu->dev = dev;

	sg_init_one(iu->sgt.sgl, rsp, sizeof(*rsp));

	msg.hdr.type	= cpu_to_le16(RNBD_MSG_OPEN);
	msg.access_mode	= dev->access_mode;
	strscpy(msg.dev_name, dev->pathname, sizeof(msg.dev_name));

	WARN_ON(!rnbd_clt_get_dev(dev));
	err = send_usr_msg(sess->rtrs, READ, iu,
			   &vec, sizeof(*rsp), iu->sgt.sgl, 1,
			   msg_open_conf, &errno, wait);
	if (err) {
		rnbd_clt_put_dev(dev);
		rnbd_put_iu(sess, iu);
		kfree(rsp);
	} else {
		err = errno;
	}

	rnbd_put_iu(sess, iu);
	return err;
}

static int send_msg_sess_info(struct rnbd_clt_session *sess, enum wait_type wait)
{
	struct rnbd_msg_sess_info_rsp *rsp;
	struct rnbd_msg_sess_info msg;
	struct rnbd_iu *iu;
	struct kvec vec = {
		.iov_base = &msg,
		.iov_len  = sizeof(msg)
	};
	int err, errno;

	rsp = kzalloc(sizeof(*rsp), GFP_KERNEL);
	if (!rsp)
		return -ENOMEM;

	iu = rnbd_get_iu(sess, RTRS_ADMIN_CON, RTRS_PERMIT_WAIT);
	if (!iu) {
		kfree(rsp);
		return -ENOMEM;
	}

	iu->buf = rsp;
	iu->sess = sess;
	sg_init_one(iu->sgt.sgl, rsp, sizeof(*rsp));

	msg.hdr.type = cpu_to_le16(RNBD_MSG_SESS_INFO);
	msg.ver      = RNBD_PROTO_VER_MAJOR;

	if (!rnbd_clt_get_sess(sess)) {
		/*
		 * That can happen only in one case, when RTRS has restablished
		 * the connection and link_ev() is called, but session is almost
		 * dead, last reference on session is put and caller is waiting
		 * for RTRS to close everything.
		 */
		err = -ENODEV;
		goto put_iu;
	}
	err = send_usr_msg(sess->rtrs, READ, iu,
			   &vec, sizeof(*rsp), iu->sgt.sgl, 1,
			   msg_sess_info_conf, &errno, wait);
	if (err) {
		rnbd_clt_put_sess(sess);
put_iu:
		rnbd_put_iu(sess, iu);
		kfree(rsp);
	} else {
		err = errno;
	}
	rnbd_put_iu(sess, iu);
	return err;
}

static void set_dev_states_to_disconnected(struct rnbd_clt_session *sess)
{
	struct rnbd_clt_dev *dev;
	struct kobject *gd_kobj;

	mutex_lock(&sess->lock);
	list_for_each_entry(dev, &sess->devs_list, list) {
		rnbd_clt_err(dev, "Device disconnected.\n");

		mutex_lock(&dev->lock);
		if (dev->dev_state == DEV_STATE_MAPPED) {
			dev->dev_state = DEV_STATE_MAPPED_DISCONNECTED;
			gd_kobj = &disk_to_dev(dev->gd)->kobj;
			kobject_uevent(gd_kobj, KOBJ_OFFLINE);
		}
		mutex_unlock(&dev->lock);
	}
	mutex_unlock(&sess->lock);
}

static void remap_devs(struct rnbd_clt_session *sess)
{
	struct rnbd_clt_dev *dev;
	struct rtrs_attrs attrs;
	int err;

	/*
	 * Careful here: we are called from RTRS link event directly,
	 * thus we can't send any RTRS request and wait for response
	 * or RTRS will not be able to complete request with failure
	 * if something goes wrong (failing of outstanding requests
	 * happens exactly from the context where we are blocking now).
	 *
	 * So to avoid deadlocks each usr message sent from here must
	 * be asynchronous.
	 */

	err = send_msg_sess_info(sess, RTRS_PERMIT_NOWAIT);
	if (err) {
		pr_err("send_msg_sess_info(\"%s\"): %d\n", sess->sessname, err);
		return;
	}

	err = rtrs_clt_query(sess->rtrs, &attrs);
	if (err) {
		pr_err("rtrs_clt_query(\"%s\"): %d\n", sess->sessname, err);
		return;
	}
	mutex_lock(&sess->lock);
	sess->max_io_size = attrs.max_io_size;

	list_for_each_entry(dev, &sess->devs_list, list) {
		bool skip;

		mutex_lock(&dev->lock);
		skip = (dev->dev_state == DEV_STATE_INIT);
		mutex_unlock(&dev->lock);
		if (skip)
			/*
			 * When device is establishing connection for the first
			 * time - do not remap, it will be closed soon.
			 */
			continue;

		rnbd_clt_info(dev, "session reconnected, remapping device\n");
		err = send_msg_open(dev, RTRS_PERMIT_NOWAIT);
		if (err) {
			rnbd_clt_err(dev, "send_msg_open(): %d\n", err);
			break;
		}
	}
	mutex_unlock(&sess->lock);
}

static void rnbd_clt_link_ev(void *priv, enum rtrs_clt_link_ev ev)
{
	struct rnbd_clt_session *sess = priv;

	switch (ev) {
	case RTRS_CLT_LINK_EV_DISCONNECTED:
		set_dev_states_to_disconnected(sess);
		break;
	case RTRS_CLT_LINK_EV_RECONNECTED:
		remap_devs(sess);
		break;
	default:
		pr_err("Unknown session event received (%d), session: %s\n",
		       ev, sess->sessname);
	}
}

static void rnbd_init_cpu_qlists(struct rnbd_cpu_qlist __percpu *cpu_queues)
{
	unsigned int cpu;
	struct rnbd_cpu_qlist *cpu_q;

	for_each_possible_cpu(cpu) {
		cpu_q = per_cpu_ptr(cpu_queues, cpu);

		cpu_q->cpu = cpu;
		INIT_LIST_HEAD(&cpu_q->requeue_list);
		spin_lock_init(&cpu_q->requeue_lock);
	}
}

static void destroy_mq_tags(struct rnbd_clt_session *sess)
{
	if (sess->tag_set.tags)
		blk_mq_free_tag_set(&sess->tag_set);
}

static inline void wake_up_rtrs_waiters(struct rnbd_clt_session *sess)
{
	sess->rtrs_ready = true;
	wake_up_all(&sess->rtrs_waitq);
}

static void close_rtrs(struct rnbd_clt_session *sess)
{
	might_sleep();

	if (!IS_ERR_OR_NULL(sess->rtrs)) {
		rtrs_clt_close(sess->rtrs);
		sess->rtrs = NULL;
		wake_up_rtrs_waiters(sess);
	}
}

static void free_sess(struct rnbd_clt_session *sess)
{
	WARN_ON(!list_empty(&sess->devs_list));

	might_sleep();

	close_rtrs(sess);
	destroy_mq_tags(sess);
	if (!list_empty(&sess->list)) {
		mutex_lock(&sess_lock);
		list_del(&sess->list);
		mutex_unlock(&sess_lock);
	}
	free_percpu(sess->cpu_queues);
	free_percpu(sess->cpu_rr);
	mutex_destroy(&sess->lock);
	kfree(sess);
}

static struct rnbd_clt_session *alloc_sess(const char *sessname)
{
	struct rnbd_clt_session *sess;
	int err, cpu;

	sess = kzalloc_node(sizeof(*sess), GFP_KERNEL, NUMA_NO_NODE);
	if (!sess)
		return ERR_PTR(-ENOMEM);
	strscpy(sess->sessname, sessname, sizeof(sess->sessname));
	atomic_set(&sess->busy, 0);
	mutex_init(&sess->lock);
	INIT_LIST_HEAD(&sess->devs_list);
	INIT_LIST_HEAD(&sess->list);
	bitmap_zero(sess->cpu_queues_bm, num_possible_cpus());
	init_waitqueue_head(&sess->rtrs_waitq);
	refcount_set(&sess->refcount, 1);

	sess->cpu_queues = alloc_percpu(struct rnbd_cpu_qlist);
	if (!sess->cpu_queues) {
		err = -ENOMEM;
		goto err;
	}
	rnbd_init_cpu_qlists(sess->cpu_queues);

	/*
	 * That is simple percpu variable which stores cpu indices, which are
	 * incremented on each access.  We need that for the sake of fairness
	 * to wake up queues in a round-robin manner.
	 */
	sess->cpu_rr = alloc_percpu(int);
	if (!sess->cpu_rr) {
		err = -ENOMEM;
		goto err;
	}
	for_each_possible_cpu(cpu)
		* per_cpu_ptr(sess->cpu_rr, cpu) = cpu;

	return sess;

err:
	free_sess(sess);

	return ERR_PTR(err);
}

static int wait_for_rtrs_connection(struct rnbd_clt_session *sess)
{
	wait_event(sess->rtrs_waitq, sess->rtrs_ready);
	if (IS_ERR_OR_NULL(sess->rtrs))
		return -ECONNRESET;

	return 0;
}

static void wait_for_rtrs_disconnection(struct rnbd_clt_session *sess)
	__releases(&sess_lock)
	__acquires(&sess_lock)
{
	DEFINE_WAIT(wait);

	prepare_to_wait(&sess->rtrs_waitq, &wait, TASK_UNINTERRUPTIBLE);
	if (IS_ERR_OR_NULL(sess->rtrs)) {
		finish_wait(&sess->rtrs_waitq, &wait);
		return;
	}
	mutex_unlock(&sess_lock);
	/* loop in caller, see __find_and_get_sess().
	 * You can't leave mutex locked and call schedule(), you will catch a
	 * deadlock with a caller of free_sess(), which has just put the last
	 * reference and is about to take the sess_lock in order to delete
	 * the session from the list.
	 */
	schedule();
	mutex_lock(&sess_lock);
}

static struct rnbd_clt_session *__find_and_get_sess(const char *sessname)
	__releases(&sess_lock)
	__acquires(&sess_lock)
{
	struct rnbd_clt_session *sess, *sn;
	int err;

again:
	list_for_each_entry_safe(sess, sn, &sess_list, list) {
		if (strcmp(sessname, sess->sessname))
			continue;

		if (sess->rtrs_ready && IS_ERR_OR_NULL(sess->rtrs))
			/*
			 * No RTRS connection, session is dying.
			 */
			continue;

		if (rnbd_clt_get_sess(sess)) {
			/*
			 * Alive session is found, wait for RTRS connection.
			 */
			mutex_unlock(&sess_lock);
			err = wait_for_rtrs_connection(sess);
			if (err)
				rnbd_clt_put_sess(sess);
			mutex_lock(&sess_lock);

			if (err)
				/* Session is dying, repeat the loop */
				goto again;

			return sess;
		}
		/*
		 * Ref is 0, session is dying, wait for RTRS disconnect
		 * in order to avoid session names clashes.
		 */
		wait_for_rtrs_disconnection(sess);
		/*
		 * RTRS is disconnected and soon session will be freed,
		 * so repeat a loop.
		 */
		goto again;
	}

	return NULL;
}

/* caller is responsible for initializing 'first' to false */
static struct
rnbd_clt_session *find_or_create_sess(const char *sessname, bool *first)
{
	struct rnbd_clt_session *sess = NULL;

	mutex_lock(&sess_lock);
	sess = __find_and_get_sess(sessname);
	if (!sess) {
		sess = alloc_sess(sessname);
		if (IS_ERR(sess)) {
			mutex_unlock(&sess_lock);
			return sess;
		}
		list_add(&sess->list, &sess_list);
		*first = true;
	}
	mutex_unlock(&sess_lock);

	return sess;
}

static int rnbd_client_open(struct block_device *block_device, fmode_t mode)
{
	struct rnbd_clt_dev *dev = block_device->bd_disk->private_data;

	if (dev->read_only && (mode & FMODE_WRITE))
		return -EPERM;

	if (dev->dev_state == DEV_STATE_UNMAPPED ||
	    !rnbd_clt_get_dev(dev))
		return -EIO;

	return 0;
}

static void rnbd_client_release(struct gendisk *gen, fmode_t mode)
{
	struct rnbd_clt_dev *dev = gen->private_data;

	rnbd_clt_put_dev(dev);
}

static int rnbd_client_getgeo(struct block_device *block_device,
			      struct hd_geometry *geo)
{
	u64 size;
	struct rnbd_clt_dev *dev;

	dev = block_device->bd_disk->private_data;
	size = dev->size * (dev->logical_block_size / SECTOR_SIZE);
	geo->cylinders	= size >> 6;	/* size/64 */
	geo->heads	= 4;
	geo->sectors	= 16;
	geo->start	= 0;

	return 0;
}

static const struct block_device_operations rnbd_client_ops = {
	.owner		= THIS_MODULE,
	.open		= rnbd_client_open,
	.release	= rnbd_client_release,
	.getgeo		= rnbd_client_getgeo
};

/* The amount of data that belongs to an I/O and the amount of data that
 * should be read or written to the disk (bi_size) can differ.
 *
 * E.g. When WRITE_SAME is used, only a small amount of data is
 * transferred that is then written repeatedly over a lot of sectors.
 *
 * Get the size of data to be transferred via RTRS by summing up the size
 * of the scather-gather list entries.
 */
static size_t rnbd_clt_get_sg_size(struct scatterlist *sglist, u32 len)
{
	struct scatterlist *sg;
	size_t tsize = 0;
	int i;

	for_each_sg(sglist, sg, len, i)
		tsize += sg->length;
	return tsize;
}

static int rnbd_client_xfer_request(struct rnbd_clt_dev *dev,
				     struct request *rq,
				     struct rnbd_iu *iu)
{
	struct rtrs_clt_sess *rtrs = dev->sess->rtrs;
	struct rtrs_permit *permit = iu->permit;
	struct rnbd_msg_io msg;
	struct rtrs_clt_req_ops req_ops;
	unsigned int sg_cnt = 0;
	struct kvec vec;
	size_t size;
	int err;

	iu->rq		= rq;
	iu->dev		= dev;
	msg.sector	= cpu_to_le64(blk_rq_pos(rq));
	msg.bi_size	= cpu_to_le32(blk_rq_bytes(rq));
	msg.rw		= cpu_to_le32(rq_to_rnbd_flags(rq));
	msg.prio	= cpu_to_le16(req_get_ioprio(rq));

	/*
	 * We only support discards with single segment for now.
	 * See queue limits.
	 */
	if (req_op(rq) != REQ_OP_DISCARD)
		sg_cnt = blk_rq_map_sg(dev->queue, rq, iu->sgt.sgl);

	if (sg_cnt == 0)
		sg_mark_end(&iu->sgt.sgl[0]);

	msg.hdr.type	= cpu_to_le16(RNBD_MSG_IO);
	msg.device_id	= cpu_to_le32(dev->device_id);

	vec = (struct kvec) {
		.iov_base = &msg,
		.iov_len  = sizeof(msg)
	};
	size = rnbd_clt_get_sg_size(iu->sgt.sgl, sg_cnt);
	req_ops = (struct rtrs_clt_req_ops) {
		.priv = iu,
		.conf_fn = msg_io_conf,
	};
	err = rtrs_clt_request(rq_data_dir(rq), &req_ops, rtrs, permit,
			       &vec, 1, size, iu->sgt.sgl, sg_cnt);
	if (err) {
		rnbd_clt_err_rl(dev, "RTRS failed to transfer IO, err: %d\n",
				 err);
		return err;
	}

	return 0;
}

/**
 * rnbd_clt_dev_add_to_requeue() - add device to requeue if session is busy
 * @dev:	Device to be checked
 * @q:		Queue to be added to the requeue list if required
 *
 * Description:
 *     If session is busy, that means someone will requeue us when resources
 *     are freed.  If session is not doing anything - device is not added to
 *     the list and @false is returned.
 */
static bool rnbd_clt_dev_add_to_requeue(struct rnbd_clt_dev *dev,
						struct rnbd_queue *q)
{
	struct rnbd_clt_session *sess = dev->sess;
	struct rnbd_cpu_qlist *cpu_q;
	unsigned long flags;
	bool added = true;
	bool need_set;

	cpu_q = get_cpu_ptr(sess->cpu_queues);
	spin_lock_irqsave(&cpu_q->requeue_lock, flags);

	if (!test_and_set_bit_lock(0, &q->in_list)) {
		if (WARN_ON(!list_empty(&q->requeue_list)))
			goto unlock;

		need_set = !test_bit(cpu_q->cpu, sess->cpu_queues_bm);
		if (need_set) {
			set_bit(cpu_q->cpu, sess->cpu_queues_bm);
			/* Paired with rnbd_put_permit(). Set a bit first
			 * and then observe the busy counter.
			 */
			smp_mb__before_atomic();
		}
		if (atomic_read(&sess->busy)) {
			list_add_tail(&q->requeue_list, &cpu_q->requeue_list);
		} else {
			/* Very unlikely, but possible: busy counter was
			 * observed as zero.  Drop all bits and return
			 * false to restart the queue by ourselves.
			 */
			if (need_set)
				clear_bit(cpu_q->cpu, sess->cpu_queues_bm);
			clear_bit_unlock(0, &q->in_list);
			added = false;
		}
	}
unlock:
	spin_unlock_irqrestore(&cpu_q->requeue_lock, flags);
	put_cpu_ptr(sess->cpu_queues);

	return added;
}

static void rnbd_clt_dev_kick_mq_queue(struct rnbd_clt_dev *dev,
					struct blk_mq_hw_ctx *hctx,
					int delay)
{
	struct rnbd_queue *q = hctx->driver_data;

	if (delay != RNBD_DELAY_IFBUSY)
		blk_mq_delay_run_hw_queue(hctx, delay);
	else if (!rnbd_clt_dev_add_to_requeue(dev, q))
		/*
		 * If session is not busy we have to restart
		 * the queue ourselves.
		 */
		blk_mq_delay_run_hw_queue(hctx, 10/*ms*/);
}

static blk_status_t rnbd_queue_rq(struct blk_mq_hw_ctx *hctx,
				   const struct blk_mq_queue_data *bd)
{
	struct request *rq = bd->rq;
	struct rnbd_clt_dev *dev = rq->q->disk->private_data;
	struct rnbd_iu *iu = blk_mq_rq_to_pdu(rq);
	int err;
	blk_status_t ret = BLK_STS_IOERR;

	if (dev->dev_state != DEV_STATE_MAPPED)
		return BLK_STS_IOERR;

	iu->permit = rnbd_get_permit(dev->sess, RTRS_IO_CON,
				      RTRS_PERMIT_NOWAIT);
	if (!iu->permit) {
		rnbd_clt_dev_kick_mq_queue(dev, hctx, RNBD_DELAY_IFBUSY);
		return BLK_STS_RESOURCE;
	}

	iu->sgt.sgl = iu->first_sgl;
	err = sg_alloc_table_chained(&iu->sgt,
				     /* Even-if the request has no segment,
				      * sglist must have one entry at least.
				      */
				     blk_rq_nr_phys_segments(rq) ? : 1,
				     iu->sgt.sgl,
				     RNBD_INLINE_SG_CNT);
	if (err) {
		rnbd_clt_err_rl(dev, "sg_alloc_table_chained ret=%d\n", err);
		rnbd_clt_dev_kick_mq_queue(dev, hctx, 10/*ms*/);
		rnbd_put_permit(dev->sess, iu->permit);
		return BLK_STS_RESOURCE;
	}

	blk_mq_start_request(rq);
	err = rnbd_client_xfer_request(dev, rq, iu);
	if (err == 0)
		return BLK_STS_OK;
	if (err == -EAGAIN || err == -ENOMEM) {
		rnbd_clt_dev_kick_mq_queue(dev, hctx, 10/*ms*/);
		ret = BLK_STS_RESOURCE;
	}
	sg_free_table_chained(&iu->sgt, RNBD_INLINE_SG_CNT);
	rnbd_put_permit(dev->sess, iu->permit);
	return ret;
}

static int rnbd_rdma_poll(struct blk_mq_hw_ctx *hctx, struct io_comp_batch *iob)
{
	struct rnbd_queue *q = hctx->driver_data;
	struct rnbd_clt_dev *dev = q->dev;
	int cnt;

	cnt = rtrs_clt_rdma_cq_direct(dev->sess->rtrs, hctx->queue_num);
	return cnt;
}

static int rnbd_rdma_map_queues(struct blk_mq_tag_set *set)
{
	struct rnbd_clt_session *sess = set->driver_data;

	/* shared read/write queues */
	set->map[HCTX_TYPE_DEFAULT].nr_queues = num_online_cpus();
	set->map[HCTX_TYPE_DEFAULT].queue_offset = 0;
	set->map[HCTX_TYPE_READ].nr_queues = num_online_cpus();
	set->map[HCTX_TYPE_READ].queue_offset = 0;
	blk_mq_map_queues(&set->map[HCTX_TYPE_DEFAULT]);
	blk_mq_map_queues(&set->map[HCTX_TYPE_READ]);

	if (sess->nr_poll_queues) {
		/* dedicated queue for poll */
		set->map[HCTX_TYPE_POLL].nr_queues = sess->nr_poll_queues;
		set->map[HCTX_TYPE_POLL].queue_offset = set->map[HCTX_TYPE_READ].queue_offset +
			set->map[HCTX_TYPE_READ].nr_queues;
		blk_mq_map_queues(&set->map[HCTX_TYPE_POLL]);
		pr_info("[session=%s] mapped %d/%d/%d default/read/poll queues.\n",
			sess->sessname,
			set->map[HCTX_TYPE_DEFAULT].nr_queues,
			set->map[HCTX_TYPE_READ].nr_queues,
			set->map[HCTX_TYPE_POLL].nr_queues);
	} else {
		pr_info("[session=%s] mapped %d/%d default/read queues.\n",
			sess->sessname,
			set->map[HCTX_TYPE_DEFAULT].nr_queues,
			set->map[HCTX_TYPE_READ].nr_queues);
	}

	return 0;
}

static struct blk_mq_ops rnbd_mq_ops = {
	.queue_rq	= rnbd_queue_rq,
	.complete	= rnbd_softirq_done_fn,
	.map_queues     = rnbd_rdma_map_queues,
	.poll           = rnbd_rdma_poll,
};

static int setup_mq_tags(struct rnbd_clt_session *sess)
{
	struct blk_mq_tag_set *tag_set = &sess->tag_set;

	memset(tag_set, 0, sizeof(*tag_set));
	tag_set->ops		= &rnbd_mq_ops;
	tag_set->queue_depth	= sess->queue_depth;
	tag_set->numa_node		= NUMA_NO_NODE;
	tag_set->flags		= BLK_MQ_F_SHOULD_MERGE |
				  BLK_MQ_F_TAG_QUEUE_SHARED;
	tag_set->cmd_size	= sizeof(struct rnbd_iu) + RNBD_RDMA_SGL_SIZE;

	/* for HCTX_TYPE_DEFAULT, HCTX_TYPE_READ, HCTX_TYPE_POLL */
	tag_set->nr_maps        = sess->nr_poll_queues ? HCTX_MAX_TYPES : 2;
	/*
	 * HCTX_TYPE_DEFAULT and HCTX_TYPE_READ share one set of queues
	 * others are for HCTX_TYPE_POLL
	 */
	tag_set->nr_hw_queues	= num_online_cpus() + sess->nr_poll_queues;
	tag_set->driver_data    = sess;

	return blk_mq_alloc_tag_set(tag_set);
}

static struct rnbd_clt_session *
find_and_get_or_create_sess(const char *sessname,
			    const struct rtrs_addr *paths,
			    size_t path_cnt, u16 port_nr, u32 nr_poll_queues)
{
	struct rnbd_clt_session *sess;
	struct rtrs_attrs attrs;
	int err;
	bool first = false;
	struct rtrs_clt_ops rtrs_ops;

	sess = find_or_create_sess(sessname, &first);
	if (sess == ERR_PTR(-ENOMEM)) {
		return ERR_PTR(-ENOMEM);
	} else if ((nr_poll_queues && !first) ||  (!nr_poll_queues && sess->nr_poll_queues)) {
		/*
		 * A device MUST have its own session to use the polling-mode.
		 * It must fail to map new device with the same session.
		 */
		err = -EINVAL;
		goto put_sess;
	}

	if (!first)
		return sess;

	if (!path_cnt) {
		pr_err("Session %s not found, and path parameter not given", sessname);
		err = -ENXIO;
		goto put_sess;
	}

	rtrs_ops = (struct rtrs_clt_ops) {
		.priv = sess,
		.link_ev = rnbd_clt_link_ev,
	};
	/*
	 * Nothing was found, establish rtrs connection and proceed further.
	 */
	sess->rtrs = rtrs_clt_open(&rtrs_ops, sessname,
				   paths, path_cnt, port_nr,
				   0, /* Do not use pdu of rtrs */
				   RECONNECT_DELAY,
				   MAX_RECONNECTS, nr_poll_queues);
	if (IS_ERR(sess->rtrs)) {
		err = PTR_ERR(sess->rtrs);
		goto wake_up_and_put;
	}

	err = rtrs_clt_query(sess->rtrs, &attrs);
	if (err)
		goto close_rtrs;

	sess->max_io_size = attrs.max_io_size;
	sess->queue_depth = attrs.queue_depth;
	sess->nr_poll_queues = nr_poll_queues;
	sess->max_segments = attrs.max_segments;

	err = setup_mq_tags(sess);
	if (err)
		goto close_rtrs;

	err = send_msg_sess_info(sess, RTRS_PERMIT_WAIT);
	if (err)
		goto close_rtrs;

	wake_up_rtrs_waiters(sess);

	return sess;

close_rtrs:
	close_rtrs(sess);
put_sess:
	rnbd_clt_put_sess(sess);

	return ERR_PTR(err);

wake_up_and_put:
	wake_up_rtrs_waiters(sess);
	goto put_sess;
}

static inline void rnbd_init_hw_queue(struct rnbd_clt_dev *dev,
				       struct rnbd_queue *q,
				       struct blk_mq_hw_ctx *hctx)
{
	INIT_LIST_HEAD(&q->requeue_list);
	q->dev  = dev;
	q->hctx = hctx;
}

static void rnbd_init_mq_hw_queues(struct rnbd_clt_dev *dev)
{
	unsigned long i;
	struct blk_mq_hw_ctx *hctx;
	struct rnbd_queue *q;

	queue_for_each_hw_ctx(dev->queue, hctx, i) {
		q = &dev->hw_queues[i];
		rnbd_init_hw_queue(dev, q, hctx);
		hctx->driver_data = q;
	}
}

static void setup_request_queue(struct rnbd_clt_dev *dev)
{
	blk_queue_logical_block_size(dev->queue, dev->logical_block_size);
	blk_queue_physical_block_size(dev->queue, dev->physical_block_size);
	blk_queue_max_hw_sectors(dev->queue, dev->max_hw_sectors);

	/*
	 * we don't support discards to "discontiguous" segments
	 * in on request
	 */
	blk_queue_max_discard_segments(dev->queue, 1);

	blk_queue_max_discard_sectors(dev->queue, dev->max_discard_sectors);
	dev->queue->limits.discard_granularity	= dev->discard_granularity;
	dev->queue->limits.discard_alignment	= dev->discard_alignment;
	if (dev->max_discard_sectors)
		blk_queue_flag_set(QUEUE_FLAG_DISCARD, dev->queue);
	if (dev->secure_discard)
		blk_queue_flag_set(QUEUE_FLAG_SECERASE, dev->queue);

	blk_queue_flag_set(QUEUE_FLAG_SAME_COMP, dev->queue);
	blk_queue_flag_set(QUEUE_FLAG_SAME_FORCE, dev->queue);
	blk_queue_max_segments(dev->queue, dev->max_segments);
	blk_queue_io_opt(dev->queue, dev->sess->max_io_size);
	blk_queue_virt_boundary(dev->queue, SZ_4K - 1);
	blk_queue_write_cache(dev->queue, dev->wc, dev->fua);
}

static int rnbd_clt_setup_gen_disk(struct rnbd_clt_dev *dev, int idx)
{
	int err;

	dev->gd->major		= rnbd_client_major;
	dev->gd->first_minor	= idx << RNBD_PART_BITS;
	dev->gd->minors		= 1 << RNBD_PART_BITS;
	dev->gd->fops		= &rnbd_client_ops;
	dev->gd->queue		= dev->queue;
	dev->gd->private_data	= dev;
	snprintf(dev->gd->disk_name, sizeof(dev->gd->disk_name), "rnbd%d",
		 idx);
	pr_debug("disk_name=%s, capacity=%zu\n",
		 dev->gd->disk_name,
		 dev->nsectors * (dev->logical_block_size / SECTOR_SIZE)
		 );

	set_capacity(dev->gd, dev->nsectors);

	if (dev->access_mode == RNBD_ACCESS_RO) {
		dev->read_only = true;
		set_disk_ro(dev->gd, true);
	} else {
		dev->read_only = false;
	}

	/*
	 * Network device does not need rotational
	 */
	blk_queue_flag_set(QUEUE_FLAG_NONROT, dev->queue);
	err = add_disk(dev->gd);
	if (err)
		blk_cleanup_disk(dev->gd);

	return err;
}

static int rnbd_client_setup_device(struct rnbd_clt_dev *dev)
{
	int idx = dev->clt_device_id;

	dev->size = dev->nsectors * dev->logical_block_size;

	dev->gd = blk_mq_alloc_disk(&dev->sess->tag_set, dev);
	if (IS_ERR(dev->gd))
		return PTR_ERR(dev->gd);
	dev->queue = dev->gd->queue;
	rnbd_init_mq_hw_queues(dev);

	setup_request_queue(dev);
	return rnbd_clt_setup_gen_disk(dev, idx);
}

static struct rnbd_clt_dev *init_dev(struct rnbd_clt_session *sess,
				      enum rnbd_access_mode access_mode,
				      const char *pathname,
				      u32 nr_poll_queues)
{
	struct rnbd_clt_dev *dev;
	int ret;

	dev = kzalloc_node(sizeof(*dev), GFP_KERNEL, NUMA_NO_NODE);
	if (!dev)
		return ERR_PTR(-ENOMEM);

	/*
	 * nr_cpu_ids: the number of softirq queues
	 * nr_poll_queues: the number of polling queues
	 */
	dev->hw_queues = kcalloc(nr_cpu_ids + nr_poll_queues,
				 sizeof(*dev->hw_queues),
				 GFP_KERNEL);
	if (!dev->hw_queues) {
		ret = -ENOMEM;
		goto out_alloc;
	}

	ret = ida_alloc_max(&index_ida, 1 << (MINORBITS - RNBD_PART_BITS),
			    GFP_KERNEL);
	if (ret < 0) {
		pr_err("Failed to initialize device '%s' from session %s, allocating idr failed, err: %d\n",
		       pathname, sess->sessname, ret);
		goto out_queues;
	}

	dev->pathname = kstrdup(pathname, GFP_KERNEL);
	if (!dev->pathname) {
		ret = -ENOMEM;
		goto out_queues;
	}

	dev->clt_device_id	= ret;
	dev->sess		= sess;
	dev->access_mode	= access_mode;
	dev->nr_poll_queues	= nr_poll_queues;
	mutex_init(&dev->lock);
	refcount_set(&dev->refcount, 1);
	dev->dev_state = DEV_STATE_INIT;

	/*
	 * Here we called from sysfs entry, thus clt-sysfs is
	 * responsible that session will not disappear.
	 */
	WARN_ON(!rnbd_clt_get_sess(sess));

	return dev;

out_queues:
	kfree(dev->hw_queues);
out_alloc:
	kfree(dev);
	return ERR_PTR(ret);
}

static bool __exists_dev(const char *pathname, const char *sessname)
{
	struct rnbd_clt_session *sess;
	struct rnbd_clt_dev *dev;
	bool found = false;

	list_for_each_entry(sess, &sess_list, list) {
		if (sessname && strncmp(sess->sessname, sessname,
					sizeof(sess->sessname)))
			continue;
		mutex_lock(&sess->lock);
		list_for_each_entry(dev, &sess->devs_list, list) {
			if (strlen(dev->pathname) == strlen(pathname) &&
			    !strcmp(dev->pathname, pathname)) {
				found = true;
				break;
			}
		}
		mutex_unlock(&sess->lock);
		if (found)
			break;
	}

	return found;
}

static bool exists_devpath(const char *pathname, const char *sessname)
{
	bool found;

	mutex_lock(&sess_lock);
	found = __exists_dev(pathname, sessname);
	mutex_unlock(&sess_lock);

	return found;
}

static bool insert_dev_if_not_exists_devpath(struct rnbd_clt_dev *dev)
{
	bool found;
	struct rnbd_clt_session *sess = dev->sess;

	mutex_lock(&sess_lock);
	found = __exists_dev(dev->pathname, sess->sessname);
	if (!found) {
		mutex_lock(&sess->lock);
		list_add_tail(&dev->list, &sess->devs_list);
		mutex_unlock(&sess->lock);
	}
	mutex_unlock(&sess_lock);

	return found;
}

static void delete_dev(struct rnbd_clt_dev *dev)
{
	struct rnbd_clt_session *sess = dev->sess;

	mutex_lock(&sess->lock);
	list_del(&dev->list);
	mutex_unlock(&sess->lock);
}

struct rnbd_clt_dev *rnbd_clt_map_device(const char *sessname,
					   struct rtrs_addr *paths,
					   size_t path_cnt, u16 port_nr,
					   const char *pathname,
					   enum rnbd_access_mode access_mode,
					   u32 nr_poll_queues)
{
	struct rnbd_clt_session *sess;
	struct rnbd_clt_dev *dev;
	int ret;

	if (exists_devpath(pathname, sessname))
		return ERR_PTR(-EEXIST);

	sess = find_and_get_or_create_sess(sessname, paths, path_cnt, port_nr, nr_poll_queues);
	if (IS_ERR(sess))
		return ERR_CAST(sess);

	dev = init_dev(sess, access_mode, pathname, nr_poll_queues);
	if (IS_ERR(dev)) {
		pr_err("map_device: failed to map device '%s' from session %s, can't initialize device, err: %ld\n",
		       pathname, sess->sessname, PTR_ERR(dev));
		ret = PTR_ERR(dev);
		goto put_sess;
	}
	if (insert_dev_if_not_exists_devpath(dev)) {
		ret = -EEXIST;
		goto put_dev;
	}
	ret = send_msg_open(dev, RTRS_PERMIT_WAIT);
	if (ret) {
		rnbd_clt_err(dev,
			      "map_device: failed, can't open remote device, err: %d\n",
			      ret);
		goto del_dev;
	}
	mutex_lock(&dev->lock);
	pr_debug("Opened remote device: session=%s, path='%s'\n",
		 sess->sessname, pathname);
	ret = rnbd_client_setup_device(dev);
	if (ret) {
		rnbd_clt_err(dev,
			      "map_device: Failed to configure device, err: %d\n",
			      ret);
		mutex_unlock(&dev->lock);
		goto send_close;
	}

	rnbd_clt_info(dev,
<<<<<<< HEAD
		       "map_device: Device mapped as %s (nsectors: %zu, logical_block_size: %d, physical_block_size: %d, max_write_same_sectors: %d, max_discard_sectors: %d, discard_granularity: %d, discard_alignment: %d, secure_discard: %d, max_segments: %d, max_hw_sectors: %d, wc: %d, fua: %d)\n",
=======
		       "map_device: Device mapped as %s (nsectors: %zu, logical_block_size: %d, physical_block_size: %d, max_discard_sectors: %d, discard_granularity: %d, discard_alignment: %d, secure_discard: %d, max_segments: %d, max_hw_sectors: %d, rotational: %d, wc: %d, fua: %d)\n",
>>>>>>> 66daf3e6
		       dev->gd->disk_name, dev->nsectors,
		       dev->logical_block_size, dev->physical_block_size,
		       dev->max_discard_sectors,
		       dev->discard_granularity, dev->discard_alignment,
		       dev->secure_discard, dev->max_segments,
		       dev->max_hw_sectors, dev->wc, dev->fua);

	mutex_unlock(&dev->lock);
	rnbd_clt_put_sess(sess);

	return dev;

send_close:
	send_msg_close(dev, dev->device_id, RTRS_PERMIT_WAIT);
del_dev:
	delete_dev(dev);
put_dev:
	rnbd_clt_put_dev(dev);
put_sess:
	rnbd_clt_put_sess(sess);

	return ERR_PTR(ret);
}

static void destroy_gen_disk(struct rnbd_clt_dev *dev)
{
	del_gendisk(dev->gd);
	blk_cleanup_disk(dev->gd);
}

static void destroy_sysfs(struct rnbd_clt_dev *dev,
			  const struct attribute *sysfs_self)
{
	rnbd_clt_remove_dev_symlink(dev);
	if (dev->kobj.state_initialized) {
		if (sysfs_self)
			/* To avoid deadlock firstly remove itself */
			sysfs_remove_file_self(&dev->kobj, sysfs_self);
		kobject_del(&dev->kobj);
		kobject_put(&dev->kobj);
	}
}

int rnbd_clt_unmap_device(struct rnbd_clt_dev *dev, bool force,
			   const struct attribute *sysfs_self)
{
	struct rnbd_clt_session *sess = dev->sess;
	int refcount, ret = 0;
	bool was_mapped;

	mutex_lock(&dev->lock);
	if (dev->dev_state == DEV_STATE_UNMAPPED) {
		rnbd_clt_info(dev, "Device is already being unmapped\n");
		ret = -EALREADY;
		goto err;
	}
	refcount = refcount_read(&dev->refcount);
	if (!force && refcount > 1) {
		rnbd_clt_err(dev,
			      "Closing device failed, device is in use, (%d device users)\n",
			      refcount - 1);
		ret = -EBUSY;
		goto err;
	}
	was_mapped = (dev->dev_state == DEV_STATE_MAPPED);
	dev->dev_state = DEV_STATE_UNMAPPED;
	mutex_unlock(&dev->lock);

	delete_dev(dev);
	destroy_sysfs(dev, sysfs_self);
	destroy_gen_disk(dev);
	if (was_mapped && sess->rtrs)
		send_msg_close(dev, dev->device_id, RTRS_PERMIT_WAIT);

	rnbd_clt_info(dev, "Device is unmapped\n");

	/* Likely last reference put */
	rnbd_clt_put_dev(dev);

	/*
	 * Here device and session can be vanished!
	 */

	return 0;
err:
	mutex_unlock(&dev->lock);

	return ret;
}

int rnbd_clt_remap_device(struct rnbd_clt_dev *dev)
{
	int err;

	mutex_lock(&dev->lock);
	if (dev->dev_state == DEV_STATE_MAPPED_DISCONNECTED)
		err = 0;
	else if (dev->dev_state == DEV_STATE_UNMAPPED)
		err = -ENODEV;
	else if (dev->dev_state == DEV_STATE_MAPPED)
		err = -EALREADY;
	else
		err = -EBUSY;
	mutex_unlock(&dev->lock);
	if (!err) {
		rnbd_clt_info(dev, "Remapping device.\n");
		err = send_msg_open(dev, RTRS_PERMIT_WAIT);
		if (err)
			rnbd_clt_err(dev, "remap_device: %d\n", err);
	}

	return err;
}

static void unmap_device_work(struct work_struct *work)
{
	struct rnbd_clt_dev *dev;

	dev = container_of(work, typeof(*dev), unmap_on_rmmod_work);
	rnbd_clt_unmap_device(dev, true, NULL);
}

static void rnbd_destroy_sessions(void)
{
	struct rnbd_clt_session *sess, *sn;
	struct rnbd_clt_dev *dev, *tn;

	/* Firstly forbid access through sysfs interface */
	rnbd_clt_destroy_sysfs_files();

	/*
	 * Here at this point there is no any concurrent access to sessions
	 * list and devices list:
	 *   1. New session or device can't be created - session sysfs files
	 *      are removed.
	 *   2. Device or session can't be removed - module reference is taken
	 *      into account in unmap device sysfs callback.
	 *   3. No IO requests inflight - each file open of block_dev increases
	 *      module reference in get_disk().
	 *
	 * But still there can be user requests inflights, which are sent by
	 * asynchronous send_msg_*() functions, thus before unmapping devices
	 * RTRS session must be explicitly closed.
	 */

	list_for_each_entry_safe(sess, sn, &sess_list, list) {
		if (!rnbd_clt_get_sess(sess))
			continue;
		close_rtrs(sess);
		list_for_each_entry_safe(dev, tn, &sess->devs_list, list) {
			/*
			 * Here unmap happens in parallel for only one reason:
			 * blk_cleanup_queue() takes around half a second, so
			 * on huge amount of devices the whole module unload
			 * procedure takes minutes.
			 */
			INIT_WORK(&dev->unmap_on_rmmod_work, unmap_device_work);
			queue_work(system_long_wq, &dev->unmap_on_rmmod_work);
		}
		rnbd_clt_put_sess(sess);
	}
	/* Wait for all scheduled unmap works */
	flush_workqueue(system_long_wq);
	WARN_ON(!list_empty(&sess_list));
}

static int __init rnbd_client_init(void)
{
	int err = 0;

	BUILD_BUG_ON(sizeof(struct rnbd_msg_hdr) != 4);
	BUILD_BUG_ON(sizeof(struct rnbd_msg_sess_info) != 36);
	BUILD_BUG_ON(sizeof(struct rnbd_msg_sess_info_rsp) != 36);
	BUILD_BUG_ON(sizeof(struct rnbd_msg_open) != 264);
	BUILD_BUG_ON(sizeof(struct rnbd_msg_close) != 8);
	BUILD_BUG_ON(sizeof(struct rnbd_msg_open_rsp) != 56);
	rnbd_client_major = register_blkdev(rnbd_client_major, "rnbd");
	if (rnbd_client_major <= 0) {
		pr_err("Failed to load module, block device registration failed\n");
		return -EBUSY;
	}

	err = rnbd_clt_create_sysfs_files();
	if (err) {
		pr_err("Failed to load module, creating sysfs device files failed, err: %d\n",
		       err);
		unregister_blkdev(rnbd_client_major, "rnbd");
	}

	return err;
}

static void __exit rnbd_client_exit(void)
{
	rnbd_destroy_sessions();
	unregister_blkdev(rnbd_client_major, "rnbd");
	ida_destroy(&index_ida);
}

module_init(rnbd_client_init);
module_exit(rnbd_client_exit);<|MERGE_RESOLUTION|>--- conflicted
+++ resolved
@@ -1603,11 +1603,7 @@
 	}
 
 	rnbd_clt_info(dev,
-<<<<<<< HEAD
-		       "map_device: Device mapped as %s (nsectors: %zu, logical_block_size: %d, physical_block_size: %d, max_write_same_sectors: %d, max_discard_sectors: %d, discard_granularity: %d, discard_alignment: %d, secure_discard: %d, max_segments: %d, max_hw_sectors: %d, wc: %d, fua: %d)\n",
-=======
-		       "map_device: Device mapped as %s (nsectors: %zu, logical_block_size: %d, physical_block_size: %d, max_discard_sectors: %d, discard_granularity: %d, discard_alignment: %d, secure_discard: %d, max_segments: %d, max_hw_sectors: %d, rotational: %d, wc: %d, fua: %d)\n",
->>>>>>> 66daf3e6
+		       "map_device: Device mapped as %s (nsectors: %zu, logical_block_size: %d, physical_block_size: %d, max_discard_sectors: %d, discard_granularity: %d, discard_alignment: %d, secure_discard: %d, max_segments: %d, max_hw_sectors: %d, wc: %d, fua: %d)\n",
 		       dev->gd->disk_name, dev->nsectors,
 		       dev->logical_block_size, dev->physical_block_size,
 		       dev->max_discard_sectors,
