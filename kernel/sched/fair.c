--- conflicted
+++ resolved
@@ -7326,12 +7326,7 @@
 
 	target = prev_cpu;
 
-<<<<<<< HEAD
-	if (!uclamp_task_util(p, p_util_min, p_util_max))
-=======
-	sync_entity_load_avg(&p->se);
 	if (!task_util_est(p) && p_util_min == 0)
->>>>>>> 69e434a1
 		goto unlock;
 
 	eenv_task_busy_time(&eenv, p, prev_cpu);
