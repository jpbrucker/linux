// SPDX-License-Identifier: GPL-2.0
/*
 * Common header file for probe-based Dynamic events.
 *
 * This code was copied from kernel/trace/trace_kprobe.h written by
 * Masami Hiramatsu <masami.hiramatsu.pt@hitachi.com>
 *
 * Updates to make this generic:
 * Copyright (C) IBM Corporation, 2010-2011
 * Author:     Srikar Dronamraju
 */

#include <linux/seq_file.h>
#include <linux/slab.h>
#include <linux/smp.h>
#include <linux/tracefs.h>
#include <linux/types.h>
#include <linux/string.h>
#include <linux/ctype.h>
#include <linux/ptrace.h>
#include <linux/perf_event.h>
#include <linux/kprobes.h>
#include <linux/stringify.h>
#include <linux/limits.h>
#include <linux/uaccess.h>
#include <linux/bitops.h>
#include <asm/bitsperlong.h>

#include "trace.h"
#include "trace_output.h"

#define MAX_TRACE_ARGS		128
#define MAX_ARGSTR_LEN		63
#define MAX_ARRAY_LEN		64
#define MAX_ARG_NAME_LEN	32
#define MAX_STRING_SIZE		PATH_MAX

/* Reserved field names */
#define FIELD_STRING_IP		"__probe_ip"
#define FIELD_STRING_RETIP	"__probe_ret_ip"
#define FIELD_STRING_FUNC	"__probe_func"

#undef DEFINE_FIELD
#define DEFINE_FIELD(type, item, name, is_signed)			\
	do {								\
		ret = trace_define_field(event_call, #type, name,	\
					 offsetof(typeof(field), item),	\
					 sizeof(field.item), is_signed, \
					 FILTER_OTHER);			\
		if (ret)						\
			return ret;					\
	} while (0)


/* Flags for trace_probe */
#define TP_FLAG_TRACE		1
#define TP_FLAG_PROFILE		2
#define TP_FLAG_REGISTERED	4

/* data_loc: data location, compatible with u32 */
#define make_data_loc(len, offs)	\
	(((u32)(len) << 16) | ((u32)(offs) & 0xffff))
#define get_loc_len(dl)		((u32)(dl) >> 16)
#define get_loc_offs(dl)	((u32)(dl) & 0xffff)

static nokprobe_inline void *get_loc_data(u32 *dl, void *ent)
{
	return (u8 *)ent + get_loc_offs(*dl);
}

static nokprobe_inline u32 update_data_loc(u32 loc, int consumed)
{
	u32 maxlen = get_loc_len(loc);
	u32 offset = get_loc_offs(loc);

	return make_data_loc(maxlen - consumed, offset + consumed);
}

/* Printing function type */
typedef int (*print_type_func_t)(struct trace_seq *, void *, void *);

enum fetch_op {
	FETCH_OP_NOP = 0,
	// Stage 1 (load) ops
	FETCH_OP_REG,		/* Register : .param = offset */
	FETCH_OP_STACK,		/* Stack : .param = index */
	FETCH_OP_STACKP,	/* Stack pointer */
	FETCH_OP_RETVAL,	/* Return value */
	FETCH_OP_IMM,		/* Immediate : .immediate */
	FETCH_OP_COMM,		/* Current comm */
	FETCH_OP_ARG,		/* Function argument : .param */
	FETCH_OP_FOFFS,		/* File offset: .immediate */
	// Stage 2 (dereference) op
	FETCH_OP_DEREF,		/* Dereference: .offset */
	// Stage 3 (store) ops
	FETCH_OP_ST_RAW,	/* Raw: .size */
	FETCH_OP_ST_MEM,	/* Mem: .offset, .size */
	FETCH_OP_ST_STRING,	/* String: .offset, .size */
	// Stage 4 (modify) op
	FETCH_OP_MOD_BF,	/* Bitfield: .basesize, .lshift, .rshift */
	// Stage 5 (loop) op
	FETCH_OP_LP_ARRAY,	/* Array: .param = loop count */
	FETCH_OP_END,
	FETCH_NOP_SYMBOL,	/* Unresolved Symbol holder */
};

struct fetch_insn {
	enum fetch_op op;
	union {
		unsigned int param;
		struct {
			unsigned int size;
			int offset;
		};
		struct {
			unsigned char basesize;
			unsigned char lshift;
			unsigned char rshift;
		};
		unsigned long immediate;
		void *data;
	};
};

/* fetch + deref*N + store + mod + end <= 16, this allows N=12, enough */
#define FETCH_INSN_MAX	16
#define FETCH_TOKEN_COMM	(-ECOMM)

/* Fetch type information table */
struct fetch_type {
	const char		*name;		/* Name of type */
	size_t			size;		/* Byte size of type */
	int			is_signed;	/* Signed flag */
	print_type_func_t	print;		/* Print functions */
	const char		*fmt;		/* Fromat string */
	const char		*fmttype;	/* Name in format file */
};

/* For defining macros, define string/string_size types */
typedef u32 string;
typedef u32 string_size;

#define PRINT_TYPE_FUNC_NAME(type)	print_type_##type
#define PRINT_TYPE_FMT_NAME(type)	print_type_format_##type

/* Printing  in basic type function template */
#define DECLARE_BASIC_PRINT_TYPE_FUNC(type)				\
int PRINT_TYPE_FUNC_NAME(type)(struct trace_seq *s, void *data, void *ent);\
extern const char PRINT_TYPE_FMT_NAME(type)[]

DECLARE_BASIC_PRINT_TYPE_FUNC(u8);
DECLARE_BASIC_PRINT_TYPE_FUNC(u16);
DECLARE_BASIC_PRINT_TYPE_FUNC(u32);
DECLARE_BASIC_PRINT_TYPE_FUNC(u64);
DECLARE_BASIC_PRINT_TYPE_FUNC(s8);
DECLARE_BASIC_PRINT_TYPE_FUNC(s16);
DECLARE_BASIC_PRINT_TYPE_FUNC(s32);
DECLARE_BASIC_PRINT_TYPE_FUNC(s64);
DECLARE_BASIC_PRINT_TYPE_FUNC(x8);
DECLARE_BASIC_PRINT_TYPE_FUNC(x16);
DECLARE_BASIC_PRINT_TYPE_FUNC(x32);
DECLARE_BASIC_PRINT_TYPE_FUNC(x64);

DECLARE_BASIC_PRINT_TYPE_FUNC(string);
DECLARE_BASIC_PRINT_TYPE_FUNC(symbol);

/* Default (unsigned long) fetch type */
#define __DEFAULT_FETCH_TYPE(t) x##t
#define _DEFAULT_FETCH_TYPE(t) __DEFAULT_FETCH_TYPE(t)
#define DEFAULT_FETCH_TYPE _DEFAULT_FETCH_TYPE(BITS_PER_LONG)
#define DEFAULT_FETCH_TYPE_STR __stringify(DEFAULT_FETCH_TYPE)

#define __ADDR_FETCH_TYPE(t) u##t
#define _ADDR_FETCH_TYPE(t) __ADDR_FETCH_TYPE(t)
#define ADDR_FETCH_TYPE _ADDR_FETCH_TYPE(BITS_PER_LONG)

#define __ASSIGN_FETCH_TYPE(_name, ptype, ftype, _size, sign, _fmttype)	\
	{.name = _name,				\
	 .size = _size,					\
	 .is_signed = sign,				\
	 .print = PRINT_TYPE_FUNC_NAME(ptype),		\
	 .fmt = PRINT_TYPE_FMT_NAME(ptype),		\
	 .fmttype = _fmttype,				\
	}
#define _ASSIGN_FETCH_TYPE(_name, ptype, ftype, _size, sign, _fmttype)	\
	__ASSIGN_FETCH_TYPE(_name, ptype, ftype, _size, sign, #_fmttype)
#define ASSIGN_FETCH_TYPE(ptype, ftype, sign)			\
	_ASSIGN_FETCH_TYPE(#ptype, ptype, ftype, sizeof(ftype), sign, ptype)

/* If ptype is an alias of atype, use this macro (show atype in format) */
#define ASSIGN_FETCH_TYPE_ALIAS(ptype, atype, ftype, sign)		\
	_ASSIGN_FETCH_TYPE(#ptype, ptype, ftype, sizeof(ftype), sign, atype)

#define ASSIGN_FETCH_TYPE_END {}
#define MAX_ARRAY_LEN	64

#ifdef CONFIG_KPROBE_EVENTS
bool trace_kprobe_on_func_entry(struct trace_event_call *call);
bool trace_kprobe_error_injectable(struct trace_event_call *call);
#else
static inline bool trace_kprobe_on_func_entry(struct trace_event_call *call)
{
	return false;
}

static inline bool trace_kprobe_error_injectable(struct trace_event_call *call)
{
	return false;
}
#endif /* CONFIG_KPROBE_EVENTS */

struct probe_arg {
	struct fetch_insn	*code;
	bool			dynamic;/* Dynamic array (string) is used */
	unsigned int		offset;	/* Offset from argument entry */
	unsigned int		count;	/* Array count */
	const char		*name;	/* Name of this argument */
	const char		*comm;	/* Command of this argument */
	char			*fmt;	/* Format string if needed */
	const struct fetch_type	*type;	/* Type of this argument */
};

struct trace_probe {
	unsigned int			flags;	/* For TP_FLAG_* */
	struct trace_event_class	class;
	struct trace_event_call		call;
	struct list_head 		files;
	ssize_t				size;	/* trace entry size */
	unsigned int			nr_args;
	struct probe_arg		args[];
};

struct event_file_link {
	struct trace_event_file		*file;
	struct list_head		list;
};

static inline bool trace_probe_is_enabled(struct trace_probe *tp)
{
	return !!(tp->flags & (TP_FLAG_TRACE | TP_FLAG_PROFILE));
}

static inline bool trace_probe_is_registered(struct trace_probe *tp)
{
	return !!(tp->flags & TP_FLAG_REGISTERED);
}

/* Check the name is good for event/group/fields */
static inline bool is_good_name(const char *name)
{
	if (!isalpha(*name) && *name != '_')
		return false;
	while (*++name != '\0') {
		if (!isalpha(*name) && !isdigit(*name) && *name != '_')
			return false;
	}
	return true;
}

static inline struct event_file_link *
find_event_file_link(struct trace_probe *tp, struct trace_event_file *file)
{
	struct event_file_link *link;

	list_for_each_entry(link, &tp->files, list)
		if (link->file == file)
			return link;

	return NULL;
}

#define TPARG_FL_RETURN BIT(0)
#define TPARG_FL_KERNEL BIT(1)
#define TPARG_FL_FENTRY BIT(2)
#define TPARG_FL_MASK	GENMASK(2, 0)

extern int traceprobe_parse_probe_arg(struct trace_probe *tp, int i,
				char *arg, unsigned int flags);

extern int traceprobe_update_arg(struct probe_arg *arg);
extern void traceprobe_free_probe_arg(struct probe_arg *arg);

extern int traceprobe_split_symbol_offset(char *symbol, long *offset);
<<<<<<< HEAD
extern int traceprobe_parse_event_name(const char **pevent,
				       const char **pgroup, char *buf);
=======
int traceprobe_parse_event_name(const char **pevent, const char **pgroup,
				char *buf, int offset);
>>>>>>> 0ecfebd2

extern int traceprobe_set_print_fmt(struct trace_probe *tp, bool is_return);

#ifdef CONFIG_PERF_EVENTS
extern struct trace_event_call *
create_local_trace_kprobe(char *func, void *addr, unsigned long offs,
			  bool is_return);
extern void destroy_local_trace_kprobe(struct trace_event_call *event_call);

extern struct trace_event_call *
create_local_trace_uprobe(char *name, unsigned long offs,
			  unsigned long ref_ctr_offset, bool is_return);
extern void destroy_local_trace_uprobe(struct trace_event_call *event_call);
#endif
extern int traceprobe_define_arg_fields(struct trace_event_call *event_call,
					size_t offset, struct trace_probe *tp);

#undef ERRORS
#define ERRORS	\
	C(FILE_NOT_FOUND,	"Failed to find the given file"),	\
	C(NO_REGULAR_FILE,	"Not a regular file"),			\
	C(BAD_REFCNT,		"Invalid reference counter offset"),	\
	C(REFCNT_OPEN_BRACE,	"Reference counter brace is not closed"), \
	C(BAD_REFCNT_SUFFIX,	"Reference counter has wrong suffix"),	\
	C(BAD_UPROBE_OFFS,	"Invalid uprobe offset"),		\
	C(MAXACT_NO_KPROBE,	"Maxactive is not for kprobe"),		\
	C(BAD_MAXACT,		"Invalid maxactive number"),		\
	C(MAXACT_TOO_BIG,	"Maxactive is too big"),		\
	C(BAD_PROBE_ADDR,	"Invalid probed address or symbol"),	\
	C(BAD_RETPROBE,		"Retprobe address must be an function entry"), \
	C(NO_GROUP_NAME,	"Group name is not specified"),		\
	C(GROUP_TOO_LONG,	"Group name is too long"),		\
	C(BAD_GROUP_NAME,	"Group name must follow the same rules as C identifiers"), \
	C(NO_EVENT_NAME,	"Event name is not specified"),		\
	C(EVENT_TOO_LONG,	"Event name is too long"),		\
	C(BAD_EVENT_NAME,	"Event name must follow the same rules as C identifiers"), \
	C(RETVAL_ON_PROBE,	"$retval is not available on probe"),	\
	C(BAD_STACK_NUM,	"Invalid stack number"),		\
	C(BAD_ARG_NUM,		"Invalid argument number"),		\
	C(BAD_VAR,		"Invalid $-valiable specified"),	\
	C(BAD_REG_NAME,		"Invalid register name"),		\
	C(BAD_MEM_ADDR,		"Invalid memory address"),		\
	C(FILE_ON_KPROBE,	"File offset is not available with kprobe"), \
	C(BAD_FILE_OFFS,	"Invalid file offset value"),		\
	C(SYM_ON_UPROBE,	"Symbol is not available with uprobe"),	\
	C(TOO_MANY_OPS,		"Dereference is too much nested"), 	\
	C(DEREF_NEED_BRACE,	"Dereference needs a brace"),		\
	C(BAD_DEREF_OFFS,	"Invalid dereference offset"),		\
	C(DEREF_OPEN_BRACE,	"Dereference brace is not closed"),	\
	C(COMM_CANT_DEREF,	"$comm can not be dereferenced"),	\
	C(BAD_FETCH_ARG,	"Invalid fetch argument"),		\
	C(ARRAY_NO_CLOSE,	"Array is not closed"),			\
	C(BAD_ARRAY_SUFFIX,	"Array has wrong suffix"),		\
	C(BAD_ARRAY_NUM,	"Invalid array size"),			\
	C(ARRAY_TOO_BIG,	"Array number is too big"),		\
	C(BAD_TYPE,		"Unknown type is specified"),		\
	C(BAD_STRING,		"String accepts only memory argument"),	\
	C(BAD_BITFIELD,		"Invalid bitfield"),			\
	C(ARG_NAME_TOO_LONG,	"Argument name is too long"),		\
	C(NO_ARG_NAME,		"Argument name is not specified"),	\
	C(BAD_ARG_NAME,		"Argument name must follow the same rules as C identifiers"), \
	C(USED_ARG_NAME,	"This argument name is already used"),	\
	C(ARG_TOO_LONG,		"Argument expression is too long"),	\
	C(NO_ARG_BODY,		"No argument expression"),		\
	C(BAD_INSN_BNDRY,	"Probe point is not an instruction boundary"),\
	C(FAIL_REG_PROBE,	"Failed to register probe event"),

#undef C
#define C(a, b)		TP_ERR_##a

/* Define TP_ERR_ */
enum { ERRORS };

/* Error text is defined in trace_probe.c */

struct trace_probe_log {
	const char	*subsystem;
	const char	**argv;
	int		argc;
	int		index;
};

void trace_probe_log_init(const char *subsystem, int argc, const char **argv);
void trace_probe_log_set_index(int index);
void trace_probe_log_clear(void);
void __trace_probe_log_err(int offset, int err);

#define trace_probe_log_err(offs, err)	\
	__trace_probe_log_err(offs, TP_ERR_##err)<|MERGE_RESOLUTION|>--- conflicted
+++ resolved
@@ -281,13 +281,8 @@
 extern void traceprobe_free_probe_arg(struct probe_arg *arg);
 
 extern int traceprobe_split_symbol_offset(char *symbol, long *offset);
-<<<<<<< HEAD
-extern int traceprobe_parse_event_name(const char **pevent,
-				       const char **pgroup, char *buf);
-=======
 int traceprobe_parse_event_name(const char **pevent, const char **pgroup,
 				char *buf, int offset);
->>>>>>> 0ecfebd2
 
 extern int traceprobe_set_print_fmt(struct trace_probe *tp, bool is_return);
 
