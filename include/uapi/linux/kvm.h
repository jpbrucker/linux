/* SPDX-License-Identifier: GPL-2.0 WITH Linux-syscall-note */
#ifndef __LINUX_KVM_H
#define __LINUX_KVM_H

/*
 * Userspace interface for /dev/kvm - kernel based virtual machine
 *
 * Note: you must update KVM_API_VERSION if you change this interface.
 */

#include <linux/types.h>
#include <linux/compiler.h>
#include <linux/ioctl.h>
#include <asm/kvm.h>

#define KVM_API_VERSION 12

/* *** Deprecated interfaces *** */

#define KVM_TRC_SHIFT           16

#define KVM_TRC_ENTRYEXIT       (1 << KVM_TRC_SHIFT)
#define KVM_TRC_HANDLER         (1 << (KVM_TRC_SHIFT + 1))

#define KVM_TRC_VMENTRY         (KVM_TRC_ENTRYEXIT + 0x01)
#define KVM_TRC_VMEXIT          (KVM_TRC_ENTRYEXIT + 0x02)
#define KVM_TRC_PAGE_FAULT      (KVM_TRC_HANDLER + 0x01)

#define KVM_TRC_HEAD_SIZE       12
#define KVM_TRC_CYCLE_SIZE      8
#define KVM_TRC_EXTRA_MAX       7

#define KVM_TRC_INJ_VIRQ         (KVM_TRC_HANDLER + 0x02)
#define KVM_TRC_REDELIVER_EVT    (KVM_TRC_HANDLER + 0x03)
#define KVM_TRC_PEND_INTR        (KVM_TRC_HANDLER + 0x04)
#define KVM_TRC_IO_READ          (KVM_TRC_HANDLER + 0x05)
#define KVM_TRC_IO_WRITE         (KVM_TRC_HANDLER + 0x06)
#define KVM_TRC_CR_READ          (KVM_TRC_HANDLER + 0x07)
#define KVM_TRC_CR_WRITE         (KVM_TRC_HANDLER + 0x08)
#define KVM_TRC_DR_READ          (KVM_TRC_HANDLER + 0x09)
#define KVM_TRC_DR_WRITE         (KVM_TRC_HANDLER + 0x0A)
#define KVM_TRC_MSR_READ         (KVM_TRC_HANDLER + 0x0B)
#define KVM_TRC_MSR_WRITE        (KVM_TRC_HANDLER + 0x0C)
#define KVM_TRC_CPUID            (KVM_TRC_HANDLER + 0x0D)
#define KVM_TRC_INTR             (KVM_TRC_HANDLER + 0x0E)
#define KVM_TRC_NMI              (KVM_TRC_HANDLER + 0x0F)
#define KVM_TRC_VMMCALL          (KVM_TRC_HANDLER + 0x10)
#define KVM_TRC_HLT              (KVM_TRC_HANDLER + 0x11)
#define KVM_TRC_CLTS             (KVM_TRC_HANDLER + 0x12)
#define KVM_TRC_LMSW             (KVM_TRC_HANDLER + 0x13)
#define KVM_TRC_APIC_ACCESS      (KVM_TRC_HANDLER + 0x14)
#define KVM_TRC_TDP_FAULT        (KVM_TRC_HANDLER + 0x15)
#define KVM_TRC_GTLB_WRITE       (KVM_TRC_HANDLER + 0x16)
#define KVM_TRC_STLB_WRITE       (KVM_TRC_HANDLER + 0x17)
#define KVM_TRC_STLB_INVAL       (KVM_TRC_HANDLER + 0x18)
#define KVM_TRC_PPC_INSTR        (KVM_TRC_HANDLER + 0x19)

struct kvm_user_trace_setup {
	__u32 buf_size;
	__u32 buf_nr;
};

#define __KVM_DEPRECATED_MAIN_W_0x06 \
	_IOW(KVMIO, 0x06, struct kvm_user_trace_setup)
#define __KVM_DEPRECATED_MAIN_0x07 _IO(KVMIO, 0x07)
#define __KVM_DEPRECATED_MAIN_0x08 _IO(KVMIO, 0x08)

#define __KVM_DEPRECATED_VM_R_0x70 _IOR(KVMIO, 0x70, struct kvm_assigned_irq)

struct kvm_breakpoint {
	__u32 enabled;
	__u32 padding;
	__u64 address;
};

struct kvm_debug_guest {
	__u32 enabled;
	__u32 pad;
	struct kvm_breakpoint breakpoints[4];
	__u32 singlestep;
};

#define __KVM_DEPRECATED_VCPU_W_0x87 _IOW(KVMIO, 0x87, struct kvm_debug_guest)

/* *** End of deprecated interfaces *** */


/* for KVM_CREATE_MEMORY_REGION */
struct kvm_memory_region {
	__u32 slot;
	__u32 flags;
	__u64 guest_phys_addr;
	__u64 memory_size; /* bytes */
};

/* for KVM_SET_USER_MEMORY_REGION */
struct kvm_userspace_memory_region {
	__u32 slot;
	__u32 flags;
	__u64 guest_phys_addr;
	__u64 memory_size; /* bytes */
	__u64 userspace_addr; /* start of the userspace allocated memory */
};

/*
 * The bit 0 ~ bit 15 of kvm_memory_region::flags are visible for userspace,
 * other bits are reserved for kvm internal use which are defined in
 * include/linux/kvm_host.h.
 */
#define KVM_MEM_LOG_DIRTY_PAGES	(1UL << 0)
#define KVM_MEM_READONLY	(1UL << 1)

/* for KVM_IRQ_LINE */
struct kvm_irq_level {
	/*
	 * ACPI gsi notion of irq.
	 * For IA-64 (APIC model) IOAPIC0: irq 0-23; IOAPIC1: irq 24-47..
	 * For X86 (standard AT mode) PIC0/1: irq 0-15. IOAPIC0: 0-23..
	 * For ARM: See Documentation/virt/kvm/api.txt
	 */
	union {
		__u32 irq;
		__s32 status;
	};
	__u32 level;
};


struct kvm_irqchip {
	__u32 chip_id;
	__u32 pad;
        union {
		char dummy[512];  /* reserving space */
#ifdef __KVM_HAVE_PIT
		struct kvm_pic_state pic;
#endif
#ifdef __KVM_HAVE_IOAPIC
		struct kvm_ioapic_state ioapic;
#endif
	} chip;
};

/* for KVM_CREATE_PIT2 */
struct kvm_pit_config {
	__u32 flags;
	__u32 pad[15];
};

#define KVM_PIT_SPEAKER_DUMMY     1

struct kvm_s390_skeys {
	__u64 start_gfn;
	__u64 count;
	__u64 skeydata_addr;
	__u32 flags;
	__u32 reserved[9];
};

#define KVM_S390_CMMA_PEEK (1 << 0)

/**
 * kvm_s390_cmma_log - Used for CMMA migration.
 *
 * Used both for input and output.
 *
 * @start_gfn: Guest page number to start from.
 * @count: Size of the result buffer.
 * @flags: Control operation mode via KVM_S390_CMMA_* flags
 * @remaining: Used with KVM_S390_GET_CMMA_BITS. Indicates how many dirty
 *             pages are still remaining.
 * @mask: Used with KVM_S390_SET_CMMA_BITS. Bitmap of bits to actually set
 *        in the PGSTE.
 * @values: Pointer to the values buffer.
 *
 * Used in KVM_S390_{G,S}ET_CMMA_BITS ioctls.
 */
struct kvm_s390_cmma_log {
	__u64 start_gfn;
	__u32 count;
	__u32 flags;
	union {
		__u64 remaining;
		__u64 mask;
	};
	__u64 values;
};

struct kvm_hyperv_exit {
#define KVM_EXIT_HYPERV_SYNIC          1
#define KVM_EXIT_HYPERV_HCALL          2
	__u32 type;
	union {
		struct {
			__u32 msr;
			__u64 control;
			__u64 evt_page;
			__u64 msg_page;
		} synic;
		struct {
			__u64 input;
			__u64 result;
			__u64 params[2];
		} hcall;
	} u;
};

#define KVM_S390_GET_SKEYS_NONE   1
#define KVM_S390_SKEYS_MAX        1048576

#define KVM_EXIT_UNKNOWN          0
#define KVM_EXIT_EXCEPTION        1
#define KVM_EXIT_IO               2
#define KVM_EXIT_HYPERCALL        3
#define KVM_EXIT_DEBUG            4
#define KVM_EXIT_HLT              5
#define KVM_EXIT_MMIO             6
#define KVM_EXIT_IRQ_WINDOW_OPEN  7
#define KVM_EXIT_SHUTDOWN         8
#define KVM_EXIT_FAIL_ENTRY       9
#define KVM_EXIT_INTR             10
#define KVM_EXIT_SET_TPR          11
#define KVM_EXIT_TPR_ACCESS       12
#define KVM_EXIT_S390_SIEIC       13
#define KVM_EXIT_S390_RESET       14
#define KVM_EXIT_DCR              15 /* deprecated */
#define KVM_EXIT_NMI              16
#define KVM_EXIT_INTERNAL_ERROR   17
#define KVM_EXIT_OSI              18
#define KVM_EXIT_PAPR_HCALL	  19
#define KVM_EXIT_S390_UCONTROL	  20
#define KVM_EXIT_WATCHDOG         21
#define KVM_EXIT_S390_TSCH        22
#define KVM_EXIT_EPR              23
#define KVM_EXIT_SYSTEM_EVENT     24
#define KVM_EXIT_S390_STSI        25
#define KVM_EXIT_IOAPIC_EOI       26
#define KVM_EXIT_HYPERV           27
#define KVM_EXIT_ARM_NISV         28

/* For KVM_EXIT_INTERNAL_ERROR */
/* Emulate instruction failed. */
#define KVM_INTERNAL_ERROR_EMULATION	1
/* Encounter unexpected simultaneous exceptions. */
#define KVM_INTERNAL_ERROR_SIMUL_EX	2
/* Encounter unexpected vm-exit due to delivery event. */
#define KVM_INTERNAL_ERROR_DELIVERY_EV	3
/* Encounter unexpected vm-exit reason */
#define KVM_INTERNAL_ERROR_UNEXPECTED_EXIT_REASON	4

/* for KVM_RUN, returned by mmap(vcpu_fd, offset=0) */
struct kvm_run {
	/* in */
	__u8 request_interrupt_window;
	__u8 immediate_exit;
	__u8 padding1[6];

	/* out */
	__u32 exit_reason;
	__u8 ready_for_interrupt_injection;
	__u8 if_flag;
	__u16 flags;

	/* in (pre_kvm_run), out (post_kvm_run) */
	__u64 cr8;
	__u64 apic_base;

#ifdef __KVM_S390
	/* the processor status word for s390 */
	__u64 psw_mask; /* psw upper half */
	__u64 psw_addr; /* psw lower half */
#endif
	union {
		/* KVM_EXIT_UNKNOWN */
		struct {
			__u64 hardware_exit_reason;
		} hw;
		/* KVM_EXIT_FAIL_ENTRY */
		struct {
			__u64 hardware_entry_failure_reason;
		} fail_entry;
		/* KVM_EXIT_EXCEPTION */
		struct {
			__u32 exception;
			__u32 error_code;
		} ex;
		/* KVM_EXIT_IO */
		struct {
#define KVM_EXIT_IO_IN  0
#define KVM_EXIT_IO_OUT 1
			__u8 direction;
			__u8 size; /* bytes */
			__u16 port;
			__u32 count;
			__u64 data_offset; /* relative to kvm_run start */
		} io;
		/* KVM_EXIT_DEBUG */
		struct {
			struct kvm_debug_exit_arch arch;
		} debug;
		/* KVM_EXIT_MMIO */
		struct {
			__u64 phys_addr;
			__u8  data[8];
			__u32 len;
			__u8  is_write;
		} mmio;
		/* KVM_EXIT_HYPERCALL */
		struct {
			__u64 nr;
			__u64 args[6];
			__u64 ret;
			__u32 longmode;
			__u32 pad;
		} hypercall;
		/* KVM_EXIT_TPR_ACCESS */
		struct {
			__u64 rip;
			__u32 is_write;
			__u32 pad;
		} tpr_access;
		/* KVM_EXIT_S390_SIEIC */
		struct {
			__u8 icptcode;
			__u16 ipa;
			__u32 ipb;
		} s390_sieic;
		/* KVM_EXIT_S390_RESET */
#define KVM_S390_RESET_POR       1
#define KVM_S390_RESET_CLEAR     2
#define KVM_S390_RESET_SUBSYSTEM 4
#define KVM_S390_RESET_CPU_INIT  8
#define KVM_S390_RESET_IPL       16
		__u64 s390_reset_flags;
		/* KVM_EXIT_S390_UCONTROL */
		struct {
			__u64 trans_exc_code;
			__u32 pgm_code;
		} s390_ucontrol;
		/* KVM_EXIT_DCR (deprecated) */
		struct {
			__u32 dcrn;
			__u32 data;
			__u8  is_write;
		} dcr;
		/* KVM_EXIT_INTERNAL_ERROR */
		struct {
			__u32 suberror;
			/* Available with KVM_CAP_INTERNAL_ERROR_DATA: */
			__u32 ndata;
			__u64 data[16];
		} internal;
		/* KVM_EXIT_OSI */
		struct {
			__u64 gprs[32];
		} osi;
		/* KVM_EXIT_PAPR_HCALL */
		struct {
			__u64 nr;
			__u64 ret;
			__u64 args[9];
		} papr_hcall;
		/* KVM_EXIT_S390_TSCH */
		struct {
			__u16 subchannel_id;
			__u16 subchannel_nr;
			__u32 io_int_parm;
			__u32 io_int_word;
			__u32 ipb;
			__u8 dequeued;
		} s390_tsch;
		/* KVM_EXIT_EPR */
		struct {
			__u32 epr;
		} epr;
		/* KVM_EXIT_SYSTEM_EVENT */
		struct {
#define KVM_SYSTEM_EVENT_SHUTDOWN       1
#define KVM_SYSTEM_EVENT_RESET          2
#define KVM_SYSTEM_EVENT_CRASH          3
			__u32 type;
			__u64 flags;
		} system_event;
		/* KVM_EXIT_S390_STSI */
		struct {
			__u64 addr;
			__u8 ar;
			__u8 reserved;
			__u8 fc;
			__u8 sel1;
			__u16 sel2;
		} s390_stsi;
		/* KVM_EXIT_IOAPIC_EOI */
		struct {
			__u8 vector;
		} eoi;
		/* KVM_EXIT_HYPERV */
		struct kvm_hyperv_exit hyperv;
		/* KVM_EXIT_ARM_NISV */
		struct {
			__u64 esr_iss;
			__u64 fault_ipa;
		} arm_nisv;
		/* Fix the size of the union. */
		char padding[256];
	};

	/* 2048 is the size of the char array used to bound/pad the size
	 * of the union that holds sync regs.
	 */
	#define SYNC_REGS_SIZE_BYTES 2048
	/*
	 * shared registers between kvm and userspace.
	 * kvm_valid_regs specifies the register classes set by the host
	 * kvm_dirty_regs specified the register classes dirtied by userspace
	 * struct kvm_sync_regs is architecture specific, as well as the
	 * bits for kvm_valid_regs and kvm_dirty_regs
	 */
	__u64 kvm_valid_regs;
	__u64 kvm_dirty_regs;
	union {
		struct kvm_sync_regs regs;
		char padding[SYNC_REGS_SIZE_BYTES];
	} s;
};

/* for KVM_REGISTER_COALESCED_MMIO / KVM_UNREGISTER_COALESCED_MMIO */

struct kvm_coalesced_mmio_zone {
	__u64 addr;
	__u32 size;
	union {
		__u32 pad;
		__u32 pio;
	};
};

struct kvm_coalesced_mmio {
	__u64 phys_addr;
	__u32 len;
	union {
		__u32 pad;
		__u32 pio;
	};
	__u8  data[8];
};

struct kvm_coalesced_mmio_ring {
	__u32 first, last;
	struct kvm_coalesced_mmio coalesced_mmio[0];
};

#define KVM_COALESCED_MMIO_MAX \
	((PAGE_SIZE - sizeof(struct kvm_coalesced_mmio_ring)) / \
	 sizeof(struct kvm_coalesced_mmio))

/* for KVM_TRANSLATE */
struct kvm_translation {
	/* in */
	__u64 linear_address;

	/* out */
	__u64 physical_address;
	__u8  valid;
	__u8  writeable;
	__u8  usermode;
	__u8  pad[5];
};

/* for KVM_S390_MEM_OP */
struct kvm_s390_mem_op {
	/* in */
	__u64 gaddr;		/* the guest address */
	__u64 flags;		/* flags */
	__u32 size;		/* amount of bytes */
	__u32 op;		/* type of operation */
	__u64 buf;		/* buffer in userspace */
	union {
		__u8 ar;	/* the access register number */
		__u32 sida_offset; /* offset into the sida */
		__u8 reserved[32]; /* should be set to 0 */
	};
};
/* types for kvm_s390_mem_op->op */
#define KVM_S390_MEMOP_LOGICAL_READ	0
#define KVM_S390_MEMOP_LOGICAL_WRITE	1
#define KVM_S390_MEMOP_SIDA_READ	2
#define KVM_S390_MEMOP_SIDA_WRITE	3
/* flags for kvm_s390_mem_op->flags */
#define KVM_S390_MEMOP_F_CHECK_ONLY		(1ULL << 0)
#define KVM_S390_MEMOP_F_INJECT_EXCEPTION	(1ULL << 1)

/* for KVM_INTERRUPT */
struct kvm_interrupt {
	/* in */
	__u32 irq;
};

/* for KVM_GET_DIRTY_LOG */
struct kvm_dirty_log {
	__u32 slot;
	__u32 padding1;
	union {
		void __user *dirty_bitmap; /* one bit per page */
		__u64 padding2;
	};
};

/* for KVM_CLEAR_DIRTY_LOG */
struct kvm_clear_dirty_log {
	__u32 slot;
	__u32 num_pages;
	__u64 first_page;
	union {
		void __user *dirty_bitmap; /* one bit per page */
		__u64 padding2;
	};
};

/* for KVM_SET_SIGNAL_MASK */
struct kvm_signal_mask {
	__u32 len;
	__u8  sigset[0];
};

/* for KVM_TPR_ACCESS_REPORTING */
struct kvm_tpr_access_ctl {
	__u32 enabled;
	__u32 flags;
	__u32 reserved[8];
};

/* for KVM_SET_VAPIC_ADDR */
struct kvm_vapic_addr {
	__u64 vapic_addr;
};

/* for KVM_SET_MP_STATE */

/* not all states are valid on all architectures */
#define KVM_MP_STATE_RUNNABLE          0
#define KVM_MP_STATE_UNINITIALIZED     1
#define KVM_MP_STATE_INIT_RECEIVED     2
#define KVM_MP_STATE_HALTED            3
#define KVM_MP_STATE_SIPI_RECEIVED     4
#define KVM_MP_STATE_STOPPED           5
#define KVM_MP_STATE_CHECK_STOP        6
#define KVM_MP_STATE_OPERATING         7
#define KVM_MP_STATE_LOAD              8

struct kvm_mp_state {
	__u32 mp_state;
};

struct kvm_s390_psw {
	__u64 mask;
	__u64 addr;
};

/* valid values for type in kvm_s390_interrupt */
#define KVM_S390_SIGP_STOP		0xfffe0000u
#define KVM_S390_PROGRAM_INT		0xfffe0001u
#define KVM_S390_SIGP_SET_PREFIX	0xfffe0002u
#define KVM_S390_RESTART		0xfffe0003u
#define KVM_S390_INT_PFAULT_INIT	0xfffe0004u
#define KVM_S390_INT_PFAULT_DONE	0xfffe0005u
#define KVM_S390_MCHK			0xfffe1000u
#define KVM_S390_INT_CLOCK_COMP		0xffff1004u
#define KVM_S390_INT_CPU_TIMER		0xffff1005u
#define KVM_S390_INT_VIRTIO		0xffff2603u
#define KVM_S390_INT_SERVICE		0xffff2401u
#define KVM_S390_INT_EMERGENCY		0xffff1201u
#define KVM_S390_INT_EXTERNAL_CALL	0xffff1202u
/* Anything below 0xfffe0000u is taken by INT_IO */
#define KVM_S390_INT_IO(ai,cssid,ssid,schid)   \
	(((schid)) |			       \
	 ((ssid) << 16) |		       \
	 ((cssid) << 18) |		       \
	 ((ai) << 26))
#define KVM_S390_INT_IO_MIN		0x00000000u
#define KVM_S390_INT_IO_MAX		0xfffdffffu
#define KVM_S390_INT_IO_AI_MASK		0x04000000u


struct kvm_s390_interrupt {
	__u32 type;
	__u32 parm;
	__u64 parm64;
};

struct kvm_s390_io_info {
	__u16 subchannel_id;
	__u16 subchannel_nr;
	__u32 io_int_parm;
	__u32 io_int_word;
};

struct kvm_s390_ext_info {
	__u32 ext_params;
	__u32 pad;
	__u64 ext_params2;
};

struct kvm_s390_pgm_info {
	__u64 trans_exc_code;
	__u64 mon_code;
	__u64 per_address;
	__u32 data_exc_code;
	__u16 code;
	__u16 mon_class_nr;
	__u8 per_code;
	__u8 per_atmid;
	__u8 exc_access_id;
	__u8 per_access_id;
	__u8 op_access_id;
#define KVM_S390_PGM_FLAGS_ILC_VALID	0x01
#define KVM_S390_PGM_FLAGS_ILC_0	0x02
#define KVM_S390_PGM_FLAGS_ILC_1	0x04
#define KVM_S390_PGM_FLAGS_ILC_MASK	0x06
#define KVM_S390_PGM_FLAGS_NO_REWIND	0x08
	__u8 flags;
	__u8 pad[2];
};

struct kvm_s390_prefix_info {
	__u32 address;
};

struct kvm_s390_extcall_info {
	__u16 code;
};

struct kvm_s390_emerg_info {
	__u16 code;
};

#define KVM_S390_STOP_FLAG_STORE_STATUS	0x01
struct kvm_s390_stop_info {
	__u32 flags;
};

struct kvm_s390_mchk_info {
	__u64 cr14;
	__u64 mcic;
	__u64 failing_storage_address;
	__u32 ext_damage_code;
	__u32 pad;
	__u8 fixed_logout[16];
};

struct kvm_s390_irq {
	__u64 type;
	union {
		struct kvm_s390_io_info io;
		struct kvm_s390_ext_info ext;
		struct kvm_s390_pgm_info pgm;
		struct kvm_s390_emerg_info emerg;
		struct kvm_s390_extcall_info extcall;
		struct kvm_s390_prefix_info prefix;
		struct kvm_s390_stop_info stop;
		struct kvm_s390_mchk_info mchk;
		char reserved[64];
	} u;
};

struct kvm_s390_irq_state {
	__u64 buf;
	__u32 flags;        /* will stay unused for compatibility reasons */
	__u32 len;
	__u32 reserved[4];  /* will stay unused for compatibility reasons */
};

/* for KVM_SET_GUEST_DEBUG */

#define KVM_GUESTDBG_ENABLE		0x00000001
#define KVM_GUESTDBG_SINGLESTEP		0x00000002

struct kvm_guest_debug {
	__u32 control;
	__u32 pad;
	struct kvm_guest_debug_arch arch;
};

enum {
	kvm_ioeventfd_flag_nr_datamatch,
	kvm_ioeventfd_flag_nr_pio,
	kvm_ioeventfd_flag_nr_deassign,
	kvm_ioeventfd_flag_nr_virtio_ccw_notify,
	kvm_ioeventfd_flag_nr_fast_mmio,
	kvm_ioeventfd_flag_nr_max,
};

#define KVM_IOEVENTFD_FLAG_DATAMATCH (1 << kvm_ioeventfd_flag_nr_datamatch)
#define KVM_IOEVENTFD_FLAG_PIO       (1 << kvm_ioeventfd_flag_nr_pio)
#define KVM_IOEVENTFD_FLAG_DEASSIGN  (1 << kvm_ioeventfd_flag_nr_deassign)
#define KVM_IOEVENTFD_FLAG_VIRTIO_CCW_NOTIFY \
	(1 << kvm_ioeventfd_flag_nr_virtio_ccw_notify)

#define KVM_IOEVENTFD_VALID_FLAG_MASK  ((1 << kvm_ioeventfd_flag_nr_max) - 1)

struct kvm_ioeventfd {
	__u64 datamatch;
	__u64 addr;        /* legal pio/mmio address */
	__u32 len;         /* 1, 2, 4, or 8 bytes; or 0 to ignore length */
	__s32 fd;
	__u32 flags;
	__u8  pad[36];
};

#define KVM_X86_DISABLE_EXITS_MWAIT          (1 << 0)
#define KVM_X86_DISABLE_EXITS_HLT            (1 << 1)
#define KVM_X86_DISABLE_EXITS_PAUSE          (1 << 2)
#define KVM_X86_DISABLE_EXITS_CSTATE         (1 << 3)
#define KVM_X86_DISABLE_VALID_EXITS          (KVM_X86_DISABLE_EXITS_MWAIT | \
                                              KVM_X86_DISABLE_EXITS_HLT | \
                                              KVM_X86_DISABLE_EXITS_PAUSE | \
                                              KVM_X86_DISABLE_EXITS_CSTATE)

/* for KVM_ENABLE_CAP */
struct kvm_enable_cap {
	/* in */
	__u32 cap;
	__u32 flags;
	__u64 args[4];
	__u8  pad[64];
};

/* for KVM_PPC_GET_PVINFO */

#define KVM_PPC_PVINFO_FLAGS_EV_IDLE   (1<<0)

struct kvm_ppc_pvinfo {
	/* out */
	__u32 flags;
	__u32 hcall[4];
	__u8  pad[108];
};

/* for KVM_PPC_GET_SMMU_INFO */
#define KVM_PPC_PAGE_SIZES_MAX_SZ	8

struct kvm_ppc_one_page_size {
	__u32 page_shift;	/* Page shift (or 0) */
	__u32 pte_enc;		/* Encoding in the HPTE (>>12) */
};

struct kvm_ppc_one_seg_page_size {
	__u32 page_shift;	/* Base page shift of segment (or 0) */
	__u32 slb_enc;		/* SLB encoding for BookS */
	struct kvm_ppc_one_page_size enc[KVM_PPC_PAGE_SIZES_MAX_SZ];
};

#define KVM_PPC_PAGE_SIZES_REAL		0x00000001
#define KVM_PPC_1T_SEGMENTS		0x00000002
#define KVM_PPC_NO_HASH			0x00000004

struct kvm_ppc_smmu_info {
	__u64 flags;
	__u32 slb_size;
	__u16 data_keys;	/* # storage keys supported for data */
	__u16 instr_keys;	/* # storage keys supported for instructions */
	struct kvm_ppc_one_seg_page_size sps[KVM_PPC_PAGE_SIZES_MAX_SZ];
};

/* for KVM_PPC_RESIZE_HPT_{PREPARE,COMMIT} */
struct kvm_ppc_resize_hpt {
	__u64 flags;
	__u32 shift;
	__u32 pad;
};

#define KVMIO 0xAE

/* machine type bits, to be used as argument to KVM_CREATE_VM */
#define KVM_VM_S390_UCONTROL	1

/* on ppc, 0 indicate default, 1 should force HV and 2 PR */
#define KVM_VM_PPC_HV 1
#define KVM_VM_PPC_PR 2

/* on MIPS, 0 forces trap & emulate, 1 forces VZ ASE */
#define KVM_VM_MIPS_TE		0
#define KVM_VM_MIPS_VZ		1

#define KVM_S390_SIE_PAGE_OFFSET 1

/*
 * On arm64, machine type can be used to request the physical
 * address size for the VM. Bits[7-0] are reserved for the guest
 * PA size shift (i.e, log2(PA_Size)). For backward compatibility,
 * value 0 implies the default IPA size, 40bits.
 */
#define KVM_VM_TYPE_ARM_IPA_SIZE_MASK	0xffULL
#define KVM_VM_TYPE_ARM_IPA_SIZE(x)		\
	((x) & KVM_VM_TYPE_ARM_IPA_SIZE_MASK)
/*
 * ioctls for /dev/kvm fds:
 */
#define KVM_GET_API_VERSION       _IO(KVMIO,   0x00)
#define KVM_CREATE_VM             _IO(KVMIO,   0x01) /* returns a VM fd */
#define KVM_GET_MSR_INDEX_LIST    _IOWR(KVMIO, 0x02, struct kvm_msr_list)

#define KVM_S390_ENABLE_SIE       _IO(KVMIO,   0x06)
/*
 * Check if a kvm extension is available.  Argument is extension number,
 * return is 1 (yes) or 0 (no, sorry).
 */
#define KVM_CHECK_EXTENSION       _IO(KVMIO,   0x03)
/*
 * Get size for mmap(vcpu_fd)
 */
#define KVM_GET_VCPU_MMAP_SIZE    _IO(KVMIO,   0x04) /* in bytes */
#define KVM_GET_SUPPORTED_CPUID   _IOWR(KVMIO, 0x05, struct kvm_cpuid2)
#define KVM_TRACE_ENABLE          __KVM_DEPRECATED_MAIN_W_0x06
#define KVM_TRACE_PAUSE           __KVM_DEPRECATED_MAIN_0x07
#define KVM_TRACE_DISABLE         __KVM_DEPRECATED_MAIN_0x08
#define KVM_GET_EMULATED_CPUID	  _IOWR(KVMIO, 0x09, struct kvm_cpuid2)
#define KVM_GET_MSR_FEATURE_INDEX_LIST    _IOWR(KVMIO, 0x0a, struct kvm_msr_list)

/*
 * Extension capability list.
 */
#define KVM_CAP_IRQCHIP	  0
#define KVM_CAP_HLT	  1
#define KVM_CAP_MMU_SHADOW_CACHE_CONTROL 2
#define KVM_CAP_USER_MEMORY 3
#define KVM_CAP_SET_TSS_ADDR 4
#define KVM_CAP_VAPIC 6
#define KVM_CAP_EXT_CPUID 7
#define KVM_CAP_CLOCKSOURCE 8
#define KVM_CAP_NR_VCPUS 9       /* returns recommended max vcpus per vm */
#define KVM_CAP_NR_MEMSLOTS 10   /* returns max memory slots per vm */
#define KVM_CAP_PIT 11
#define KVM_CAP_NOP_IO_DELAY 12
#define KVM_CAP_PV_MMU 13
#define KVM_CAP_MP_STATE 14
#define KVM_CAP_COALESCED_MMIO 15
#define KVM_CAP_SYNC_MMU 16  /* Changes to host mmap are reflected in guest */
#define KVM_CAP_IOMMU 18
/* Bug in KVM_SET_USER_MEMORY_REGION fixed: */
#define KVM_CAP_DESTROY_MEMORY_REGION_WORKS 21
#define KVM_CAP_USER_NMI 22
#ifdef __KVM_HAVE_GUEST_DEBUG
#define KVM_CAP_SET_GUEST_DEBUG 23
#endif
#ifdef __KVM_HAVE_PIT
#define KVM_CAP_REINJECT_CONTROL 24
#endif
#define KVM_CAP_IRQ_ROUTING 25
#define KVM_CAP_IRQ_INJECT_STATUS 26
#define KVM_CAP_ASSIGN_DEV_IRQ 29
/* Another bug in KVM_SET_USER_MEMORY_REGION fixed: */
#define KVM_CAP_JOIN_MEMORY_REGIONS_WORKS 30
#ifdef __KVM_HAVE_MCE
#define KVM_CAP_MCE 31
#endif
#define KVM_CAP_IRQFD 32
#ifdef __KVM_HAVE_PIT
#define KVM_CAP_PIT2 33
#endif
#define KVM_CAP_SET_BOOT_CPU_ID 34
#ifdef __KVM_HAVE_PIT_STATE2
#define KVM_CAP_PIT_STATE2 35
#endif
#define KVM_CAP_IOEVENTFD 36
#define KVM_CAP_SET_IDENTITY_MAP_ADDR 37
#ifdef __KVM_HAVE_XEN_HVM
#define KVM_CAP_XEN_HVM 38
#endif
#define KVM_CAP_ADJUST_CLOCK 39
#define KVM_CAP_INTERNAL_ERROR_DATA 40
#ifdef __KVM_HAVE_VCPU_EVENTS
#define KVM_CAP_VCPU_EVENTS 41
#endif
#define KVM_CAP_S390_PSW 42
#define KVM_CAP_PPC_SEGSTATE 43
#define KVM_CAP_HYPERV 44
#define KVM_CAP_HYPERV_VAPIC 45
#define KVM_CAP_HYPERV_SPIN 46
#define KVM_CAP_PCI_SEGMENT 47
#define KVM_CAP_PPC_PAIRED_SINGLES 48
#define KVM_CAP_INTR_SHADOW 49
#ifdef __KVM_HAVE_DEBUGREGS
#define KVM_CAP_DEBUGREGS 50
#endif
#define KVM_CAP_X86_ROBUST_SINGLESTEP 51
#define KVM_CAP_PPC_OSI 52
#define KVM_CAP_PPC_UNSET_IRQ 53
#define KVM_CAP_ENABLE_CAP 54
#ifdef __KVM_HAVE_XSAVE
#define KVM_CAP_XSAVE 55
#endif
#ifdef __KVM_HAVE_XCRS
#define KVM_CAP_XCRS 56
#endif
#define KVM_CAP_PPC_GET_PVINFO 57
#define KVM_CAP_PPC_IRQ_LEVEL 58
#define KVM_CAP_ASYNC_PF 59
#define KVM_CAP_TSC_CONTROL 60
#define KVM_CAP_GET_TSC_KHZ 61
#define KVM_CAP_PPC_BOOKE_SREGS 62
#define KVM_CAP_SPAPR_TCE 63
#define KVM_CAP_PPC_SMT 64
#define KVM_CAP_PPC_RMA	65
#define KVM_CAP_MAX_VCPUS 66       /* returns max vcpus per vm */
#define KVM_CAP_PPC_HIOR 67
#define KVM_CAP_PPC_PAPR 68
#define KVM_CAP_SW_TLB 69
#define KVM_CAP_ONE_REG 70
#define KVM_CAP_S390_GMAP 71
#define KVM_CAP_TSC_DEADLINE_TIMER 72
#define KVM_CAP_S390_UCONTROL 73
#define KVM_CAP_SYNC_REGS 74
#define KVM_CAP_PCI_2_3 75
#define KVM_CAP_KVMCLOCK_CTRL 76
#define KVM_CAP_SIGNAL_MSI 77
#define KVM_CAP_PPC_GET_SMMU_INFO 78
#define KVM_CAP_S390_COW 79
#define KVM_CAP_PPC_ALLOC_HTAB 80
#define KVM_CAP_READONLY_MEM 81
#define KVM_CAP_IRQFD_RESAMPLE 82
#define KVM_CAP_PPC_BOOKE_WATCHDOG 83
#define KVM_CAP_PPC_HTAB_FD 84
#define KVM_CAP_S390_CSS_SUPPORT 85
#define KVM_CAP_PPC_EPR 86
#define KVM_CAP_ARM_PSCI 87
#define KVM_CAP_ARM_SET_DEVICE_ADDR 88
#define KVM_CAP_DEVICE_CTRL 89
#define KVM_CAP_IRQ_MPIC 90
#define KVM_CAP_PPC_RTAS 91
#define KVM_CAP_IRQ_XICS 92
#define KVM_CAP_ARM_EL1_32BIT 93
#define KVM_CAP_SPAPR_MULTITCE 94
#define KVM_CAP_EXT_EMUL_CPUID 95
#define KVM_CAP_HYPERV_TIME 96
#define KVM_CAP_IOAPIC_POLARITY_IGNORED 97
#define KVM_CAP_ENABLE_CAP_VM 98
#define KVM_CAP_S390_IRQCHIP 99
#define KVM_CAP_IOEVENTFD_NO_LENGTH 100
#define KVM_CAP_VM_ATTRIBUTES 101
#define KVM_CAP_ARM_PSCI_0_2 102
#define KVM_CAP_PPC_FIXUP_HCALL 103
#define KVM_CAP_PPC_ENABLE_HCALL 104
#define KVM_CAP_CHECK_EXTENSION_VM 105
#define KVM_CAP_S390_USER_SIGP 106
#define KVM_CAP_S390_VECTOR_REGISTERS 107
#define KVM_CAP_S390_MEM_OP 108
#define KVM_CAP_S390_USER_STSI 109
#define KVM_CAP_S390_SKEYS 110
#define KVM_CAP_MIPS_FPU 111
#define KVM_CAP_MIPS_MSA 112
#define KVM_CAP_S390_INJECT_IRQ 113
#define KVM_CAP_S390_IRQ_STATE 114
#define KVM_CAP_PPC_HWRNG 115
#define KVM_CAP_DISABLE_QUIRKS 116
#define KVM_CAP_X86_SMM 117
#define KVM_CAP_MULTI_ADDRESS_SPACE 118
#define KVM_CAP_GUEST_DEBUG_HW_BPS 119
#define KVM_CAP_GUEST_DEBUG_HW_WPS 120
#define KVM_CAP_SPLIT_IRQCHIP 121
#define KVM_CAP_IOEVENTFD_ANY_LENGTH 122
#define KVM_CAP_HYPERV_SYNIC 123
#define KVM_CAP_S390_RI 124
#define KVM_CAP_SPAPR_TCE_64 125
#define KVM_CAP_ARM_PMU_V3 126
#define KVM_CAP_VCPU_ATTRIBUTES 127
#define KVM_CAP_MAX_VCPU_ID 128
#define KVM_CAP_X2APIC_API 129
#define KVM_CAP_S390_USER_INSTR0 130
#define KVM_CAP_MSI_DEVID 131
#define KVM_CAP_PPC_HTM 132
#define KVM_CAP_SPAPR_RESIZE_HPT 133
#define KVM_CAP_PPC_MMU_RADIX 134
#define KVM_CAP_PPC_MMU_HASH_V3 135
#define KVM_CAP_IMMEDIATE_EXIT 136
#define KVM_CAP_MIPS_VZ 137
#define KVM_CAP_MIPS_TE 138
#define KVM_CAP_MIPS_64BIT 139
#define KVM_CAP_S390_GS 140
#define KVM_CAP_S390_AIS 141
#define KVM_CAP_SPAPR_TCE_VFIO 142
#define KVM_CAP_X86_DISABLE_EXITS 143
#define KVM_CAP_ARM_USER_IRQ 144
#define KVM_CAP_S390_CMMA_MIGRATION 145
#define KVM_CAP_PPC_FWNMI 146
#define KVM_CAP_PPC_SMT_POSSIBLE 147
#define KVM_CAP_HYPERV_SYNIC2 148
#define KVM_CAP_HYPERV_VP_INDEX 149
#define KVM_CAP_S390_AIS_MIGRATION 150
#define KVM_CAP_PPC_GET_CPU_CHAR 151
#define KVM_CAP_S390_BPB 152
#define KVM_CAP_GET_MSR_FEATURES 153
#define KVM_CAP_HYPERV_EVENTFD 154
#define KVM_CAP_HYPERV_TLBFLUSH 155
#define KVM_CAP_S390_HPAGE_1M 156
#define KVM_CAP_NESTED_STATE 157
#define KVM_CAP_ARM_INJECT_SERROR_ESR 158
#define KVM_CAP_MSR_PLATFORM_INFO 159
#define KVM_CAP_PPC_NESTED_HV 160
#define KVM_CAP_HYPERV_SEND_IPI 161
#define KVM_CAP_COALESCED_PIO 162
#define KVM_CAP_HYPERV_ENLIGHTENED_VMCS 163
#define KVM_CAP_EXCEPTION_PAYLOAD 164
#define KVM_CAP_ARM_VM_IPA_SIZE 165
#define KVM_CAP_MANUAL_DIRTY_LOG_PROTECT 166 /* Obsolete */
#define KVM_CAP_HYPERV_CPUID 167
#define KVM_CAP_MANUAL_DIRTY_LOG_PROTECT2 168
#define KVM_CAP_PPC_IRQ_XIVE 169
#define KVM_CAP_ARM_SVE 170
#define KVM_CAP_ARM_PTRAUTH_ADDRESS 171
#define KVM_CAP_ARM_PTRAUTH_GENERIC 172
#define KVM_CAP_PMU_EVENT_FILTER 173
#define KVM_CAP_ARM_IRQ_LINE_LAYOUT_2 174
#define KVM_CAP_HYPERV_DIRECT_TLBFLUSH 175
#define KVM_CAP_PPC_GUEST_DEBUG_SSTEP 176
#define KVM_CAP_ARM_NISV_TO_USER 177
#define KVM_CAP_ARM_INJECT_EXT_DABT 178
#define KVM_CAP_S390_VCPU_RESETS 179
<<<<<<< HEAD
=======
#define KVM_CAP_S390_PROTECTED 180
#define KVM_CAP_PPC_SECURE_GUEST 181
>>>>>>> 04d5ce62

#ifdef KVM_CAP_IRQ_ROUTING

struct kvm_irq_routing_irqchip {
	__u32 irqchip;
	__u32 pin;
};

struct kvm_irq_routing_msi {
	__u32 address_lo;
	__u32 address_hi;
	__u32 data;
	union {
		__u32 pad;
		__u32 devid;
	};
};

struct kvm_irq_routing_s390_adapter {
	__u64 ind_addr;
	__u64 summary_addr;
	__u64 ind_offset;
	__u32 summary_offset;
	__u32 adapter_id;
};

struct kvm_irq_routing_hv_sint {
	__u32 vcpu;
	__u32 sint;
};

/* gsi routing entry types */
#define KVM_IRQ_ROUTING_IRQCHIP 1
#define KVM_IRQ_ROUTING_MSI 2
#define KVM_IRQ_ROUTING_S390_ADAPTER 3
#define KVM_IRQ_ROUTING_HV_SINT 4

struct kvm_irq_routing_entry {
	__u32 gsi;
	__u32 type;
	__u32 flags;
	__u32 pad;
	union {
		struct kvm_irq_routing_irqchip irqchip;
		struct kvm_irq_routing_msi msi;
		struct kvm_irq_routing_s390_adapter adapter;
		struct kvm_irq_routing_hv_sint hv_sint;
		__u32 pad[8];
	} u;
};

struct kvm_irq_routing {
	__u32 nr;
	__u32 flags;
	struct kvm_irq_routing_entry entries[0];
};

#endif

#ifdef KVM_CAP_MCE
/* x86 MCE */
struct kvm_x86_mce {
	__u64 status;
	__u64 addr;
	__u64 misc;
	__u64 mcg_status;
	__u8 bank;
	__u8 pad1[7];
	__u64 pad2[3];
};
#endif

#ifdef KVM_CAP_XEN_HVM
struct kvm_xen_hvm_config {
	__u32 flags;
	__u32 msr;
	__u64 blob_addr_32;
	__u64 blob_addr_64;
	__u8 blob_size_32;
	__u8 blob_size_64;
	__u8 pad2[30];
};
#endif

#define KVM_IRQFD_FLAG_DEASSIGN (1 << 0)
/*
 * Available with KVM_CAP_IRQFD_RESAMPLE
 *
 * KVM_IRQFD_FLAG_RESAMPLE indicates resamplefd is valid and specifies
 * the irqfd to operate in resampling mode for level triggered interrupt
 * emulation.  See Documentation/virt/kvm/api.txt.
 */
#define KVM_IRQFD_FLAG_RESAMPLE (1 << 1)

struct kvm_irqfd {
	__u32 fd;
	__u32 gsi;
	__u32 flags;
	__u32 resamplefd;
	__u8  pad[16];
};

/* For KVM_CAP_ADJUST_CLOCK */

/* Do not use 1, KVM_CHECK_EXTENSION returned it before we had flags.  */
#define KVM_CLOCK_TSC_STABLE		2

struct kvm_clock_data {
	__u64 clock;
	__u32 flags;
	__u32 pad[9];
};

/* For KVM_CAP_SW_TLB */

#define KVM_MMU_FSL_BOOKE_NOHV		0
#define KVM_MMU_FSL_BOOKE_HV		1

struct kvm_config_tlb {
	__u64 params;
	__u64 array;
	__u32 mmu_type;
	__u32 array_len;
};

struct kvm_dirty_tlb {
	__u64 bitmap;
	__u32 num_dirty;
};

/* Available with KVM_CAP_ONE_REG */

#define KVM_REG_ARCH_MASK	0xff00000000000000ULL
#define KVM_REG_GENERIC		0x0000000000000000ULL

/*
 * Architecture specific registers are to be defined in arch headers and
 * ORed with the arch identifier.
 */
#define KVM_REG_PPC		0x1000000000000000ULL
#define KVM_REG_X86		0x2000000000000000ULL
#define KVM_REG_IA64		0x3000000000000000ULL
#define KVM_REG_ARM		0x4000000000000000ULL
#define KVM_REG_S390		0x5000000000000000ULL
#define KVM_REG_ARM64		0x6000000000000000ULL
#define KVM_REG_MIPS		0x7000000000000000ULL
#define KVM_REG_RISCV		0x8000000000000000ULL

#define KVM_REG_SIZE_SHIFT	52
#define KVM_REG_SIZE_MASK	0x00f0000000000000ULL
#define KVM_REG_SIZE_U8		0x0000000000000000ULL
#define KVM_REG_SIZE_U16	0x0010000000000000ULL
#define KVM_REG_SIZE_U32	0x0020000000000000ULL
#define KVM_REG_SIZE_U64	0x0030000000000000ULL
#define KVM_REG_SIZE_U128	0x0040000000000000ULL
#define KVM_REG_SIZE_U256	0x0050000000000000ULL
#define KVM_REG_SIZE_U512	0x0060000000000000ULL
#define KVM_REG_SIZE_U1024	0x0070000000000000ULL
#define KVM_REG_SIZE_U2048	0x0080000000000000ULL

struct kvm_reg_list {
	__u64 n; /* number of regs */
	__u64 reg[0];
};

struct kvm_one_reg {
	__u64 id;
	__u64 addr;
};

#define KVM_MSI_VALID_DEVID	(1U << 0)
struct kvm_msi {
	__u32 address_lo;
	__u32 address_hi;
	__u32 data;
	__u32 flags;
	__u32 devid;
	__u8  pad[12];
};

struct kvm_arm_device_addr {
	__u64 id;
	__u64 addr;
};

/*
 * Device control API, available with KVM_CAP_DEVICE_CTRL
 */
#define KVM_CREATE_DEVICE_TEST		1

struct kvm_create_device {
	__u32	type;	/* in: KVM_DEV_TYPE_xxx */
	__u32	fd;	/* out: device handle */
	__u32	flags;	/* in: KVM_CREATE_DEVICE_xxx */
};

struct kvm_device_attr {
	__u32	flags;		/* no flags currently defined */
	__u32	group;		/* device-defined */
	__u64	attr;		/* group-defined */
	__u64	addr;		/* userspace address of attr data */
};

#define  KVM_DEV_VFIO_GROUP			1
#define   KVM_DEV_VFIO_GROUP_ADD			1
#define   KVM_DEV_VFIO_GROUP_DEL			2
#define   KVM_DEV_VFIO_GROUP_SET_SPAPR_TCE		3

enum kvm_device_type {
	KVM_DEV_TYPE_FSL_MPIC_20	= 1,
#define KVM_DEV_TYPE_FSL_MPIC_20	KVM_DEV_TYPE_FSL_MPIC_20
	KVM_DEV_TYPE_FSL_MPIC_42,
#define KVM_DEV_TYPE_FSL_MPIC_42	KVM_DEV_TYPE_FSL_MPIC_42
	KVM_DEV_TYPE_XICS,
#define KVM_DEV_TYPE_XICS		KVM_DEV_TYPE_XICS
	KVM_DEV_TYPE_VFIO,
#define KVM_DEV_TYPE_VFIO		KVM_DEV_TYPE_VFIO
	KVM_DEV_TYPE_ARM_VGIC_V2,
#define KVM_DEV_TYPE_ARM_VGIC_V2	KVM_DEV_TYPE_ARM_VGIC_V2
	KVM_DEV_TYPE_FLIC,
#define KVM_DEV_TYPE_FLIC		KVM_DEV_TYPE_FLIC
	KVM_DEV_TYPE_ARM_VGIC_V3,
#define KVM_DEV_TYPE_ARM_VGIC_V3	KVM_DEV_TYPE_ARM_VGIC_V3
	KVM_DEV_TYPE_ARM_VGIC_ITS,
#define KVM_DEV_TYPE_ARM_VGIC_ITS	KVM_DEV_TYPE_ARM_VGIC_ITS
	KVM_DEV_TYPE_XIVE,
#define KVM_DEV_TYPE_XIVE		KVM_DEV_TYPE_XIVE
	KVM_DEV_TYPE_ARM_PV_TIME,
#define KVM_DEV_TYPE_ARM_PV_TIME	KVM_DEV_TYPE_ARM_PV_TIME
	KVM_DEV_TYPE_MAX,
};

struct kvm_vfio_spapr_tce {
	__s32	groupfd;
	__s32	tablefd;
};

/*
 * ioctls for VM fds
 */
#define KVM_SET_MEMORY_REGION     _IOW(KVMIO,  0x40, struct kvm_memory_region)
/*
 * KVM_CREATE_VCPU receives as a parameter the vcpu slot, and returns
 * a vcpu fd.
 */
#define KVM_CREATE_VCPU           _IO(KVMIO,   0x41)
#define KVM_GET_DIRTY_LOG         _IOW(KVMIO,  0x42, struct kvm_dirty_log)
/* KVM_SET_MEMORY_ALIAS is obsolete: */
#define KVM_SET_MEMORY_ALIAS      _IOW(KVMIO,  0x43, struct kvm_memory_alias)
#define KVM_SET_NR_MMU_PAGES      _IO(KVMIO,   0x44)
#define KVM_GET_NR_MMU_PAGES      _IO(KVMIO,   0x45)
#define KVM_SET_USER_MEMORY_REGION _IOW(KVMIO, 0x46, \
					struct kvm_userspace_memory_region)
#define KVM_SET_TSS_ADDR          _IO(KVMIO,   0x47)
#define KVM_SET_IDENTITY_MAP_ADDR _IOW(KVMIO,  0x48, __u64)

/* enable ucontrol for s390 */
struct kvm_s390_ucas_mapping {
	__u64 user_addr;
	__u64 vcpu_addr;
	__u64 length;
};
#define KVM_S390_UCAS_MAP        _IOW(KVMIO, 0x50, struct kvm_s390_ucas_mapping)
#define KVM_S390_UCAS_UNMAP      _IOW(KVMIO, 0x51, struct kvm_s390_ucas_mapping)
#define KVM_S390_VCPU_FAULT	 _IOW(KVMIO, 0x52, unsigned long)

/* Device model IOC */
#define KVM_CREATE_IRQCHIP        _IO(KVMIO,   0x60)
#define KVM_IRQ_LINE              _IOW(KVMIO,  0x61, struct kvm_irq_level)
#define KVM_GET_IRQCHIP           _IOWR(KVMIO, 0x62, struct kvm_irqchip)
#define KVM_SET_IRQCHIP           _IOR(KVMIO,  0x63, struct kvm_irqchip)
#define KVM_CREATE_PIT            _IO(KVMIO,   0x64)
#define KVM_GET_PIT               _IOWR(KVMIO, 0x65, struct kvm_pit_state)
#define KVM_SET_PIT               _IOR(KVMIO,  0x66, struct kvm_pit_state)
#define KVM_IRQ_LINE_STATUS       _IOWR(KVMIO, 0x67, struct kvm_irq_level)
#define KVM_REGISTER_COALESCED_MMIO \
			_IOW(KVMIO,  0x67, struct kvm_coalesced_mmio_zone)
#define KVM_UNREGISTER_COALESCED_MMIO \
			_IOW(KVMIO,  0x68, struct kvm_coalesced_mmio_zone)
#define KVM_ASSIGN_PCI_DEVICE     _IOR(KVMIO,  0x69, \
				       struct kvm_assigned_pci_dev)
#define KVM_SET_GSI_ROUTING       _IOW(KVMIO,  0x6a, struct kvm_irq_routing)
/* deprecated, replaced by KVM_ASSIGN_DEV_IRQ */
#define KVM_ASSIGN_IRQ            __KVM_DEPRECATED_VM_R_0x70
#define KVM_ASSIGN_DEV_IRQ        _IOW(KVMIO,  0x70, struct kvm_assigned_irq)
#define KVM_REINJECT_CONTROL      _IO(KVMIO,   0x71)
#define KVM_DEASSIGN_PCI_DEVICE   _IOW(KVMIO,  0x72, \
				       struct kvm_assigned_pci_dev)
#define KVM_ASSIGN_SET_MSIX_NR    _IOW(KVMIO,  0x73, \
				       struct kvm_assigned_msix_nr)
#define KVM_ASSIGN_SET_MSIX_ENTRY _IOW(KVMIO,  0x74, \
				       struct kvm_assigned_msix_entry)
#define KVM_DEASSIGN_DEV_IRQ      _IOW(KVMIO,  0x75, struct kvm_assigned_irq)
#define KVM_IRQFD                 _IOW(KVMIO,  0x76, struct kvm_irqfd)
#define KVM_CREATE_PIT2		  _IOW(KVMIO,  0x77, struct kvm_pit_config)
#define KVM_SET_BOOT_CPU_ID       _IO(KVMIO,   0x78)
#define KVM_IOEVENTFD             _IOW(KVMIO,  0x79, struct kvm_ioeventfd)
#define KVM_XEN_HVM_CONFIG        _IOW(KVMIO,  0x7a, struct kvm_xen_hvm_config)
#define KVM_SET_CLOCK             _IOW(KVMIO,  0x7b, struct kvm_clock_data)
#define KVM_GET_CLOCK             _IOR(KVMIO,  0x7c, struct kvm_clock_data)
/* Available with KVM_CAP_PIT_STATE2 */
#define KVM_GET_PIT2              _IOR(KVMIO,  0x9f, struct kvm_pit_state2)
#define KVM_SET_PIT2              _IOW(KVMIO,  0xa0, struct kvm_pit_state2)
/* Available with KVM_CAP_PPC_GET_PVINFO */
#define KVM_PPC_GET_PVINFO	  _IOW(KVMIO,  0xa1, struct kvm_ppc_pvinfo)
/* Available with KVM_CAP_TSC_CONTROL */
#define KVM_SET_TSC_KHZ           _IO(KVMIO,  0xa2)
#define KVM_GET_TSC_KHZ           _IO(KVMIO,  0xa3)
/* Available with KVM_CAP_PCI_2_3 */
#define KVM_ASSIGN_SET_INTX_MASK  _IOW(KVMIO,  0xa4, \
				       struct kvm_assigned_pci_dev)
/* Available with KVM_CAP_SIGNAL_MSI */
#define KVM_SIGNAL_MSI            _IOW(KVMIO,  0xa5, struct kvm_msi)
/* Available with KVM_CAP_PPC_GET_SMMU_INFO */
#define KVM_PPC_GET_SMMU_INFO	  _IOR(KVMIO,  0xa6, struct kvm_ppc_smmu_info)
/* Available with KVM_CAP_PPC_ALLOC_HTAB */
#define KVM_PPC_ALLOCATE_HTAB	  _IOWR(KVMIO, 0xa7, __u32)
#define KVM_CREATE_SPAPR_TCE	  _IOW(KVMIO,  0xa8, struct kvm_create_spapr_tce)
#define KVM_CREATE_SPAPR_TCE_64	  _IOW(KVMIO,  0xa8, \
				       struct kvm_create_spapr_tce_64)
/* Available with KVM_CAP_RMA */
#define KVM_ALLOCATE_RMA	  _IOR(KVMIO,  0xa9, struct kvm_allocate_rma)
/* Available with KVM_CAP_PPC_HTAB_FD */
#define KVM_PPC_GET_HTAB_FD	  _IOW(KVMIO,  0xaa, struct kvm_get_htab_fd)
/* Available with KVM_CAP_ARM_SET_DEVICE_ADDR */
#define KVM_ARM_SET_DEVICE_ADDR	  _IOW(KVMIO,  0xab, struct kvm_arm_device_addr)
/* Available with KVM_CAP_PPC_RTAS */
#define KVM_PPC_RTAS_DEFINE_TOKEN _IOW(KVMIO,  0xac, struct kvm_rtas_token_args)
/* Available with KVM_CAP_SPAPR_RESIZE_HPT */
#define KVM_PPC_RESIZE_HPT_PREPARE _IOR(KVMIO, 0xad, struct kvm_ppc_resize_hpt)
#define KVM_PPC_RESIZE_HPT_COMMIT  _IOR(KVMIO, 0xae, struct kvm_ppc_resize_hpt)
/* Available with KVM_CAP_PPC_RADIX_MMU or KVM_CAP_PPC_HASH_MMU_V3 */
#define KVM_PPC_CONFIGURE_V3_MMU  _IOW(KVMIO,  0xaf, struct kvm_ppc_mmuv3_cfg)
/* Available with KVM_CAP_PPC_RADIX_MMU */
#define KVM_PPC_GET_RMMU_INFO	  _IOW(KVMIO,  0xb0, struct kvm_ppc_rmmu_info)
/* Available with KVM_CAP_PPC_GET_CPU_CHAR */
#define KVM_PPC_GET_CPU_CHAR	  _IOR(KVMIO,  0xb1, struct kvm_ppc_cpu_char)
/* Available with KVM_CAP_PMU_EVENT_FILTER */
#define KVM_SET_PMU_EVENT_FILTER  _IOW(KVMIO,  0xb2, struct kvm_pmu_event_filter)
#define KVM_PPC_SVM_OFF		  _IO(KVMIO,  0xb3)

/* ioctl for vm fd */
#define KVM_CREATE_DEVICE	  _IOWR(KVMIO,  0xe0, struct kvm_create_device)

/* ioctls for fds returned by KVM_CREATE_DEVICE */
#define KVM_SET_DEVICE_ATTR	  _IOW(KVMIO,  0xe1, struct kvm_device_attr)
#define KVM_GET_DEVICE_ATTR	  _IOW(KVMIO,  0xe2, struct kvm_device_attr)
#define KVM_HAS_DEVICE_ATTR	  _IOW(KVMIO,  0xe3, struct kvm_device_attr)

/*
 * ioctls for vcpu fds
 */
#define KVM_RUN                   _IO(KVMIO,   0x80)
#define KVM_GET_REGS              _IOR(KVMIO,  0x81, struct kvm_regs)
#define KVM_SET_REGS              _IOW(KVMIO,  0x82, struct kvm_regs)
#define KVM_GET_SREGS             _IOR(KVMIO,  0x83, struct kvm_sregs)
#define KVM_SET_SREGS             _IOW(KVMIO,  0x84, struct kvm_sregs)
#define KVM_TRANSLATE             _IOWR(KVMIO, 0x85, struct kvm_translation)
#define KVM_INTERRUPT             _IOW(KVMIO,  0x86, struct kvm_interrupt)
/* KVM_DEBUG_GUEST is no longer supported, use KVM_SET_GUEST_DEBUG instead */
#define KVM_DEBUG_GUEST           __KVM_DEPRECATED_VCPU_W_0x87
#define KVM_GET_MSRS              _IOWR(KVMIO, 0x88, struct kvm_msrs)
#define KVM_SET_MSRS              _IOW(KVMIO,  0x89, struct kvm_msrs)
#define KVM_SET_CPUID             _IOW(KVMIO,  0x8a, struct kvm_cpuid)
#define KVM_SET_SIGNAL_MASK       _IOW(KVMIO,  0x8b, struct kvm_signal_mask)
#define KVM_GET_FPU               _IOR(KVMIO,  0x8c, struct kvm_fpu)
#define KVM_SET_FPU               _IOW(KVMIO,  0x8d, struct kvm_fpu)
#define KVM_GET_LAPIC             _IOR(KVMIO,  0x8e, struct kvm_lapic_state)
#define KVM_SET_LAPIC             _IOW(KVMIO,  0x8f, struct kvm_lapic_state)
#define KVM_SET_CPUID2            _IOW(KVMIO,  0x90, struct kvm_cpuid2)
#define KVM_GET_CPUID2            _IOWR(KVMIO, 0x91, struct kvm_cpuid2)
/* Available with KVM_CAP_VAPIC */
#define KVM_TPR_ACCESS_REPORTING  _IOWR(KVMIO, 0x92, struct kvm_tpr_access_ctl)
/* Available with KVM_CAP_VAPIC */
#define KVM_SET_VAPIC_ADDR        _IOW(KVMIO,  0x93, struct kvm_vapic_addr)
/* valid for virtual machine (for floating interrupt)_and_ vcpu */
#define KVM_S390_INTERRUPT        _IOW(KVMIO,  0x94, struct kvm_s390_interrupt)
/* store status for s390 */
#define KVM_S390_STORE_STATUS_NOADDR    (-1ul)
#define KVM_S390_STORE_STATUS_PREFIXED  (-2ul)
#define KVM_S390_STORE_STATUS	  _IOW(KVMIO,  0x95, unsigned long)
/* initial ipl psw for s390 */
#define KVM_S390_SET_INITIAL_PSW  _IOW(KVMIO,  0x96, struct kvm_s390_psw)
/* initial reset for s390 */
#define KVM_S390_INITIAL_RESET    _IO(KVMIO,   0x97)
#define KVM_GET_MP_STATE          _IOR(KVMIO,  0x98, struct kvm_mp_state)
#define KVM_SET_MP_STATE          _IOW(KVMIO,  0x99, struct kvm_mp_state)
/* Available with KVM_CAP_USER_NMI */
#define KVM_NMI                   _IO(KVMIO,   0x9a)
/* Available with KVM_CAP_SET_GUEST_DEBUG */
#define KVM_SET_GUEST_DEBUG       _IOW(KVMIO,  0x9b, struct kvm_guest_debug)
/* MCE for x86 */
#define KVM_X86_SETUP_MCE         _IOW(KVMIO,  0x9c, __u64)
#define KVM_X86_GET_MCE_CAP_SUPPORTED _IOR(KVMIO,  0x9d, __u64)
#define KVM_X86_SET_MCE           _IOW(KVMIO,  0x9e, struct kvm_x86_mce)
/* Available with KVM_CAP_VCPU_EVENTS */
#define KVM_GET_VCPU_EVENTS       _IOR(KVMIO,  0x9f, struct kvm_vcpu_events)
#define KVM_SET_VCPU_EVENTS       _IOW(KVMIO,  0xa0, struct kvm_vcpu_events)
/* Available with KVM_CAP_DEBUGREGS */
#define KVM_GET_DEBUGREGS         _IOR(KVMIO,  0xa1, struct kvm_debugregs)
#define KVM_SET_DEBUGREGS         _IOW(KVMIO,  0xa2, struct kvm_debugregs)
/*
 * vcpu version available with KVM_ENABLE_CAP
 * vm version available with KVM_CAP_ENABLE_CAP_VM
 */
#define KVM_ENABLE_CAP            _IOW(KVMIO,  0xa3, struct kvm_enable_cap)
/* Available with KVM_CAP_XSAVE */
#define KVM_GET_XSAVE		  _IOR(KVMIO,  0xa4, struct kvm_xsave)
#define KVM_SET_XSAVE		  _IOW(KVMIO,  0xa5, struct kvm_xsave)
/* Available with KVM_CAP_XCRS */
#define KVM_GET_XCRS		  _IOR(KVMIO,  0xa6, struct kvm_xcrs)
#define KVM_SET_XCRS		  _IOW(KVMIO,  0xa7, struct kvm_xcrs)
/* Available with KVM_CAP_SW_TLB */
#define KVM_DIRTY_TLB		  _IOW(KVMIO,  0xaa, struct kvm_dirty_tlb)
/* Available with KVM_CAP_ONE_REG */
#define KVM_GET_ONE_REG		  _IOW(KVMIO,  0xab, struct kvm_one_reg)
#define KVM_SET_ONE_REG		  _IOW(KVMIO,  0xac, struct kvm_one_reg)
/* VM is being stopped by host */
#define KVM_KVMCLOCK_CTRL	  _IO(KVMIO,   0xad)
#define KVM_ARM_VCPU_INIT	  _IOW(KVMIO,  0xae, struct kvm_vcpu_init)
#define KVM_ARM_PREFERRED_TARGET  _IOR(KVMIO,  0xaf, struct kvm_vcpu_init)
#define KVM_GET_REG_LIST	  _IOWR(KVMIO, 0xb0, struct kvm_reg_list)
/* Available with KVM_CAP_S390_MEM_OP */
#define KVM_S390_MEM_OP		  _IOW(KVMIO,  0xb1, struct kvm_s390_mem_op)
/* Available with KVM_CAP_S390_SKEYS */
#define KVM_S390_GET_SKEYS      _IOW(KVMIO, 0xb2, struct kvm_s390_skeys)
#define KVM_S390_SET_SKEYS      _IOW(KVMIO, 0xb3, struct kvm_s390_skeys)
/* Available with KVM_CAP_S390_INJECT_IRQ */
#define KVM_S390_IRQ              _IOW(KVMIO,  0xb4, struct kvm_s390_irq)
/* Available with KVM_CAP_S390_IRQ_STATE */
#define KVM_S390_SET_IRQ_STATE	  _IOW(KVMIO, 0xb5, struct kvm_s390_irq_state)
#define KVM_S390_GET_IRQ_STATE	  _IOW(KVMIO, 0xb6, struct kvm_s390_irq_state)
/* Available with KVM_CAP_X86_SMM */
#define KVM_SMI                   _IO(KVMIO,   0xb7)
/* Available with KVM_CAP_S390_CMMA_MIGRATION */
#define KVM_S390_GET_CMMA_BITS      _IOWR(KVMIO, 0xb8, struct kvm_s390_cmma_log)
#define KVM_S390_SET_CMMA_BITS      _IOW(KVMIO, 0xb9, struct kvm_s390_cmma_log)
/* Memory Encryption Commands */
#define KVM_MEMORY_ENCRYPT_OP      _IOWR(KVMIO, 0xba, unsigned long)

struct kvm_enc_region {
	__u64 addr;
	__u64 size;
};

#define KVM_MEMORY_ENCRYPT_REG_REGION    _IOR(KVMIO, 0xbb, struct kvm_enc_region)
#define KVM_MEMORY_ENCRYPT_UNREG_REGION  _IOR(KVMIO, 0xbc, struct kvm_enc_region)

/* Available with KVM_CAP_HYPERV_EVENTFD */
#define KVM_HYPERV_EVENTFD        _IOW(KVMIO,  0xbd, struct kvm_hyperv_eventfd)

/* Available with KVM_CAP_NESTED_STATE */
#define KVM_GET_NESTED_STATE         _IOWR(KVMIO, 0xbe, struct kvm_nested_state)
#define KVM_SET_NESTED_STATE         _IOW(KVMIO,  0xbf, struct kvm_nested_state)

/* Available with KVM_CAP_MANUAL_DIRTY_LOG_PROTECT_2 */
#define KVM_CLEAR_DIRTY_LOG          _IOWR(KVMIO, 0xc0, struct kvm_clear_dirty_log)

/* Available with KVM_CAP_HYPERV_CPUID */
#define KVM_GET_SUPPORTED_HV_CPUID _IOWR(KVMIO, 0xc1, struct kvm_cpuid2)

/* Available with KVM_CAP_ARM_SVE */
#define KVM_ARM_VCPU_FINALIZE	  _IOW(KVMIO,  0xc2, int)

/* Available with  KVM_CAP_S390_VCPU_RESETS */
#define KVM_S390_NORMAL_RESET	_IO(KVMIO,   0xc3)
#define KVM_S390_CLEAR_RESET	_IO(KVMIO,   0xc4)

<<<<<<< HEAD
=======
struct kvm_s390_pv_sec_parm {
	__u64 origin;
	__u64 length;
};

struct kvm_s390_pv_unp {
	__u64 addr;
	__u64 size;
	__u64 tweak;
};

enum pv_cmd_id {
	KVM_PV_ENABLE,
	KVM_PV_DISABLE,
	KVM_PV_SET_SEC_PARMS,
	KVM_PV_UNPACK,
	KVM_PV_VERIFY,
	KVM_PV_PREP_RESET,
	KVM_PV_UNSHARE_ALL,
};

struct kvm_pv_cmd {
	__u32 cmd;	/* Command to be executed */
	__u16 rc;	/* Ultravisor return code */
	__u16 rrc;	/* Ultravisor return reason code */
	__u64 data;	/* Data or address */
	__u32 flags;    /* flags for future extensions. Must be 0 for now */
	__u32 reserved[3];
};

/* Available with KVM_CAP_S390_PROTECTED */
#define KVM_S390_PV_COMMAND		_IOWR(KVMIO, 0xc5, struct kvm_pv_cmd)

>>>>>>> 04d5ce62
/* Secure Encrypted Virtualization command */
enum sev_cmd_id {
	/* Guest initialization commands */
	KVM_SEV_INIT = 0,
	KVM_SEV_ES_INIT,
	/* Guest launch commands */
	KVM_SEV_LAUNCH_START,
	KVM_SEV_LAUNCH_UPDATE_DATA,
	KVM_SEV_LAUNCH_UPDATE_VMSA,
	KVM_SEV_LAUNCH_SECRET,
	KVM_SEV_LAUNCH_MEASURE,
	KVM_SEV_LAUNCH_FINISH,
	/* Guest migration commands (outgoing) */
	KVM_SEV_SEND_START,
	KVM_SEV_SEND_UPDATE_DATA,
	KVM_SEV_SEND_UPDATE_VMSA,
	KVM_SEV_SEND_FINISH,
	/* Guest migration commands (incoming) */
	KVM_SEV_RECEIVE_START,
	KVM_SEV_RECEIVE_UPDATE_DATA,
	KVM_SEV_RECEIVE_UPDATE_VMSA,
	KVM_SEV_RECEIVE_FINISH,
	/* Guest status and debug commands */
	KVM_SEV_GUEST_STATUS,
	KVM_SEV_DBG_DECRYPT,
	KVM_SEV_DBG_ENCRYPT,
	/* Guest certificates commands */
	KVM_SEV_CERT_EXPORT,

	KVM_SEV_NR_MAX,
};

struct kvm_sev_cmd {
	__u32 id;
	__u64 data;
	__u32 error;
	__u32 sev_fd;
};

struct kvm_sev_launch_start {
	__u32 handle;
	__u32 policy;
	__u64 dh_uaddr;
	__u32 dh_len;
	__u64 session_uaddr;
	__u32 session_len;
};

struct kvm_sev_launch_update_data {
	__u64 uaddr;
	__u32 len;
};


struct kvm_sev_launch_secret {
	__u64 hdr_uaddr;
	__u32 hdr_len;
	__u64 guest_uaddr;
	__u32 guest_len;
	__u64 trans_uaddr;
	__u32 trans_len;
};

struct kvm_sev_launch_measure {
	__u64 uaddr;
	__u32 len;
};

struct kvm_sev_guest_status {
	__u32 handle;
	__u32 policy;
	__u32 state;
};

struct kvm_sev_dbg {
	__u64 src_uaddr;
	__u64 dst_uaddr;
	__u32 len;
};

#define KVM_DEV_ASSIGN_ENABLE_IOMMU	(1 << 0)
#define KVM_DEV_ASSIGN_PCI_2_3		(1 << 1)
#define KVM_DEV_ASSIGN_MASK_INTX	(1 << 2)

struct kvm_assigned_pci_dev {
	__u32 assigned_dev_id;
	__u32 busnr;
	__u32 devfn;
	__u32 flags;
	__u32 segnr;
	union {
		__u32 reserved[11];
	};
};

#define KVM_DEV_IRQ_HOST_INTX    (1 << 0)
#define KVM_DEV_IRQ_HOST_MSI     (1 << 1)
#define KVM_DEV_IRQ_HOST_MSIX    (1 << 2)

#define KVM_DEV_IRQ_GUEST_INTX   (1 << 8)
#define KVM_DEV_IRQ_GUEST_MSI    (1 << 9)
#define KVM_DEV_IRQ_GUEST_MSIX   (1 << 10)

#define KVM_DEV_IRQ_HOST_MASK	 0x00ff
#define KVM_DEV_IRQ_GUEST_MASK   0xff00

struct kvm_assigned_irq {
	__u32 assigned_dev_id;
	__u32 host_irq; /* ignored (legacy field) */
	__u32 guest_irq;
	__u32 flags;
	union {
		__u32 reserved[12];
	};
};

struct kvm_assigned_msix_nr {
	__u32 assigned_dev_id;
	__u16 entry_nr;
	__u16 padding;
};

#define KVM_MAX_MSIX_PER_DEV		256
struct kvm_assigned_msix_entry {
	__u32 assigned_dev_id;
	__u32 gsi;
	__u16 entry; /* The index of entry in the MSI-X table */
	__u16 padding[3];
};

#define KVM_X2APIC_API_USE_32BIT_IDS            (1ULL << 0)
#define KVM_X2APIC_API_DISABLE_BROADCAST_QUIRK  (1ULL << 1)

/* Available with KVM_CAP_ARM_USER_IRQ */

/* Bits for run->s.regs.device_irq_level */
#define KVM_ARM_DEV_EL1_VTIMER		(1 << 0)
#define KVM_ARM_DEV_EL1_PTIMER		(1 << 1)
#define KVM_ARM_DEV_PMU			(1 << 2)

struct kvm_hyperv_eventfd {
	__u32 conn_id;
	__s32 fd;
	__u32 flags;
	__u32 padding[3];
};

#define KVM_HYPERV_CONN_ID_MASK		0x00ffffff
#define KVM_HYPERV_EVENTFD_DEASSIGN	(1 << 0)

#define KVM_DIRTY_LOG_MANUAL_PROTECT_ENABLE    (1 << 0)
#define KVM_DIRTY_LOG_INITIALLY_SET            (1 << 1)

#endif /* __LINUX_KVM_H */<|MERGE_RESOLUTION|>--- conflicted
+++ resolved
@@ -1015,11 +1015,8 @@
 #define KVM_CAP_ARM_NISV_TO_USER 177
 #define KVM_CAP_ARM_INJECT_EXT_DABT 178
 #define KVM_CAP_S390_VCPU_RESETS 179
-<<<<<<< HEAD
-=======
 #define KVM_CAP_S390_PROTECTED 180
 #define KVM_CAP_PPC_SECURE_GUEST 181
->>>>>>> 04d5ce62
 
 #ifdef KVM_CAP_IRQ_ROUTING
 
@@ -1488,8 +1485,6 @@
 #define KVM_S390_NORMAL_RESET	_IO(KVMIO,   0xc3)
 #define KVM_S390_CLEAR_RESET	_IO(KVMIO,   0xc4)
 
-<<<<<<< HEAD
-=======
 struct kvm_s390_pv_sec_parm {
 	__u64 origin;
 	__u64 length;
@@ -1523,7 +1518,6 @@
 /* Available with KVM_CAP_S390_PROTECTED */
 #define KVM_S390_PV_COMMAND		_IOWR(KVMIO, 0xc5, struct kvm_pv_cmd)
 
->>>>>>> 04d5ce62
 /* Secure Encrypted Virtualization command */
 enum sev_cmd_id {
 	/* Guest initialization commands */
